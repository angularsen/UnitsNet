﻿{
  "Name": "Mass",
  "BaseUnit": "Kilogram",
  "XmlDoc": "In physics, mass (from Greek μᾶζα \"barley cake, lump [of dough]\") is a property of a physical system or body, giving rise to the phenomena of the body's resistance to being accelerated by a force and the strength of its mutual gravitational attraction with other bodies. Instruments such as mass balances or scales use those phenomena to measure mass. The SI unit of mass is the kilogram (kg).",
  "BaseDimensions": {
    "M": 1
  },
  "Units": [
    {
      "SingularName": "Gram",
      "PluralName": "Grams",
      "FromUnitToBaseFunc": "x/1e3",
      "FromBaseToUnitFunc": "x*1e3",
      "Prefixes": [ "Nano", "Micro", "Milli", "Centi", "Deci", "Deca", "Hecto", "Kilo" ],
      "Localization": [
        {
          "Culture": "en-US",
          "Abbreviations": [ "g" ]
        },
        {
          "Culture": "ru-RU",
          "Abbreviations": [ "г" ],
          "AbbreviationsWithPrefixes": [ "нг", "мкг", "мг", "сг", "дг", "даг", "гг", "кг" ]
        }
      ]
    },
    {
      "SingularName": "Tonne",
      "PluralName": "Tonnes",
      "FromUnitToBaseFunc": "x*1e3",
      "FromBaseToUnitFunc": "x/1e3",
      "Prefixes": [ "Kilo", "Mega" ],
      "Localization": [
        {
          "Culture": "en-US",
          "Abbreviations": [ "t" ]
        },
        {
          "Culture": "ru-RU",
          "Abbreviations": [ "т" ],
          "AbbreviationsWithPrefixes": [ "кт", "Мт" ]
        }
      ]
    },
    {
      "SingularName": "ShortTon",
      "PluralName": "ShortTons",
      "FromUnitToBaseFunc": "x*9.0718474e2",
      "FromBaseToUnitFunc": "x/9.0718474e2",
      "XmlDocSummary": "The short ton is a unit of mass equal to 2,000 pounds (907.18474 kg), that is most commonly used in the United States – known there simply as the ton.",
      "XmlDocRemarks": "http://en.wikipedia.org/wiki/Short_ton",
      "Localization": [
        {
          "Culture": "en-US",
          "Abbreviations": [ "short tn" ]
        },
        {
          "Culture": "ru-RU",
          "Abbreviations": [ "тонна малая" ]
        }
      ]
    },
    {
      "SingularName": "LongTon",
      "PluralName": "LongTons",
      "FromUnitToBaseFunc": "x*1.0160469088e3",
      "FromBaseToUnitFunc": "x/1.0160469088e3",
      "XmlDocSummary": "Long ton (weight ton or Imperial ton) is a unit of mass equal to 2,240 pounds (1,016 kg) and is the name for the unit called the \"ton\" in the avoirdupois or Imperial system of measurements that was used in the United Kingdom and several other Commonwealth countries before metrication.",
      "XmlDocRemarks": "http://en.wikipedia.org/wiki/Long_ton",
      "Localization": [
        {
          "Culture": "en-US",
          "Abbreviations": [ "long tn" ]
        },
        {
          "Culture": "ru-RU",
          "Abbreviations": [ "тонна большая" ]
        }
      ]
    },
    {
      "SingularName": "Pound",
      "PluralName": "Pounds",
      "FromUnitToBaseFunc": "x*0.45359237",
      "FromBaseToUnitFunc": "x/0.45359237",
      "XmlDocSummary": "The pound or pound-mass (abbreviations: lb, lbm) is a unit of mass used in the imperial, United States customary and other systems of measurement. A number of different definitions have been used, the most common today being the international avoirdupois pound which is legally defined as exactly 0.45359237 kilograms, and which is divided into 16 avoirdupois ounces.",
      "Prefixes": [ "Kilo", "Mega" ],
      "Localization": [
        {
          "Culture": "en-US",
          "Abbreviations": [ "lb", "lbs", "lbm" ]
        },
        {
          "Culture": "ru-RU",
          "Abbreviations": [ "фунт" ]
        }
      ]
    },
    {
      "SingularName": "Ounce",
      "PluralName": "Ounces",
      "FromUnitToBaseFunc": "x/35.2739619",
      "FromBaseToUnitFunc": "x*35.2739619",
      "XmlDocSummary": "An ounce (abbreviated oz) is usually the international avoirdupois ounce as used in the United States customary and British imperial systems, which is equal to one-sixteenth of a pound or approximately 28 grams. The abbreviation 'oz' derives from the Italian word onza (now spelled oncia).",
      "XmlDocRemarks": "http://en.wikipedia.org/wiki/Ounce",
      "Localization": [
        {
          "Culture": "en-US",
          "Abbreviations": [ "oz" ]
        }
      ]
    },
    {
      "SingularName": "Slug",
      "PluralName": "Slugs",
<<<<<<< HEAD
      "FromUnitToBaseFunc": "x/6.85217659e-2",
      "FromBaseToUnitFunc": "x*6.85217659e-2",
=======
      "FromUnitToBaseFunc": "x/6.852176556196105e-2",
      "FromBaseToUnitFunc": "x*6.852176556196105e-2",
>>>>>>> 6cd22d3b
      "XmlDocSummary": "The slug (abbreviation slug) is a unit of mass that is accelerated by 1 ft/s² when a force of one pound (lbf) is exerted on it.",
      "XmlDocRemarks": "http://en.wikipedia.org/wiki/Slug_(unit)",
      "Localization": [
        {
          "Culture": "en-US",
          "Abbreviations": [ "slug" ]
        }
      ]
    },
    {
      "SingularName": "Stone",
      "PluralName": "Stone",
      "FromUnitToBaseFunc": "x/0.1574731728702698",
      "FromBaseToUnitFunc": "x*0.1574731728702698",
      "XmlDocSummary": "The stone (abbreviation st) is a unit of mass equal to 14 pounds avoirdupois (about 6.35 kilograms) used in Great Britain and Ireland for measuring human body weight.",
      "XmlDocRemarks": "http://en.wikipedia.org/wiki/Stone_(unit)",
      "Localization": [
        {
          "Culture": "en-US",
          "Abbreviations": [ "st" ]
        }
      ]
    },
    {
      "SingularName": "ShortHundredweight",
      "PluralName": "ShortHundredweight",
      "FromUnitToBaseFunc": "x/0.022046226218487758",
      "FromBaseToUnitFunc": "x*0.022046226218487758",
      "XmlDocSummary": "The short hundredweight (abbreviation cwt) is a unit of mass equal to 100 pounds in US and Canada. In British English, the short hundredweight is referred to as the \"cental\".",
      "XmlDocRemarks": "https://en.wikipedia.org/wiki/Hundredweight",
      "Localization": [
        {
          "Culture": "en-US",
          "Abbreviations": [ "cwt" ]
        }
      ]
    },
    {
      "SingularName": "LongHundredweight",
      "PluralName": "LongHundredweight",
      "FromUnitToBaseFunc": "x/0.01968413055222121",
      "FromBaseToUnitFunc": "x*0.01968413055222121",
      "XmlDocSummary": "The long or imperial hundredweight (abbreviation cwt) is a unit of mass equal to 112 pounds in US and Canada.",
      "XmlDocRemarks": "https://en.wikipedia.org/wiki/Hundredweight",
      "Localization": [
        {
          "Culture": "en-US",
          "Abbreviations": [ "cwt" ]
        }
      ]
    }
  ]
}<|MERGE_RESOLUTION|>--- conflicted
+++ resolved
@@ -113,13 +113,8 @@
     {
       "SingularName": "Slug",
       "PluralName": "Slugs",
-<<<<<<< HEAD
-      "FromUnitToBaseFunc": "x/6.85217659e-2",
-      "FromBaseToUnitFunc": "x*6.85217659e-2",
-=======
       "FromUnitToBaseFunc": "x/6.852176556196105e-2",
       "FromBaseToUnitFunc": "x*6.852176556196105e-2",
->>>>>>> 6cd22d3b
       "XmlDocSummary": "The slug (abbreviation slug) is a unit of mass that is accelerated by 1 ft/s² when a force of one pound (lbf) is exerted on it.",
       "XmlDocRemarks": "http://en.wikipedia.org/wiki/Slug_(unit)",
       "Localization": [
