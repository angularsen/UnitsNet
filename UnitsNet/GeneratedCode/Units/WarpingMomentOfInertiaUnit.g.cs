--- conflicted
+++ resolved
@@ -25,22 +25,12 @@
 
     public enum WarpingMomentOfInertiaUnit
     {
-<<<<<<< HEAD
-        CentimeterToTheSixth,
-        DecimeterToTheSixth,
-        FootToTheSixth,
-        InchToTheSixth,
-        MeterToTheSixth,
-        MillimeterToTheSixth,
-=======
-        Undefined = 0,
         CentimeterToTheSixth = 1,
         DecimeterToTheSixth = 2,
         FootToTheSixth = 3,
         InchToTheSixth = 4,
         MeterToTheSixth = 5,
         MillimeterToTheSixth = 6,
->>>>>>> 424090fd
     }
 
     #pragma warning restore 1591
