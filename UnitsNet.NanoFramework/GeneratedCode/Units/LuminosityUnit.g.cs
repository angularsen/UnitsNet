//------------------------------------------------------------------------------
// <auto-generated>
//     This code was generated by \generate-code.bat.
//
//     Changes to this file will be lost when the code is regenerated.
//     The build server regenerates the code before each build and a pre-build
//     step will regenerate the code on each local build.
//
//     See https://github.com/angularsen/UnitsNet/wiki/Adding-a-New-Unit for how to add or edit units.
//
//     Add CustomCode\Quantities\MyQuantity.extra.cs files to add code to generated quantities.
//     Add UnitDefinitions\MyQuantity.json and run generate-code.bat to generate new units or quantities.
//
// </auto-generated>
//------------------------------------------------------------------------------

// Licensed under MIT No Attribution, see LICENSE file at the root.
// Copyright 2013 Andreas Gullberg Larsen (andreas.larsen84@gmail.com). Maintained at https://github.com/angularsen/UnitsNet.

// ReSharper disable once CheckNamespace
namespace UnitsNet.Units
{
    // Disable missing XML comment warnings for the generated unit enums.
    #pragma warning disable 1591

    public enum LuminosityUnit
    {
<<<<<<< HEAD
        Decawatt,
        Deciwatt,
        Femtowatt,
        Gigawatt,
        Kilowatt,
        Megawatt,
        Microwatt,
        Milliwatt,
        Nanowatt,
        Petawatt,
        Picowatt,
=======
        Undefined = 0,
        Decawatt = 1,
        Deciwatt = 2,
        Femtowatt = 3,
        Gigawatt = 4,
        Kilowatt = 5,
        Megawatt = 6,
        Microwatt = 7,
        Milliwatt = 8,
        Nanowatt = 9,
        Petawatt = 10,
        Picowatt = 11,
>>>>>>> 424090fd
        /// <remarks>https://www.britannica.com/science/luminosity</remarks>
        SolarLuminosity = 12,
        Terawatt = 13,
        Watt = 14,
    }

    #pragma warning restore 1591
}<|MERGE_RESOLUTION|>--- conflicted
+++ resolved
@@ -25,20 +25,6 @@
 
     public enum LuminosityUnit
     {
-<<<<<<< HEAD
-        Decawatt,
-        Deciwatt,
-        Femtowatt,
-        Gigawatt,
-        Kilowatt,
-        Megawatt,
-        Microwatt,
-        Milliwatt,
-        Nanowatt,
-        Petawatt,
-        Picowatt,
-=======
-        Undefined = 0,
         Decawatt = 1,
         Deciwatt = 2,
         Femtowatt = 3,
@@ -50,7 +36,6 @@
         Nanowatt = 9,
         Petawatt = 10,
         Picowatt = 11,
->>>>>>> 424090fd
         /// <remarks>https://www.britannica.com/science/luminosity</remarks>
         SolarLuminosity = 12,
         Terawatt = 13,
