﻿//------------------------------------------------------------------------------
// <auto-generated>
//     This code was generated by \generate-code.bat.
//
//     Changes to this file will be lost when the code is regenerated.
//     The build server regenerates the code before each build and a pre-build
//     step will regenerate the code on each local build.
//
//     See https://github.com/angularsen/UnitsNet/wiki/Adding-a-New-Unit for how to add or edit units.
//
//     Add CustomCode\Quantities\MyQuantity.extra.cs files to add code to generated quantities.
//     Add UnitDefinitions\MyQuantity.json and run generate-code.bat to generate new units or quantities.
//
// </auto-generated>
//------------------------------------------------------------------------------

// Licensed under MIT No Attribution, see LICENSE file at the root.
// Copyright 2013 Andreas Gullberg Larsen (andreas.larsen84@gmail.com). Maintained at https://github.com/angularsen/UnitsNet.

using System;
using System.Globalization;
using System.Linq;
using JetBrains.Annotations;
using UnitsNet.InternalHelpers;
using UnitsNet.Units;

#nullable enable

// ReSharper disable once CheckNamespace

namespace UnitsNet
{
    /// <inheritdoc />
    /// <summary>
    ///     In geometry, a solid angle is the two-dimensional angle in three-dimensional space that an object subtends at a point.
    /// </summary>
    /// <remarks>
    ///     https://en.wikipedia.org/wiki/Solid_angle
    /// </remarks>
    public partial struct SolidAngle<T> : IQuantityT<SolidAngleUnit, T>, IEquatable<SolidAngle<T>>, IComparable, IComparable<SolidAngle<T>>, IConvertible, IFormattable
    {
        /// <summary>
        ///     The unit this quantity was constructed with.
        /// </summary>
        private readonly SolidAngleUnit? _unit;

        static SolidAngle()
        {
            BaseDimensions = BaseDimensions.Dimensionless;

            Info = new QuantityInfo<SolidAngleUnit>("SolidAngle",
                new UnitInfo<SolidAngleUnit>[] {
                    new UnitInfo<SolidAngleUnit>(SolidAngleUnit.Steradian, BaseUnits.Undefined),
                },
                BaseUnit, Zero, BaseDimensions, QuantityType.SolidAngle);
        }

        /// <summary>
        ///     Creates the quantity with the given numeric value and unit.
        /// </summary>
        /// <param name="value">The numeric value to construct this quantity with.</param>
        /// <param name="unit">The unit representation to construct this quantity with.</param>
        /// <exception cref="ArgumentException">If value is NaN or Infinity.</exception>
        public SolidAngle(T value, SolidAngleUnit unit)
        {
            if(unit == SolidAngleUnit.Undefined)
              throw new ArgumentException("The quantity can not be created with an undefined unit.", nameof(unit));

            Value = value;
            _unit = unit;
        }

        /// <summary>
        /// Creates an instance of the quantity with the given numeric value in units compatible with the given <see cref="UnitSystem"/>.
        /// If multiple compatible units were found, the first match is used.
        /// </summary>
        /// <param name="value">The numeric value to construct this quantity with.</param>
        /// <param name="unitSystem">The unit system to create the quantity with.</param>
        /// <exception cref="ArgumentNullException">The given <see cref="UnitSystem"/> is null.</exception>
        /// <exception cref="ArgumentException">No unit was found for the given <see cref="UnitSystem"/>.</exception>
        public SolidAngle(T value, UnitSystem unitSystem)
        {
            if(unitSystem is null) throw new ArgumentNullException(nameof(unitSystem));

            var unitInfos = Info.GetUnitInfosFor(unitSystem.BaseUnits);
            var firstUnitInfo = unitInfos.FirstOrDefault();

            Value = value;
            _unit = firstUnitInfo?.Value ?? throw new ArgumentException("No units were found for the given UnitSystem.", nameof(unitSystem));
        }

        #region Static Properties

        /// <inheritdoc cref="IQuantity.QuantityInfo"/>
        public static QuantityInfo<SolidAngleUnit> Info { get; }

        /// <summary>
        ///     The <see cref="BaseDimensions" /> of this quantity.
        /// </summary>
        public static BaseDimensions BaseDimensions { get; }

        /// <summary>
        ///     The base unit of <see cref="SolidAngle{T}" />, which is Steradian. All conversions go via this value.
        /// </summary>
        public static SolidAngleUnit BaseUnit { get; } = SolidAngleUnit.Steradian;

        /// <summary>
        /// Represents the largest possible value of <see cref="SolidAngle{T}" />
        /// </summary>
        public static SolidAngle<T> MaxValue { get; } = new SolidAngle<T>(double.MaxValue, BaseUnit);

        /// <summary>
        /// Represents the smallest possible value of <see cref="SolidAngle{T}" />
        /// </summary>
        public static SolidAngle<T> MinValue { get; } = new SolidAngle<T>(double.MinValue, BaseUnit);

        /// <summary>
        ///     The <see cref="QuantityType" /> of this quantity.
        /// </summary>
        [Obsolete("QuantityType will be removed in the future. Use Info property instead.")]
        public static QuantityType QuantityType { get; } = QuantityType.SolidAngle;

        /// <summary>
        ///     All units of measurement for the <see cref="SolidAngle{T}" /> quantity.
        /// </summary>
        public static SolidAngleUnit[] Units { get; } = Enum.GetValues(typeof(SolidAngleUnit)).Cast<SolidAngleUnit>().Except(new SolidAngleUnit[]{ SolidAngleUnit.Undefined }).ToArray();

        /// <summary>
        ///     Gets an instance of this quantity with a value of 0 in the base unit Steradian.
        /// </summary>
        public static SolidAngle<T> Zero { get; } = new SolidAngle<T>((T)0, BaseUnit);

        #endregion

        #region Properties

        /// <summary>
        ///     The numeric value this quantity was constructed with.
        /// </summary>
        public T Value{ get; }

        double IQuantity.Value => Convert.ToDouble(Value);

        Enum IQuantity.Unit => Unit;

        /// <inheritdoc />
        public SolidAngleUnit Unit => _unit.GetValueOrDefault(BaseUnit);

        /// <inheritdoc />
        public QuantityInfo<SolidAngleUnit> QuantityInfo => Info;

        /// <inheritdoc cref="IQuantity.QuantityInfo"/>
        QuantityInfo IQuantity.QuantityInfo => Info;

        /// <summary>
        ///     The <see cref="QuantityType" /> of this quantity.
        /// </summary>
        public QuantityType Type => SolidAngle<T>.QuantityType;

        /// <summary>
        ///     The <see cref="BaseDimensions" /> of this quantity.
        /// </summary>
        public BaseDimensions Dimensions => SolidAngle<T>.BaseDimensions;

        #endregion

        #region Conversion Properties

        /// <summary>
        ///     Get <see cref="SolidAngle{T}" /> in Steradians.
        /// </summary>
        public T Steradians => As(SolidAngleUnit.Steradian);

        #endregion

        #region Static Methods

        /// <summary>
        ///     Get unit abbreviation string.
        /// </summary>
        /// <param name="unit">Unit to get abbreviation for.</param>
        /// <returns>Unit abbreviation string.</returns>
        public static string GetAbbreviation(SolidAngleUnit unit)
        {
            return GetAbbreviation(unit, null);
        }

        /// <summary>
        ///     Get unit abbreviation string.
        /// </summary>
        /// <param name="unit">Unit to get abbreviation for.</param>
        /// <returns>Unit abbreviation string.</returns>
        /// <param name="provider">Format to use for localization. Defaults to <see cref="CultureInfo.CurrentUICulture" /> if null.</param>
        public static string GetAbbreviation(SolidAngleUnit unit, IFormatProvider? provider)
        {
            return UnitAbbreviationsCache.Default.GetDefaultAbbreviation(unit, provider);
        }

        #endregion

        #region Static Factory Methods

        /// <summary>
        ///     Get <see cref="SolidAngle{T}" /> from Steradians.
        /// </summary>
        /// <exception cref="ArgumentException">If value is NaN or Infinity.</exception>
        public static SolidAngle<T> FromSteradians(T steradians)
        {
            return new SolidAngle<T>(steradians, SolidAngleUnit.Steradian);
        }

        /// <summary>
        ///     Dynamically convert from value and unit enum <see cref="SolidAngleUnit" /> to <see cref="SolidAngle{T}" />.
        /// </summary>
        /// <param name="value">Value to convert from.</param>
        /// <param name="fromUnit">Unit to convert from.</param>
        /// <returns><see cref="SolidAngle{T}" /> unit value.</returns>
        public static SolidAngle<T> From(T value, SolidAngleUnit fromUnit)
        {
            return new SolidAngle<T>(value, fromUnit);
        }

        #endregion

        #region Static Parse Methods

        /// <summary>
        ///     Parse a string with one or two quantities of the format "&lt;quantity&gt; &lt;unit&gt;".
        /// </summary>
        /// <param name="str">String to parse. Typically in the form: {number} {unit}</param>
        /// <example>
        ///     Length.Parse("5.5 m", new CultureInfo("en-US"));
        /// </example>
        /// <exception cref="ArgumentNullException">The value of 'str' cannot be null. </exception>
        /// <exception cref="ArgumentException">
        ///     Expected string to have one or two pairs of quantity and unit in the format
        ///     "&lt;quantity&gt; &lt;unit&gt;". Eg. "5.5 m" or "1ft 2in"
        /// </exception>
        /// <exception cref="AmbiguousUnitParseException">
        ///     More than one unit is represented by the specified unit abbreviation.
        ///     Example: Volume.Parse("1 cup") will throw, because it can refer to any of
        ///     <see cref="VolumeUnit.MetricCup" />, <see cref="VolumeUnit.UsLegalCup" /> and <see cref="VolumeUnit.UsCustomaryCup" />.
        /// </exception>
        /// <exception cref="UnitsNetException">
        ///     If anything else goes wrong, typically due to a bug or unhandled case.
        ///     We wrap exceptions in <see cref="UnitsNetException" /> to allow you to distinguish
        ///     Units.NET exceptions from other exceptions.
        /// </exception>
        public static SolidAngle<T> Parse(string str)
        {
            return Parse(str, null);
        }

        /// <summary>
        ///     Parse a string with one or two quantities of the format "&lt;quantity&gt; &lt;unit&gt;".
        /// </summary>
        /// <param name="str">String to parse. Typically in the form: {number} {unit}</param>
        /// <example>
        ///     Length.Parse("5.5 m", new CultureInfo("en-US"));
        /// </example>
        /// <exception cref="ArgumentNullException">The value of 'str' cannot be null. </exception>
        /// <exception cref="ArgumentException">
        ///     Expected string to have one or two pairs of quantity and unit in the format
        ///     "&lt;quantity&gt; &lt;unit&gt;". Eg. "5.5 m" or "1ft 2in"
        /// </exception>
        /// <exception cref="AmbiguousUnitParseException">
        ///     More than one unit is represented by the specified unit abbreviation.
        ///     Example: Volume.Parse("1 cup") will throw, because it can refer to any of
        ///     <see cref="VolumeUnit.MetricCup" />, <see cref="VolumeUnit.UsLegalCup" /> and <see cref="VolumeUnit.UsCustomaryCup" />.
        /// </exception>
        /// <exception cref="UnitsNetException">
        ///     If anything else goes wrong, typically due to a bug or unhandled case.
        ///     We wrap exceptions in <see cref="UnitsNetException" /> to allow you to distinguish
        ///     Units.NET exceptions from other exceptions.
        /// </exception>
        /// <param name="provider">Format to use when parsing number and unit. Defaults to <see cref="CultureInfo.CurrentUICulture" /> if null.</param>
<<<<<<< HEAD
        public static SolidAngle<T> Parse(string str, [CanBeNull] IFormatProvider provider)
=======
        public static SolidAngle Parse(string str, IFormatProvider? provider)
>>>>>>> 6e7ae0e5
        {
            return QuantityParser.Default.Parse<SolidAngle<T>, SolidAngleUnit>(
                str,
                provider,
                From);
        }

        /// <summary>
        ///     Try to parse a string with one or two quantities of the format "&lt;quantity&gt; &lt;unit&gt;".
        /// </summary>
        /// <param name="str">String to parse. Typically in the form: {number} {unit}</param>
        /// <param name="result">Resulting unit quantity if successful.</param>
        /// <example>
        ///     Length.Parse("5.5 m", new CultureInfo("en-US"));
        /// </example>
<<<<<<< HEAD
        public static bool TryParse([CanBeNull] string str, out SolidAngle<T> result)
=======
        public static bool TryParse(string? str, out SolidAngle result)
>>>>>>> 6e7ae0e5
        {
            return TryParse(str, null, out result);
        }

        /// <summary>
        ///     Try to parse a string with one or two quantities of the format "&lt;quantity&gt; &lt;unit&gt;".
        /// </summary>
        /// <param name="str">String to parse. Typically in the form: {number} {unit}</param>
        /// <param name="result">Resulting unit quantity if successful.</param>
        /// <returns>True if successful, otherwise false.</returns>
        /// <example>
        ///     Length.Parse("5.5 m", new CultureInfo("en-US"));
        /// </example>
        /// <param name="provider">Format to use when parsing number and unit. Defaults to <see cref="CultureInfo.CurrentUICulture" /> if null.</param>
<<<<<<< HEAD
        public static bool TryParse([CanBeNull] string str, [CanBeNull] IFormatProvider provider, out SolidAngle<T> result)
=======
        public static bool TryParse(string? str, IFormatProvider? provider, out SolidAngle result)
>>>>>>> 6e7ae0e5
        {
            return QuantityParser.Default.TryParse<SolidAngle<T>, SolidAngleUnit>(
                str,
                provider,
                From,
                out result);
        }

        /// <summary>
        ///     Parse a unit string.
        /// </summary>
        /// <param name="str">String to parse. Typically in the form: {number} {unit}</param>
        /// <example>
        ///     Length.ParseUnit("m", new CultureInfo("en-US"));
        /// </example>
        /// <exception cref="ArgumentNullException">The value of 'str' cannot be null. </exception>
        /// <exception cref="UnitsNetException">Error parsing string.</exception>
        public static SolidAngleUnit ParseUnit(string str)
        {
            return ParseUnit(str, null);
        }

        /// <summary>
        ///     Parse a unit string.
        /// </summary>
        /// <param name="str">String to parse. Typically in the form: {number} {unit}</param>
        /// <param name="provider">Format to use when parsing number and unit. Defaults to <see cref="CultureInfo.CurrentUICulture" /> if null.</param>
        /// <example>
        ///     Length.ParseUnit("m", new CultureInfo("en-US"));
        /// </example>
        /// <exception cref="ArgumentNullException">The value of 'str' cannot be null. </exception>
        /// <exception cref="UnitsNetException">Error parsing string.</exception>
        public static SolidAngleUnit ParseUnit(string str, IFormatProvider? provider)
        {
            return UnitParser.Default.Parse<SolidAngleUnit>(str, provider);
        }

        /// <inheritdoc cref="TryParseUnit(string,IFormatProvider,out UnitsNet.Units.SolidAngleUnit)"/>
        public static bool TryParseUnit(string str, out SolidAngleUnit unit)
        {
            return TryParseUnit(str, null, out unit);
        }

        /// <summary>
        ///     Parse a unit string.
        /// </summary>
        /// <param name="str">String to parse. Typically in the form: {number} {unit}</param>
        /// <param name="unit">The parsed unit if successful.</param>
        /// <returns>True if successful, otherwise false.</returns>
        /// <example>
        ///     Length.TryParseUnit("m", new CultureInfo("en-US"));
        /// </example>
        /// <param name="provider">Format to use when parsing number and unit. Defaults to <see cref="CultureInfo.CurrentUICulture" /> if null.</param>
        public static bool TryParseUnit(string str, IFormatProvider? provider, out SolidAngleUnit unit)
        {
            return UnitParser.Default.TryParse<SolidAngleUnit>(str, provider, out unit);
        }

        #endregion

        #region Arithmetic Operators

        /// <summary>Negate the value.</summary>
        public static SolidAngle<T> operator -(SolidAngle<T> right)
        {
            return new SolidAngle<T>(CompiledLambdas.Negate(right.Value), right.Unit);
        }

        /// <summary>Get <see cref="SolidAngle{T}"/> from adding two <see cref="SolidAngle{T}"/>.</summary>
        public static SolidAngle<T> operator +(SolidAngle<T> left, SolidAngle<T> right)
        {
            var value = CompiledLambdas.Add(left.Value, right.GetValueAs(left.Unit));
            return new SolidAngle<T>(value, left.Unit);
        }

        /// <summary>Get <see cref="SolidAngle{T}"/> from subtracting two <see cref="SolidAngle{T}"/>.</summary>
        public static SolidAngle<T> operator -(SolidAngle<T> left, SolidAngle<T> right)
        {
            var value = CompiledLambdas.Subtract(left.Value, right.GetValueAs(left.Unit));
            return new SolidAngle<T>(value, left.Unit);
        }

        /// <summary>Get <see cref="SolidAngle{T}"/> from multiplying value and <see cref="SolidAngle{T}"/>.</summary>
        public static SolidAngle<T> operator *(T left, SolidAngle<T> right)
        {
            var value = CompiledLambdas.Multiply(left, right.Value);
            return new SolidAngle<T>(value, right.Unit);
        }

        /// <summary>Get <see cref="SolidAngle{T}"/> from multiplying value and <see cref="SolidAngle{T}"/>.</summary>
        public static SolidAngle<T> operator *(SolidAngle<T> left, T right)
        {
            var value = CompiledLambdas.Multiply(left.Value, right);
            return new SolidAngle<T>(value, left.Unit);
        }

        /// <summary>Get <see cref="SolidAngle{T}"/> from dividing <see cref="SolidAngle{T}"/> by value.</summary>
        public static SolidAngle<T> operator /(SolidAngle<T> left, T right)
        {
            var value = CompiledLambdas.Divide(left.Value, right);
            return new SolidAngle<T>(value, left.Unit);
        }

        /// <summary>Get ratio value from dividing <see cref="SolidAngle{T}"/> by <see cref="SolidAngle{T}"/>.</summary>
        public static T operator /(SolidAngle<T> left, SolidAngle<T> right)
        {
            return CompiledLambdas.Divide(left.Steradians, right.Steradians);
        }

        #endregion

        #region Equality / IComparable

        /// <summary>Returns true if less or equal to.</summary>
        public static bool operator <=(SolidAngle<T> left, SolidAngle<T> right)
        {
            return CompiledLambdas.LessThanOrEqual(left.Value, right.GetValueAs(left.Unit));
        }

        /// <summary>Returns true if greater than or equal to.</summary>
        public static bool operator >=(SolidAngle<T> left, SolidAngle<T> right)
        {
            return CompiledLambdas.GreaterThanOrEqual(left.Value, right.GetValueAs(left.Unit));
        }

        /// <summary>Returns true if less than.</summary>
        public static bool operator <(SolidAngle<T> left, SolidAngle<T> right)
        {
            return CompiledLambdas.LessThan(left.Value, right.GetValueAs(left.Unit));
        }

        /// <summary>Returns true if greater than.</summary>
        public static bool operator >(SolidAngle<T> left, SolidAngle<T> right)
        {
            return CompiledLambdas.GreaterThan(left.Value, right.GetValueAs(left.Unit));
        }

        /// <summary>Returns true if exactly equal.</summary>
        /// <remarks>Consider using <see cref="Equals(SolidAngle{T}, double, ComparisonType)"/> for safely comparing floating point values.</remarks>
        public static bool operator ==(SolidAngle<T> left, SolidAngle<T> right)
        {
            return left.Equals(right);
        }

        /// <summary>Returns true if not exactly equal.</summary>
        /// <remarks>Consider using <see cref="Equals(SolidAngle{T}, double, ComparisonType)"/> for safely comparing floating point values.</remarks>
        public static bool operator !=(SolidAngle<T> left, SolidAngle<T> right)
        {
            return !(left == right);
        }

        /// <inheritdoc />
        public int CompareTo(object obj)
        {
            if(obj is null) throw new ArgumentNullException(nameof(obj));
            if(!(obj is SolidAngle<T> objSolidAngle)) throw new ArgumentException("Expected type SolidAngle.", nameof(obj));

            return CompareTo(objSolidAngle);
        }

        /// <inheritdoc />
        public int CompareTo(SolidAngle<T> other)
        {
            return System.Collections.Generic.Comparer<T>.Default.Compare(Value, other.GetValueAs(this.Unit));
        }

        /// <inheritdoc />
        /// <remarks>Consider using <see cref="Equals(SolidAngle{T}, double, ComparisonType)"/> for safely comparing floating point values.</remarks>
        public override bool Equals(object obj)
        {
            if(obj is null || !(obj is SolidAngle<T> objSolidAngle))
                return false;

            return Equals(objSolidAngle);
        }

        /// <inheritdoc />
        /// <remarks>Consider using <see cref="Equals(SolidAngle{T}, double, ComparisonType)"/> for safely comparing floating point values.</remarks>
        public bool Equals(SolidAngle<T> other)
        {
            return Value.Equals(other.GetValueAs(this.Unit));
        }

        /// <summary>
        ///     <para>
        ///     Compare equality to another <see cref="SolidAngle{T}" /> within the given absolute or relative tolerance.
        ///     </para>
        ///     <para>
        ///     Relative tolerance is defined as the maximum allowable absolute difference between this quantity's value and
        ///     <paramref name="other"/> as a percentage of this quantity's value. <paramref name="other"/> will be converted into
        ///     this quantity's unit for comparison. A relative tolerance of 0.01 means the absolute difference must be within +/- 1% of
        ///     this quantity's value to be considered equal.
        ///     <example>
        ///     In this example, the two quantities will be equal if the value of b is within +/- 1% of a (0.02m or 2cm).
        ///     <code>
        ///     var a = Length.FromMeters(2.0);
        ///     var b = Length.FromInches(50.0);
        ///     a.Equals(b, 0.01, ComparisonType.Relative);
        ///     </code>
        ///     </example>
        ///     </para>
        ///     <para>
        ///     Absolute tolerance is defined as the maximum allowable absolute difference between this quantity's value and
        ///     <paramref name="other"/> as a fixed number in this quantity's unit. <paramref name="other"/> will be converted into
        ///     this quantity's unit for comparison.
        ///     <example>
        ///     In this example, the two quantities will be equal if the value of b is within 0.01 of a (0.01m or 1cm).
        ///     <code>
        ///     var a = Length.FromMeters(2.0);
        ///     var b = Length.FromInches(50.0);
        ///     a.Equals(b, 0.01, ComparisonType.Absolute);
        ///     </code>
        ///     </example>
        ///     </para>
        ///     <para>
        ///     Note that it is advised against specifying zero difference, due to the nature
        ///     of floating point operations and using System.Double internally.
        ///     </para>
        /// </summary>
        /// <param name="other">The other quantity to compare to.</param>
        /// <param name="tolerance">The absolute or relative tolerance value. Must be greater than or equal to 0.</param>
        /// <param name="comparisonType">The comparison type: either relative or absolute.</param>
        /// <returns>True if the absolute difference between the two values is not greater than the specified relative or absolute tolerance.</returns>
        public bool Equals(SolidAngle<T> other, double tolerance, ComparisonType comparisonType)
        {
            if(tolerance < 0)
                throw new ArgumentOutOfRangeException("tolerance", "Tolerance must be greater than or equal to 0.");

            var otherValueInThisUnits = other.As(this.Unit);
            return UnitsNet.Comparison.Equals(Value, otherValueInThisUnits, tolerance, comparisonType);
        }

        /// <summary>
        ///     Returns the hash code for this instance.
        /// </summary>
        /// <returns>A hash code for the current <see cref="SolidAngle{T}" />.</returns>
        public override int GetHashCode()
        {
            return new { Info.Name, Value, Unit }.GetHashCode();
        }

        #endregion

        #region Conversion Methods

        /// <summary>
        ///     Convert to the unit representation <paramref name="unit" />.
        /// </summary>
        /// <returns>Value converted to the specified unit.</returns>
        public T As(SolidAngleUnit unit)
        {
            if(Unit == unit)
                return Value;

            var converted = GetValueAs(unit);
            return converted;
        }

        /// <inheritdoc cref="IQuantity.As(UnitSystem)"/>
        public T As(UnitSystem unitSystem)
        {
            if(unitSystem is null)
                throw new ArgumentNullException(nameof(unitSystem));

            var unitInfos = Info.GetUnitInfosFor(unitSystem.BaseUnits);

            var firstUnitInfo = unitInfos.FirstOrDefault();
            if(firstUnitInfo == null)
                throw new ArgumentException("No units were found for the given UnitSystem.", nameof(unitSystem));

            return As(firstUnitInfo.Value);
        }

        /// <inheritdoc />
        double IQuantity.As(Enum unit)
        {
            if(!(unit is SolidAngleUnit unitAsSolidAngleUnit))
                throw new ArgumentException($"The given unit is of type {unit.GetType()}. Only {typeof(SolidAngleUnit)} is supported.", nameof(unit));

            var asValue = As(unitAsSolidAngleUnit);
            return Convert.ToDouble(asValue);
        }

        double IQuantity.As(UnitSystem unitSystem) => Convert.ToDouble(As(unitSystem));

        double IQuantity<SolidAngleUnit>.As(SolidAngleUnit unit) => Convert.ToDouble(As(unit));

        /// <summary>
        ///     Converts this <see cref="SolidAngle{T}" /> to another <see cref="SolidAngle{T}" /> with the unit representation <paramref name="unit" />.
        /// </summary>
        /// <returns>A <see cref="SolidAngle{T}" /> with the specified unit.</returns>
        public SolidAngle<T> ToUnit(SolidAngleUnit unit)
        {
            var convertedValue = GetValueAs(unit);
            return new SolidAngle<T>(convertedValue, unit);
        }

        /// <inheritdoc />
        IQuantity IQuantity.ToUnit(Enum unit)
        {
            if(!(unit is SolidAngleUnit unitAsSolidAngleUnit))
                throw new ArgumentException($"The given unit is of type {unit.GetType()}. Only {typeof(SolidAngleUnit)} is supported.", nameof(unit));

            return ToUnit(unitAsSolidAngleUnit);
        }

        /// <inheritdoc cref="IQuantity.ToUnit(UnitSystem)"/>
        public SolidAngle<T> ToUnit(UnitSystem unitSystem)
        {
            if(unitSystem is null)
                throw new ArgumentNullException(nameof(unitSystem));

            var unitInfos = Info.GetUnitInfosFor(unitSystem.BaseUnits);

            var firstUnitInfo = unitInfos.FirstOrDefault();
            if(firstUnitInfo == null)
                throw new ArgumentException("No units were found for the given UnitSystem.", nameof(unitSystem));

            return ToUnit(firstUnitInfo.Value);
        }

        /// <inheritdoc />
        IQuantity IQuantity.ToUnit(UnitSystem unitSystem) => ToUnit(unitSystem);

        /// <inheritdoc />
        IQuantity<SolidAngleUnit> IQuantity<SolidAngleUnit>.ToUnit(SolidAngleUnit unit) => ToUnit(unit);

        /// <inheritdoc />
        IQuantityT<SolidAngleUnit, T> IQuantityT<SolidAngleUnit, T>.ToUnit(SolidAngleUnit unit) => ToUnit(unit);

        /// <inheritdoc />
        IQuantity<SolidAngleUnit> IQuantity<SolidAngleUnit>.ToUnit(UnitSystem unitSystem) => ToUnit(unitSystem);

        /// <inheritdoc />
        IQuantityT<SolidAngleUnit, T> IQuantityT<SolidAngleUnit, T>.ToUnit(UnitSystem unitSystem) => ToUnit(unitSystem);

        /// <summary>
        ///     Converts the current value + unit to the base unit.
        ///     This is typically the first step in converting from one unit to another.
        /// </summary>
        /// <returns>The value in the base unit representation.</returns>
        private T GetValueInBaseUnit()
        {
            switch(Unit)
            {
                case SolidAngleUnit.Steradian: return Value;
                default:
                    throw new NotImplementedException($"Can not convert {Unit} to base units.");
            }
        }

        /// <summary>
        ///     Converts the current value + unit to the base unit.
        ///     This is typically the first step in converting from one unit to another.
        /// </summary>
        /// <returns>The value in the base unit representation.</returns>
        internal SolidAngle<T> ToBaseUnit()
        {
            var baseUnitValue = GetValueInBaseUnit();
            return new SolidAngle<T>(baseUnitValue, BaseUnit);
        }

        private T GetValueAs(SolidAngleUnit unit)
        {
            if(Unit == unit)
                return Value;

            var baseUnitValue = GetValueInBaseUnit();

            switch(unit)
            {
                case SolidAngleUnit.Steradian: return baseUnitValue;
                default:
                    throw new NotImplementedException($"Can not convert {Unit} to {unit}.");
            }
        }

        #endregion

        #region ToString Methods

        /// <summary>
        ///     Gets the default string representation of value and unit.
        /// </summary>
        /// <returns>String representation.</returns>
        public override string ToString()
        {
            return ToString("g");
        }

        /// <summary>
        ///     Gets the default string representation of value and unit using the given format provider.
        /// </summary>
        /// <returns>String representation.</returns>
        /// <param name="provider">Format to use for localization and number formatting. Defaults to <see cref="CultureInfo.CurrentUICulture" /> if null.</param>
        public string ToString(IFormatProvider? provider)
        {
            return ToString("g", provider);
        }

        /// <summary>
        ///     Get string representation of value and unit.
        /// </summary>
        /// <param name="significantDigitsAfterRadix">The number of significant digits after the radix point.</param>
        /// <returns>String representation.</returns>
        /// <param name="provider">Format to use for localization and number formatting. Defaults to <see cref="CultureInfo.CurrentUICulture" /> if null.</param>
        [Obsolete(@"This method is deprecated and will be removed at a future release. Please use ToString(""s2"") or ToString(""s2"", provider) where 2 is an example of the number passed to significantDigitsAfterRadix.")]
        public string ToString(IFormatProvider? provider, int significantDigitsAfterRadix)
        {
            var value = Convert.ToDouble(Value);
            var format = UnitFormatter.GetFormat(value, significantDigitsAfterRadix);
            return ToString(provider, format);
        }

        /// <summary>
        ///     Get string representation of value and unit.
        /// </summary>
        /// <param name="format">String format to use. Default:  "{0:0.##} {1} for value and unit abbreviation respectively."</param>
        /// <param name="args">Arguments for string format. Value and unit are implicitly included as arguments 0 and 1.</param>
        /// <returns>String representation.</returns>
        /// <param name="provider">Format to use for localization and number formatting. Defaults to <see cref="CultureInfo.CurrentUICulture" /> if null.</param>
        [Obsolete("This method is deprecated and will be removed at a future release. Please use string.Format().")]
        public string ToString(IFormatProvider? provider, [NotNull] string format, [NotNull] params object[] args)
        {
            if (format == null) throw new ArgumentNullException(nameof(format));
            if (args == null) throw new ArgumentNullException(nameof(args));

            provider = provider ?? CultureInfo.CurrentUICulture;

            var value = Convert.ToDouble(Value);
            var formatArgs = UnitFormatter.GetFormatArgs(Unit, value, provider, args);
            return string.Format(provider, format, formatArgs);
        }

        /// <inheritdoc cref="QuantityFormatter.Format{TUnitType}(IQuantity{TUnitType}, string, IFormatProvider)"/>
        /// <summary>
        /// Gets the string representation of this instance in the specified format string using <see cref="CultureInfo.CurrentUICulture" />.
        /// </summary>
        /// <param name="format">The format string.</param>
        /// <returns>The string representation.</returns>
        public string ToString(string format)
        {
            return ToString(format, CultureInfo.CurrentUICulture);
        }

        /// <inheritdoc cref="QuantityFormatter.Format{TUnitType}(IQuantity{TUnitType}, string, IFormatProvider)"/>
        /// <summary>
        /// Gets the string representation of this instance in the specified format string using the specified format provider, or <see cref="CultureInfo.CurrentUICulture" /> if null.
        /// </summary>
        /// <param name="format">The format string.</param>
        /// <param name="provider">Format to use for localization and number formatting. Defaults to <see cref="CultureInfo.CurrentUICulture" /> if null.</param>
        /// <returns>The string representation.</returns>
        public string ToString(string format, IFormatProvider? provider)
        {
            return QuantityFormatter.Format<SolidAngleUnit>(this, format, provider);
        }

        #endregion

        #region IConvertible Methods

        TypeCode IConvertible.GetTypeCode()
        {
            return TypeCode.Object;
        }

        bool IConvertible.ToBoolean(IFormatProvider provider)
        {
            throw new InvalidCastException($"Converting {typeof(SolidAngle<T>)} to bool is not supported.");
        }

        byte IConvertible.ToByte(IFormatProvider provider)
        {
            return Convert.ToByte(Value);
        }

        char IConvertible.ToChar(IFormatProvider provider)
        {
            throw new InvalidCastException($"Converting {typeof(SolidAngle<T>)} to char is not supported.");
        }

        DateTime IConvertible.ToDateTime(IFormatProvider provider)
        {
            throw new InvalidCastException($"Converting {typeof(SolidAngle<T>)} to DateTime is not supported.");
        }

        decimal IConvertible.ToDecimal(IFormatProvider provider)
        {
            return Convert.ToDecimal(Value);
        }

        double IConvertible.ToDouble(IFormatProvider provider)
        {
            return Convert.ToDouble(Value);
        }

        short IConvertible.ToInt16(IFormatProvider provider)
        {
            return Convert.ToInt16(Value);
        }

        int IConvertible.ToInt32(IFormatProvider provider)
        {
            return Convert.ToInt32(Value);
        }

        long IConvertible.ToInt64(IFormatProvider provider)
        {
            return Convert.ToInt64(Value);
        }

        sbyte IConvertible.ToSByte(IFormatProvider provider)
        {
            return Convert.ToSByte(Value);
        }

        float IConvertible.ToSingle(IFormatProvider provider)
        {
            return Convert.ToSingle(Value);
        }

        string IConvertible.ToString(IFormatProvider provider)
        {
            return ToString("g", provider);
        }

        object IConvertible.ToType(Type conversionType, IFormatProvider provider)
        {
            if(conversionType == typeof(SolidAngle<T>))
                return this;
            else if(conversionType == typeof(SolidAngleUnit))
                return Unit;
            else if(conversionType == typeof(QuantityType))
<<<<<<< HEAD
                return SolidAngle<T>.QuantityType;
=======
                return SolidAngle.QuantityType;
            else if(conversionType == typeof(QuantityInfo))
                return SolidAngle.Info;
>>>>>>> 6e7ae0e5
            else if(conversionType == typeof(BaseDimensions))
                return SolidAngle<T>.BaseDimensions;
            else
                throw new InvalidCastException($"Converting {typeof(SolidAngle<T>)} to {conversionType} is not supported.");
        }

        ushort IConvertible.ToUInt16(IFormatProvider provider)
        {
            return Convert.ToUInt16(Value);
        }

        uint IConvertible.ToUInt32(IFormatProvider provider)
        {
            return Convert.ToUInt32(Value);
        }

        ulong IConvertible.ToUInt64(IFormatProvider provider)
        {
            return Convert.ToUInt64(Value);
        }

        #endregion
    }
}<|MERGE_RESOLUTION|>--- conflicted
+++ resolved
@@ -140,29 +140,6 @@
         public T Value{ get; }
 
         double IQuantity.Value => Convert.ToDouble(Value);
-
-        Enum IQuantity.Unit => Unit;
-
-        /// <inheritdoc />
-        public SolidAngleUnit Unit => _unit.GetValueOrDefault(BaseUnit);
-
-        /// <inheritdoc />
-        public QuantityInfo<SolidAngleUnit> QuantityInfo => Info;
-
-        /// <inheritdoc cref="IQuantity.QuantityInfo"/>
-        QuantityInfo IQuantity.QuantityInfo => Info;
-
-        /// <summary>
-        ///     The <see cref="QuantityType" /> of this quantity.
-        /// </summary>
-        public QuantityType Type => SolidAngle<T>.QuantityType;
-
-        /// <summary>
-        ///     The <see cref="BaseDimensions" /> of this quantity.
-        /// </summary>
-        public BaseDimensions Dimensions => SolidAngle<T>.BaseDimensions;
-
-        #endregion
 
         #region Conversion Properties
 
@@ -274,11 +251,7 @@
         ///     Units.NET exceptions from other exceptions.
         /// </exception>
         /// <param name="provider">Format to use when parsing number and unit. Defaults to <see cref="CultureInfo.CurrentUICulture" /> if null.</param>
-<<<<<<< HEAD
-        public static SolidAngle<T> Parse(string str, [CanBeNull] IFormatProvider provider)
-=======
-        public static SolidAngle Parse(string str, IFormatProvider? provider)
->>>>>>> 6e7ae0e5
+        public static SolidAngle<T> Parse(string str, IFormatProvider? provider)
         {
             return QuantityParser.Default.Parse<SolidAngle<T>, SolidAngleUnit>(
                 str,
@@ -294,11 +267,7 @@
         /// <example>
         ///     Length.Parse("5.5 m", new CultureInfo("en-US"));
         /// </example>
-<<<<<<< HEAD
-        public static bool TryParse([CanBeNull] string str, out SolidAngle<T> result)
-=======
-        public static bool TryParse(string? str, out SolidAngle result)
->>>>>>> 6e7ae0e5
+        public static bool TryParse(string? str, out SolidAngle<T> result)
         {
             return TryParse(str, null, out result);
         }
@@ -313,11 +282,7 @@
         ///     Length.Parse("5.5 m", new CultureInfo("en-US"));
         /// </example>
         /// <param name="provider">Format to use when parsing number and unit. Defaults to <see cref="CultureInfo.CurrentUICulture" /> if null.</param>
-<<<<<<< HEAD
-        public static bool TryParse([CanBeNull] string str, [CanBeNull] IFormatProvider provider, out SolidAngle<T> result)
-=======
-        public static bool TryParse(string? str, IFormatProvider? provider, out SolidAngle result)
->>>>>>> 6e7ae0e5
+        public static bool TryParse(string? str, IFormatProvider? provider, out SolidAngle<T> result)
         {
             return QuantityParser.Default.TryParse<SolidAngle<T>, SolidAngleUnit>(
                 str,
@@ -851,13 +816,9 @@
             else if(conversionType == typeof(SolidAngleUnit))
                 return Unit;
             else if(conversionType == typeof(QuantityType))
-<<<<<<< HEAD
                 return SolidAngle<T>.QuantityType;
-=======
-                return SolidAngle.QuantityType;
             else if(conversionType == typeof(QuantityInfo))
-                return SolidAngle.Info;
->>>>>>> 6e7ae0e5
+                return SolidAngle<T>.Info;
             else if(conversionType == typeof(BaseDimensions))
                 return SolidAngle<T>.BaseDimensions;
             else
