--- conflicted
+++ resolved
@@ -122,11 +122,7 @@
             Assert.Equal(FuelEfficiency.Zero, quantityInfo.Zero);
             Assert.Equal("FuelEfficiency", quantityInfo.Name);
 
-<<<<<<< HEAD
-            var units = EnumUtils.GetEnumValues<FuelEfficiencyUnit>().ToArray();
-=======
-            var units = EnumUtils.GetEnumValues<FuelEfficiencyUnit>().Except(new[] {FuelEfficiencyUnit.Undefined}).OrderBy(x => x.ToString()).ToArray();
->>>>>>> 7519a215
+            var units = EnumUtils.GetEnumValues<FuelEfficiencyUnit>().OrderBy(x => x.ToString()).ToArray();
             var unitNames = units.Select(x => x.ToString());
         }
 
