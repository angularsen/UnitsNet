﻿// Copyright (c) 2013 Andreas Gullberg Larsen (andreas.larsen84@gmail.com).
// https://github.com/angularsen/UnitsNet
//
// Permission is hereby granted, free of charge, to any person obtaining a copy
// of this software and associated documentation files (the "Software"), to deal
// in the Software without restriction, including without limitation the rights
// to use, copy, modify, merge, publish, distribute, sublicense, and/or sell
// copies of the Software, and to permit persons to whom the Software is
// furnished to do so, subject to the following conditions:
//
// The above copyright notice and this permission notice shall be included in
// all copies or substantial portions of the Software.
//
// THE SOFTWARE IS PROVIDED "AS IS", WITHOUT WARRANTY OF ANY KIND, EXPRESS OR
// IMPLIED, INCLUDING BUT NOT LIMITED TO THE WARRANTIES OF MERCHANTABILITY,
// FITNESS FOR A PARTICULAR PURPOSE AND NONINFRINGEMENT. IN NO EVENT SHALL THE
// AUTHORS OR COPYRIGHT HOLDERS BE LIABLE FOR ANY CLAIM, DAMAGES OR OTHER
// LIABILITY, WHETHER IN AN ACTION OF CONTRACT, TORT OR OTHERWISE, ARISING FROM,
// OUT OF OR IN CONNECTION WITH THE SOFTWARE OR THE USE OR OTHER DEALINGS IN
// THE SOFTWARE.

using System;
using System.Collections.Generic;
using System.Globalization;
using System.Linq;
using System.Reflection;
using JetBrains.Annotations;
using UnitsNet.InternalHelpers;
using UnitsNet.Units;
<<<<<<< HEAD

#if WINDOWS_UWP
    using FromValue = System.Double;
#else
    using FromValue = UnitsNet.QuantityValue;
#endif
=======
>>>>>>> ccb6e2a8

namespace UnitsNet
{
    using ConversionFunctionLookup = ValueTuple<Type, Enum, Type, Enum>;

    public delegate IQuantity ConversionFunction(IQuantity inputValue);

    /// <summary>
    ///     Convert between units of a quantity, such as converting from meters to centimeters of a given length.
    /// </summary>
<<<<<<< HEAD
    public sealed partial class UnitConverter
=======
    [PublicAPI]
    public static class UnitConverter
>>>>>>> ccb6e2a8
    {
        public static UnitConverter Default { get; }

        private static readonly string UnitTypeNamespace = typeof(LengthUnit).Namespace;
        private static readonly Assembly UnitsNetAssembly = typeof(Length).Wrap().Assembly;

        private readonly Dictionary<ConversionFunctionLookup, ConversionFunction> _conversionFunctions = new Dictionary<ConversionFunctionLookup, ConversionFunction>();

        static UnitConverter()
        {
            Default = new UnitConverter();

            RegisterDefaultConversions(Default);
        }

        public UnitConverter()
        {
        }

#if !WINDOWS_UWP

        public void SetConversionFunction<QuantityType>(Enum from, Enum to, ConversionFunction conversionFunction)
            where QuantityType : IQuantity
        {
            SetConversionFunction(typeof(QuantityType), from, typeof(QuantityType), to, conversionFunction);
        }

        public void SetConversionFunction<SourceQuantity, TargetQuantity>(Enum from, Enum to, ConversionFunction conversionFunction)
            where SourceQuantity : IQuantity
            where TargetQuantity : IQuantity
        {
            SetConversionFunction(typeof(SourceQuantity), from, typeof(TargetQuantity), to, conversionFunction);
        }

        public void SetConversionFunction(Type fromType, Enum from, Type toType, Enum to, ConversionFunction conversionFunction)
        {
            var conversionLookup = new ConversionFunctionLookup(fromType, from, toType, to);
            SetConversionFunction(conversionLookup, conversionFunction);
        }

        public void SetConversionFunction(ConversionFunctionLookup conversionLookup, ConversionFunction conversionFunction)
        {
            _conversionFunctions[conversionLookup] = conversionFunction;
        }

        public ConversionFunction GetConversionFunction<T>(Enum from, Enum to) where T : IQuantity
        {
            return GetConversionFunction(typeof(T), from, typeof(T), to);
        }

        public ConversionFunction GetConversionFunction<SourceQuantity, TargetQuantity>(Enum from, Enum to)
            where SourceQuantity : IQuantity
            where TargetQuantity : IQuantity
        {
            return GetConversionFunction(typeof(SourceQuantity), from, typeof(TargetQuantity), to);
        }

        public ConversionFunction GetConversionFunction(Type fromType, Enum from, Type toType, Enum to)
        {
            var conversionLookup = new ConversionFunctionLookup(fromType, from, toType, to);
            return GetConversionFunction(conversionLookup);
        }

        public ConversionFunction GetConversionFunction(ConversionFunctionLookup conversionLookup)
        {
            return _conversionFunctions[conversionLookup];
        }

        public bool TryGetConversionFunction<T>(Enum from, Enum to, out ConversionFunction conversionFunction) where T : IQuantity
        {
            return TryGetConversionFunction(typeof(T), from, typeof(T), to, out conversionFunction);
        }

        public bool TryGetConversionFunction<SourceQuantity, TargetQuantity>(Enum from, Enum to, out ConversionFunction conversionFunction)
            where SourceQuantity : IQuantity
            where TargetQuantity : IQuantity
        {
            return TryGetConversionFunction(typeof(SourceQuantity), from, typeof(TargetQuantity), to, out conversionFunction);
        }

        public bool TryGetConversionFunction(Type fromType, Enum from, Type toType, Enum to, out ConversionFunction conversionFunction)
        {
            var conversionLookup = new ConversionFunctionLookup(fromType, from, toType, to);
            return TryGetConversionFunction(conversionLookup, out conversionFunction);
        }

        public bool TryGetConversionFunction(ConversionFunctionLookup conversionLookup, out ConversionFunction conversionFunction)
        {
            return _conversionFunctions.TryGetValue(conversionLookup, out conversionFunction);
        }

#endif

        private static readonly Type[] QuantityTypes = UnitsNetAssembly.GetTypes()
            .Where(typeof(IQuantity).Wrap().IsAssignableFrom)
            .Where(x => x.Wrap().IsClass || x.Wrap().IsValueType) // Future-proofing: we are discussing changing quantities from struct to class
            .ToArray();

        private static readonly Type[] UnitTypes = UnitsNetAssembly.GetTypes()
            .Where(x => x.Namespace == UnitTypeNamespace && x.Wrap().IsEnum && x.Name.EndsWith("Unit"))
            .ToArray();

        /// <summary>
        ///     Convert between any two quantity units given a numeric value and two unit enum values.
        /// </summary>
        /// <param name="fromValue">Numeric value.</param>
        /// <param name="fromUnitValue">From unit enum value.</param>
        /// <param name="toUnitValue">To unit enum value, must be compatible with <paramref name="fromUnitValue" />.</param>
        /// <returns>The converted value in the new unit representation.</returns>
        public static double Convert(QuantityValue fromValue, Enum fromUnitValue, Enum toUnitValue)
        {
            return Quantity
                .From(fromValue, fromUnitValue)
                .As(toUnitValue);
        }

        /// <summary>
        ///     Try to convert between any two quantity units given a numeric value and two unit enum values.
        /// </summary>
        /// <param name="fromValue">Numeric value.</param>
        /// <param name="fromUnitValue">From unit enum value.</param>
        /// <param name="toUnitValue">To unit enum value, must be compatible with <paramref name="fromUnitValue" />.</param>
        /// <param name="convertedValue">The converted value, if successful. Otherwise default.</param>
        /// <returns>True if successful.</returns>
        public static bool TryConvert(QuantityValue fromValue, Enum fromUnitValue, Enum toUnitValue, out double convertedValue)
        {
            convertedValue = 0;
            if (!Quantity.TryFrom(fromValue, fromUnitValue, out IQuantity from)) return false;

            try
            {
                // We're not going to implement TryAs() in all quantities, so let's just try-catch here
                convertedValue = from.As(toUnitValue);
                return true;
            }
            catch
            {
                return false;
            }
        }

        /// <summary>
        ///     Convert between any two quantity units by their names, such as converting a "Length" of N "Meter" to "Centimeter".
        ///     This is particularly useful for creating things like a generated unit conversion UI,
        ///     where you list some selectors:
        ///     a) Quantity: Length, Mass, Force etc.
        ///     b) From unit: Meter, Centimeter etc if Length is selected
        ///     c) To unit: Meter, Centimeter etc if Length is selected
        /// </summary>
        /// <param name="fromValue">
        ///     Input value, which together with <paramref name="fromUnit" /> represents the quantity to
        ///     convert from.
        /// </param>
        /// <param name="quantityName">
        ///     Name of quantity, such as "Length" and "Mass". <see cref="QuantityType" /> for all
        ///     values.
        /// </param>
        /// <param name="fromUnit">
        ///     Name of unit, such as "Meter" or "Centimeter" if "Length" was passed as
        ///     <paramref name="quantityName" />.
        /// </param>
        /// <param name="toUnit">
        ///     Name of unit, such as "Meter" or "Centimeter" if "Length" was passed as
        ///     <paramref name="quantityName" />.
        /// </param>
        /// <example>double centimeters = ConvertByName(5, "Length", "Meter", "Centimeter"); // 500</example>
        /// <returns>Output value as the result of converting to <paramref name="toUnit" />.</returns>
        /// <exception cref="QuantityNotFoundException">No quantities were found that match <paramref name="quantityName" />.</exception>
        /// <exception cref="UnitNotFoundException">No units match the abbreviation.</exception>
        /// <exception cref="AmbiguousUnitParseException">More than one unit matches the abbreviation.</exception>
        public static double ConvertByName(QuantityValue fromValue, string quantityName, string fromUnit, string toUnit)
        {
            if (!TryGetUnitType(quantityName, out Type unitType))
                throw new UnitNotFoundException($"The unit type for the given quantity was not found: {quantityName}");

            if (!TryParseUnit(unitType, fromUnit, out Enum fromUnitValue)) // ex: LengthUnit.Meter
            {
                var e = new UnitNotFoundException($"Unit not found [{fromUnit}].");
                e.Data["unitName"] = fromUnit;
                throw e;
            }

            if (!TryParseUnit(unitType, toUnit, out Enum toUnitValue)) // ex: LengthUnit.Centimeter
            {
                var e = new UnitNotFoundException($"Unit not found [{toUnit}].");
                e.Data["unitName"] = toUnit;
                throw e;
            }

            return Convert(fromValue, fromUnitValue, toUnitValue);
        }

        /// <summary>
        ///     Convert between any two quantity units by their names, such as converting a "Length" of N "Meter" to "Centimeter".
        ///     This is particularly useful for creating things like a generated unit conversion UI,
        ///     where you list some selectors:
        ///     a) Quantity: Length, Mass, Force etc.
        ///     b) From unit: Meter, Centimeter etc if Length is selected
        ///     c) To unit: Meter, Centimeter etc if Length is selected
        /// </summary>
        /// <param name="inputValue">
        ///     Input value, which together with <paramref name="fromUnit" /> represents the quantity to
        ///     convert from.
        /// </param>
        /// <param name="quantityName">
        ///     Name of quantity, such as "Length" and "Mass". <see cref="QuantityType" /> for all
        ///     values.
        /// </param>
        /// <param name="fromUnit">
        ///     Name of unit, such as "Meter" or "Centimeter" if "Length" was passed as
        ///     <paramref name="quantityName" />.
        /// </param>
        /// <param name="toUnit">
        ///     Name of unit, such as "Meter" or "Centimeter" if "Length" was passed as
        ///     <paramref name="quantityName" />.
        /// </param>
        /// <param name="result">Result if conversion was successful, 0 if not.</param>
        /// <example>bool ok = TryConvertByName(5, "Length", "Meter", "Centimeter", out double centimeters); // 500</example>
        /// <returns>True if conversion was successful.</returns>
        public static bool TryConvertByName(QuantityValue inputValue, string quantityName, string fromUnit, string toUnit, out double result)
        {
            result = 0d;

            if (!TryGetUnitType(quantityName, out var unitType))
                return false;

            if (!TryParseUnit(unitType, fromUnit, out var fromUnitValue)) // ex: LengthUnit.Meter
                return false;

            if (!TryParseUnit(unitType, toUnit, out var toUnitValue)) // ex: LengthUnit.Centimeter
                return false;

            result = Convert(inputValue, fromUnitValue, toUnitValue);
            return true;
        }

        /// <summary>
        ///     Convert between any two quantity units by their abbreviations, such as converting a "Length" of N "m" to "cm".
        ///     This is particularly useful for creating things like a generated unit conversion UI,
        ///     where you list some selectors:
        ///     a) Quantity: Length, Mass, Force etc.
        ///     b) From unit: Meter, Centimeter etc if Length is selected
        ///     c) To unit: Meter, Centimeter etc if Length is selected
        /// </summary>
        /// <param name="fromValue">
        ///     Input value, which together with <paramref name="fromUnitAbbrev" /> represents the quantity to
        ///     convert from.
        /// </param>
        /// <param name="quantityName">
        ///     Name of quantity, such as "Length" and "Mass". <see cref="QuantityType" /> for all
        ///     values.
        /// </param>
        /// <param name="fromUnitAbbrev">
        ///     Name of unit, such as "Meter" or "Centimeter" if "Length" was passed as
        ///     <paramref name="quantityName" />.
        /// </param>
        /// <param name="toUnitAbbrev">
        ///     Name of unit, such as "Meter" or "Centimeter" if "Length" was passed as
        ///     <paramref name="quantityName" />.
        /// </param>
        /// <example>double centimeters = ConvertByName(5, "Length", "m", "cm"); // 500</example>
        /// <returns>Output value as the result of converting to <paramref name="toUnitAbbrev" />.</returns>
        public static double ConvertByAbbreviation(QuantityValue fromValue, string quantityName, string fromUnitAbbrev, string toUnitAbbrev)
        {
            return ConvertByAbbreviation(fromValue, quantityName, fromUnitAbbrev, toUnitAbbrev, null);
        }

        /// <summary>
        ///     Convert between any two quantity units by their abbreviations, such as converting a "Length" of N "m" to "cm".
        ///     This is particularly useful for creating things like a generated unit conversion UI,
        ///     where you list some selectors:
        ///     a) Quantity: Length, Mass, Force etc.
        ///     b) From unit: Meter, Centimeter etc if Length is selected
        ///     c) To unit: Meter, Centimeter etc if Length is selected
        /// </summary>
        /// <param name="fromValue">
        ///     Input value, which together with <paramref name="fromUnitAbbrev" /> represents the quantity to
        ///     convert from.
        /// </param>
        /// <param name="quantityName">
        ///     Name of quantity, such as "Length" and "Mass". <see cref="QuantityType" /> for all
        ///     values.
        /// </param>
        /// <param name="fromUnitAbbrev">
        ///     Name of unit, such as "Meter" or "Centimeter" if "Length" was passed as
        ///     <paramref name="quantityName" />.
        /// </param>
        /// <param name="toUnitAbbrev">
        ///     Name of unit, such as "Meter" or "Centimeter" if "Length" was passed as
        ///     <paramref name="quantityName" />.
        /// </param>
        /// <param name="culture">Culture to parse abbreviations with.</param>
        /// <example>double centimeters = ConvertByName(5, "Length", "m", "cm"); // 500</example>
        /// <returns>Output value as the result of converting to <paramref name="toUnitAbbrev" />.</returns>
        /// <exception cref="QuantityNotFoundException">No quantity types match the <paramref name="quantityName" />.</exception>
        /// <exception cref="UnitNotFoundException">
        ///     No unit types match the prefix of <paramref name="quantityName" /> or no units
        ///     are mapped to the abbreviation.
        /// </exception>
        /// <exception cref="AmbiguousUnitParseException">More than one unit matches the abbreviation.</exception>
        public static double ConvertByAbbreviation(QuantityValue fromValue, string quantityName, string fromUnitAbbrev, string toUnitAbbrev, string culture)
        {
            if (!TryGetQuantityType(quantityName, out var quantityType))
                throw new QuantityNotFoundException($"The given quantity name was not found: {quantityName}");

            if (!TryGetUnitType(quantityName, out var unitType))
                throw new UnitNotFoundException($"The unit type for the given quantity was not found: {quantityName}");

            var cultureInfo = string.IsNullOrWhiteSpace(culture) ? GlobalConfiguration.DefaultCulture : new CultureInfo(culture);

            var fromUnitValue = UnitParser.Default.Parse(fromUnitAbbrev, unitType, cultureInfo); // ex: ("m", LengthUnit) => LengthUnit.Meter
            var toUnitValue = UnitParser.Default.Parse(toUnitAbbrev, unitType, cultureInfo); // ex:("cm", LengthUnit) => LengthUnit.Centimeter

            var fromMethod = GetStaticFromMethod(quantityType, unitType); // ex: UnitsNet.Length.From(double inputValue, LengthUnit inputUnit)
            var fromResult = fromMethod.Invoke(null, new object[] {fromValue, fromUnitValue}); // ex: Length quantity = UnitsNet.Length.From(5, LengthUnit.Meter)

            var asMethod = GetAsMethod(quantityType, unitType); // ex: quantity.As(LengthUnit outputUnit)
            var asResult = asMethod.Invoke(fromResult, new object[] {toUnitValue}); // ex: double outputValue = quantity.As(LengthUnit.Centimeter)

            return (double) asResult;
        }

        /// <summary>
        ///     Convert between any two quantity units by their abbreviations, such as converting a "Length" of N "m" to "cm".
        ///     This is particularly useful for creating things like a generated unit conversion UI,
        ///     where you list some selectors:
        ///     a) Quantity: Length, Mass, Force etc.
        ///     b) From unit: Meter, Centimeter etc if Length is selected
        ///     c) To unit: Meter, Centimeter etc if Length is selected
        /// </summary>
        /// <param name="fromValue">
        ///     Input value, which together with <paramref name="fromUnitAbbrev" /> represents the quantity to
        ///     convert from.
        /// </param>
        /// <param name="quantityName">
        ///     Name of quantity, such as "Length" and "Mass". <see cref="QuantityType" /> for all
        ///     values.
        /// </param>
        /// <param name="fromUnitAbbrev">
        ///     Name of unit, such as "Meter" or "Centimeter" if "Length" was passed as
        ///     <paramref name="quantityName" />.
        /// </param>
        /// <param name="toUnitAbbrev">
        ///     Name of unit, such as "Meter" or "Centimeter" if "Length" was passed as
        ///     <paramref name="quantityName" />.
        /// </param>
        /// <param name="result">Result if conversion was successful, 0 if not.</param>
        /// <example>double centimeters = ConvertByName(5, "Length", "m", "cm"); // 500</example>
        /// <returns>True if conversion was successful.</returns>
        public static bool TryConvertByAbbreviation(QuantityValue fromValue, string quantityName, string fromUnitAbbrev, string toUnitAbbrev, out double result)
        {
            return TryConvertByAbbreviation(fromValue, quantityName, fromUnitAbbrev, toUnitAbbrev, out result, null);
        }

        /// <summary>
        ///     Convert between any two quantity units by their abbreviations, such as converting a "Length" of N "m" to "cm".
        ///     This is particularly useful for creating things like a generated unit conversion UI,
        ///     where you list some selectors:
        ///     a) Quantity: Length, Mass, Force etc.
        ///     b) From unit: Meter, Centimeter etc if Length is selected
        ///     c) To unit: Meter, Centimeter etc if Length is selected
        /// </summary>
        /// <param name="fromValue">
        ///     Input value, which together with <paramref name="fromUnitAbbrev" /> represents the quantity to
        ///     convert from.
        /// </param>
        /// <param name="quantityName">
        ///     Name of quantity, such as "Length" and "Mass". <see cref="QuantityType" /> for all
        ///     values.
        /// </param>
        /// <param name="fromUnitAbbrev">
        ///     Name of unit, such as "Meter" or "Centimeter" if "Length" was passed as
        ///     <paramref name="quantityName" />.
        /// </param>
        /// <param name="toUnitAbbrev">
        ///     Name of unit, such as "Meter" or "Centimeter" if "Length" was passed as
        ///     <paramref name="quantityName" />.
        /// </param>
        /// <param name="culture">Culture to parse abbreviations with.</param>
        /// <param name="result">Result if conversion was successful, 0 if not.</param>
        /// <example>double centimeters = ConvertByName(5, "Length", "m", "cm"); // 500</example>
        /// <returns>True if conversion was successful.</returns>
        public static bool TryConvertByAbbreviation(QuantityValue fromValue, string quantityName, string fromUnitAbbrev, string toUnitAbbrev, out double result,
            string culture)
        {
            result = 0d;

            if (!TryGetQuantityType(quantityName, out var quantityType))
                return false;

            if (!TryGetUnitType(quantityName, out var unitType))
                return false;

            var cultureInfo = string.IsNullOrWhiteSpace(culture) ? GlobalConfiguration.DefaultCulture : new CultureInfo(culture);

            if (!UnitParser.Default.TryParse(fromUnitAbbrev, unitType, cultureInfo, out var fromUnitValue)) // ex: ("m", LengthUnit) => LengthUnit.Meter
                return false;

            if (!UnitParser.Default.TryParse(toUnitAbbrev, unitType, cultureInfo, out var toUnitValue)) // ex:("cm", LengthUnit) => LengthUnit.Centimeter
                return false;

            var fromMethod = GetStaticFromMethod(quantityType, unitType); // ex: UnitsNet.Length.From(double inputValue, LengthUnit inputUnit)
            var fromResult = fromMethod.Invoke(null, new object[] {fromValue, fromUnitValue}); // ex: Length quantity = UnitsNet.Length.From(5, LengthUnit.Meter)

            var asMethod = GetAsMethod(quantityType, unitType); // ex: quantity.As(LengthUnit outputUnit)
            var asResult = asMethod.Invoke(fromResult, new object[] {toUnitValue}); // ex: double outputValue = quantity.As(LengthUnit.Centimeter)

            result = (double) asResult;
            return true;
        }

        private static MethodInfo GetAsMethod(Type quantityType, Type unitType)
        {
            // Only a single As() method as of this writing, but let's safe-guard a bit for future-proofing
            // ex: double result = quantity.As(LengthUnit outputUnit);
            return quantityType.Wrap().GetDeclaredMethods()
                .Single(m => m.Name == "As" &&
                             !m.IsStatic &&
                             m.IsPublic &&
                             HasParameterTypes(m, unitType) &&
                             m.ReturnType == typeof(double));
        }

        private static MethodInfo GetStaticFromMethod(Type quantityType, Type unitType)
        {
            // Want to match: Length l = UnitsNet.Length.From(double inputValue, LengthUnit inputUnit)
            // Do NOT match : Length? UnitsNet.Length.From(double? inputValue, LengthUnit inputUnit)
            return quantityType.Wrap().GetDeclaredMethods()
                .Single(m => m.Name == "From" &&
                             m.IsStatic &&
                             m.IsPublic &&
                             HasParameterTypes(m, typeof(QuantityValue), unitType) &&
                             m.ReturnType == quantityType);
        }

        private static bool HasParameterTypes(MethodInfo methodInfo, params Type[] expectedTypes)
        {
            var parameters = methodInfo.GetParameters();
            if (parameters.Length != expectedTypes.Length)
                throw new ArgumentException($"The number of parameters {parameters.Length} did not match the number of types {expectedTypes.Length}.");

            for (var i = 0; i < parameters.Length; i++)
            {
                var p = parameters[i];
                var t = expectedTypes[i];
                if (p.ParameterType != t)
                    return false;
            }

            return true;
        }


        /// <summary>
        ///     Parse a unit by the unit enum type <paramref name="unitType" /> and a unit enum value <paramref name="unitName" />>
        /// </summary>
        /// <param name="unitType">Unit type, such as <see cref="LengthUnit" />.</param>
        /// <param name="unitName">Unit name, such as "Meter" corresponding to <see cref="LengthUnit.Meter" />.</param>
        /// <param name="unitValue">The return enum value, such as <see cref="LengthUnit.Meter" /> boxed as an object.</param>
        /// <returns>True if succeeded, otherwise false.</returns>
        /// <exception cref="UnitNotFoundException">No unit values match the <paramref name="unitName" />.</exception>
        private static bool TryParseUnit(Type unitType, string unitName, out Enum unitValue)
        {
            unitValue = null;
            var eNames = Enum.GetNames(unitType);
            unitName = eNames.FirstOrDefault(x => x.Equals(unitName, StringComparison.OrdinalIgnoreCase));
            if (unitName == null)
                return false;

            unitValue = (Enum) Enum.Parse(unitType, unitName);
            return true;
        }

        private static bool TryGetUnitType(string quantityName, out Type unitType)
        {
            var unitTypeName = quantityName + "Unit"; // ex. LengthUnit

            unitType = UnitTypes.FirstOrDefault(x =>
                x.Name.Equals(unitTypeName, StringComparison.OrdinalIgnoreCase));

            return unitType != null;
        }

        private static bool TryGetQuantityType(string quantityName, out Type quantityType)
        {
            quantityType = QuantityTypes.FirstOrDefault(x => x.Name.Equals(quantityName, StringComparison.OrdinalIgnoreCase));

            return quantityType != null;
        }
    }
}<|MERGE_RESOLUTION|>--- conflicted
+++ resolved
@@ -27,15 +27,7 @@
 using JetBrains.Annotations;
 using UnitsNet.InternalHelpers;
 using UnitsNet.Units;
-<<<<<<< HEAD
-
-#if WINDOWS_UWP
-    using FromValue = System.Double;
-#else
-    using FromValue = UnitsNet.QuantityValue;
-#endif
-=======
->>>>>>> ccb6e2a8
+
 
 namespace UnitsNet
 {
@@ -46,12 +38,8 @@
     /// <summary>
     ///     Convert between units of a quantity, such as converting from meters to centimeters of a given length.
     /// </summary>
-<<<<<<< HEAD
+    [PublicAPI]
     public sealed partial class UnitConverter
-=======
-    [PublicAPI]
-    public static class UnitConverter
->>>>>>> ccb6e2a8
     {
         public static UnitConverter Default { get; }
 
@@ -70,8 +58,6 @@
         public UnitConverter()
         {
         }
-
-#if !WINDOWS_UWP
 
         public void SetConversionFunction<QuantityType>(Enum from, Enum to, ConversionFunction conversionFunction)
             where QuantityType : IQuantity
@@ -142,8 +128,6 @@
         {
             return _conversionFunctions.TryGetValue(conversionLookup, out conversionFunction);
         }
-
-#endif
 
         private static readonly Type[] QuantityTypes = UnitsNetAssembly.GetTypes()
             .Where(typeof(IQuantity).Wrap().IsAssignableFrom)
