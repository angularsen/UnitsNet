//------------------------------------------------------------------------------
// <auto-generated>
//     This code was generated by \generate-code.bat.
//
//     Changes to this file will be lost when the code is regenerated.
//     The build server regenerates the code before each build and a pre-build
//     step will regenerate the code on each local build.
//
//     See https://github.com/angularsen/UnitsNet/wiki/Adding-a-New-Unit for how to add or edit units.
//
//     Add CustomCode\Quantities\MyQuantity.extra.cs files to add code to generated quantities.
//     Add UnitDefinitions\MyQuantity.json and run generate-code.bat to generate new units or quantities.
//
// </auto-generated>
//------------------------------------------------------------------------------

// Licensed under MIT No Attribution, see LICENSE file at the root.
// Copyright 2013 Andreas Gullberg Larsen (andreas.larsen84@gmail.com). Maintained at https://github.com/angularsen/UnitsNet.

// ReSharper disable once CheckNamespace
namespace UnitsNet.Units
{
    // Disable missing XML comment warnings for the generated unit enums.
    #pragma warning disable 1591

    public enum AreaDensityUnit
    {
<<<<<<< HEAD
=======
        Undefined = 0,

        /// <summary>
        ///     Also known as grammage for paper industry. In fiber industry used with abbreviation 'gsm'.
        /// </summary>
        /// <remarks>https://en.wikipedia.org/wiki/Grammage</remarks>
        GramPerSquareMeter = 6,
>>>>>>> 7519a215
        KilogramPerSquareMeter = 1,
        MilligramPerSquareMeter = 10,
    }

    #pragma warning restore 1591
}<|MERGE_RESOLUTION|>--- conflicted
+++ resolved
@@ -25,16 +25,12 @@
 
     public enum AreaDensityUnit
     {
-<<<<<<< HEAD
-=======
-        Undefined = 0,
 
         /// <summary>
         ///     Also known as grammage for paper industry. In fiber industry used with abbreviation 'gsm'.
         /// </summary>
         /// <remarks>https://en.wikipedia.org/wiki/Grammage</remarks>
         GramPerSquareMeter = 6,
->>>>>>> 7519a215
         KilogramPerSquareMeter = 1,
         MilligramPerSquareMeter = 10,
     }
