﻿namespace UnitsNet;

/// <summary>
<<<<<<< HEAD
///     A set of extension methods for some of the most common Math operations, such as Min, Max, Sum and Average
=======
///     Extension methods for common math operations.
>>>>>>> 1c95be6d
/// </summary>
public static class UnitMath
{
    /// <summary>Returns the smaller of two <typeparamref name="TQuantity" /> values.</summary>
    /// <typeparam name="TQuantity">The type of quantities to compare.</typeparam>
    /// <param name="val1">The first of two <typeparamref name="TQuantity" /> values to compare.</param>
    /// <param name="val2">The second of two <typeparamref name="TQuantity" /> values to compare.</param>
    /// <returns>Parameter <paramref name="val1" /> or <paramref name="val2" />, whichever is smaller.</returns>
    public static TQuantity Min<TQuantity>(TQuantity val1, TQuantity val2)
        where TQuantity : IQuantity, IComparable<TQuantity>
    {
        return val1.CompareTo(val2) == 1 ? val2 : val1;
    }

    /// <summary>Returns the larger of two <typeparamref name="TQuantity" /> values.</summary>
    /// <typeparam name="TQuantity">The type of quantities to compare.</typeparam>
    /// <param name="val1">The first of two <typeparamref name="TQuantity" /> values to compare.</param>
    /// <param name="val2">The second of two <typeparamref name="TQuantity" /> values to compare.</param>
    /// <returns>Parameter <paramref name="val1" /> or <paramref name="val2" />, whichever is larger.</returns>
    public static TQuantity Max<TQuantity>(TQuantity val1, TQuantity val2)
        where TQuantity : IQuantity, IComparable<TQuantity>
    {
        return val1.CompareTo(val2) == -1 ? val2 : val1;
    }

    /// <summary>
    ///     Clamps the specified <paramref name="value" /> to the inclusive range defined by <paramref name="min" /> and
    ///     <paramref name="max" />.
    /// </summary>
    /// <typeparam name="TQuantity">
    ///     The type of the quantity, which must implement <see cref="IQuantityOfType{TQuantity}" /> and
    ///     <see cref="IComparable{TQuantity}" />.
    /// </typeparam>
    /// <param name="value">The value to clamp.</param>
    /// <param name="min">The minimum allowable value.</param>
    /// <param name="max">The maximum allowable value.</param>
    /// <returns>
    ///     The clamped value:
    ///     <list type="bullet">
    ///         <item>
    ///             <description>
    ///                 <paramref name="value" /> if it lies within the range [<paramref name="min" />,
    ///                 <paramref name="max" />].
    ///             </description>
    ///         </item>
    ///         <item>
    ///             <description>
    ///                 <paramref name="min" /> (converted to value.Unit) if <paramref name="value" /> is less than
    ///                 <paramref name="min" />.
    ///             </description>
    ///         </item>
    ///         <item>
    ///             <description>
    ///                 <paramref name="max" /> (converted to value.Unit) if <paramref name="value" /> is greater than
    ///                 <paramref name="max" />.
    ///             </description>
    ///         </item>
    ///     </list>
    /// </returns>
    /// <exception cref="ArgumentException">
    ///     Thrown if <paramref name="min" /> is greater than <paramref name="max" />.
    /// </exception>
    public static TQuantity Clamp<TQuantity>(TQuantity value, TQuantity min, TQuantity max)
        where TQuantity : IQuantityOfType<TQuantity>, IComparable<TQuantity>
    {
        UnitKey unitKey = value.UnitKey;
<<<<<<< HEAD
        TQuantity minValue = UnitConverter.Default.ConvertToUnit(min, unitKey);
        TQuantity maxValue = UnitConverter.Default.ConvertToUnit(max, unitKey);
=======
#if NET
        TQuantity minValue = TQuantity.Create(min.As(unitKey), unitKey);
        TQuantity maxValue = TQuantity.Create(max.As(unitKey), unitKey);
#else
        TQuantity minValue = value.QuantityInfo.Create(min.As(unitKey), unitKey);
        TQuantity maxValue = value.QuantityInfo.Create(max.As(unitKey), unitKey);
#endif
>>>>>>> 1c95be6d

        if (minValue.CompareTo(maxValue) > 0)
        {
            throw new ArgumentException($"min ({min}) cannot be greater than max ({max})", nameof(min));
        }

        if (value.CompareTo(minValue) < 0)
        {
            return minValue;
        }

        if (value.CompareTo(maxValue) > 0)
        {
            return maxValue;
        }

        return value;
    }
}<|MERGE_RESOLUTION|>--- conflicted
+++ resolved
@@ -1,11 +1,7 @@
 ﻿namespace UnitsNet;
 
 /// <summary>
-<<<<<<< HEAD
-///     A set of extension methods for some of the most common Math operations, such as Min, Max, Sum and Average
-=======
 ///     Extension methods for common math operations.
->>>>>>> 1c95be6d
 /// </summary>
 public static class UnitMath
 {
@@ -72,18 +68,8 @@
         where TQuantity : IQuantityOfType<TQuantity>, IComparable<TQuantity>
     {
         UnitKey unitKey = value.UnitKey;
-<<<<<<< HEAD
         TQuantity minValue = UnitConverter.Default.ConvertToUnit(min, unitKey);
         TQuantity maxValue = UnitConverter.Default.ConvertToUnit(max, unitKey);
-=======
-#if NET
-        TQuantity minValue = TQuantity.Create(min.As(unitKey), unitKey);
-        TQuantity maxValue = TQuantity.Create(max.As(unitKey), unitKey);
-#else
-        TQuantity minValue = value.QuantityInfo.Create(min.As(unitKey), unitKey);
-        TQuantity maxValue = value.QuantityInfo.Create(max.As(unitKey), unitKey);
-#endif
->>>>>>> 1c95be6d
 
         if (minValue.CompareTo(maxValue) > 0)
         {
