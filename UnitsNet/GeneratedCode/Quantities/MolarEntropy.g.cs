﻿//------------------------------------------------------------------------------
// <auto-generated>
//     This code was generated by \generate-code.bat.
//
//     Changes to this file will be lost when the code is regenerated.
//     The build server regenerates the code before each build and a pre-build
//     step will regenerate the code on each local build.
//
//     See https://github.com/angularsen/UnitsNet/wiki/Adding-a-New-Unit for how to add or edit units.
//
//     Add CustomCode\Quantities\MyQuantity.extra.cs files to add code to generated quantities.
//     Add UnitDefinitions\MyQuantity.json and run generate-code.bat to generate new units or quantities.
//
// </auto-generated>
//------------------------------------------------------------------------------

// Licensed under MIT No Attribution, see LICENSE file at the root.
// Copyright 2013 Andreas Gullberg Larsen (andreas.larsen84@gmail.com). Maintained at https://github.com/angularsen/UnitsNet.

using System;
using System.Globalization;
using System.Linq;
using JetBrains.Annotations;
using UnitsNet.InternalHelpers;
using UnitsNet.Units;

#nullable enable

// ReSharper disable once CheckNamespace

namespace UnitsNet
{
    /// <inheritdoc />
    /// <summary>
    ///     Molar entropy is amount of energy required to increase temperature of 1 mole substance by 1 Kelvin.
    /// </summary>
    public partial struct MolarEntropy<T> : IQuantityT<MolarEntropyUnit, T>, IEquatable<MolarEntropy<T>>, IComparable, IComparable<MolarEntropy<T>>, IConvertible, IFormattable
    {
        /// <summary>
        ///     The unit this quantity was constructed with.
        /// </summary>
        private readonly MolarEntropyUnit? _unit;

        static MolarEntropy()
        {
            BaseDimensions = new BaseDimensions(2, 1, -2, 0, -1, -1, 0);

            Info = new QuantityInfo<MolarEntropyUnit>("MolarEntropy",
                new UnitInfo<MolarEntropyUnit>[] {
                    new UnitInfo<MolarEntropyUnit>(MolarEntropyUnit.JoulePerMoleKelvin, BaseUnits.Undefined),
                    new UnitInfo<MolarEntropyUnit>(MolarEntropyUnit.KilojoulePerMoleKelvin, BaseUnits.Undefined),
                    new UnitInfo<MolarEntropyUnit>(MolarEntropyUnit.MegajoulePerMoleKelvin, BaseUnits.Undefined),
                },
                BaseUnit, Zero, BaseDimensions, QuantityType.MolarEntropy);
        }

        /// <summary>
        ///     Creates the quantity with the given numeric value and unit.
        /// </summary>
        /// <param name="value">The numeric value to construct this quantity with.</param>
        /// <param name="unit">The unit representation to construct this quantity with.</param>
        /// <exception cref="ArgumentException">If value is NaN or Infinity.</exception>
        public MolarEntropy(T value, MolarEntropyUnit unit)
        {
            if(unit == MolarEntropyUnit.Undefined)
              throw new ArgumentException("The quantity can not be created with an undefined unit.", nameof(unit));

            Value = value;
            _unit = unit;
        }

        /// <summary>
        /// Creates an instance of the quantity with the given numeric value in units compatible with the given <see cref="UnitSystem"/>.
        /// If multiple compatible units were found, the first match is used.
        /// </summary>
        /// <param name="value">The numeric value to construct this quantity with.</param>
        /// <param name="unitSystem">The unit system to create the quantity with.</param>
        /// <exception cref="ArgumentNullException">The given <see cref="UnitSystem"/> is null.</exception>
        /// <exception cref="ArgumentException">No unit was found for the given <see cref="UnitSystem"/>.</exception>
        public MolarEntropy(T value, UnitSystem unitSystem)
        {
            if(unitSystem is null) throw new ArgumentNullException(nameof(unitSystem));

            var unitInfos = Info.GetUnitInfosFor(unitSystem.BaseUnits);
            var firstUnitInfo = unitInfos.FirstOrDefault();

            Value = value;
            _unit = firstUnitInfo?.Value ?? throw new ArgumentException("No units were found for the given UnitSystem.", nameof(unitSystem));
        }

        #region Static Properties

        /// <inheritdoc cref="IQuantity.QuantityInfo"/>
        public static QuantityInfo<MolarEntropyUnit> Info { get; }

        /// <summary>
        ///     The <see cref="BaseDimensions" /> of this quantity.
        /// </summary>
        public static BaseDimensions BaseDimensions { get; }

        /// <summary>
        ///     The base unit of <see cref="MolarEntropy{T}" />, which is JoulePerMoleKelvin. All conversions go via this value.
        /// </summary>
        public static MolarEntropyUnit BaseUnit { get; } = MolarEntropyUnit.JoulePerMoleKelvin;

        /// <summary>
        /// Represents the largest possible value of <see cref="MolarEntropy{T}" />
        /// </summary>
        public static MolarEntropy<T> MaxValue { get; } = new MolarEntropy<T>(double.MaxValue, BaseUnit);

        /// <summary>
        /// Represents the smallest possible value of <see cref="MolarEntropy{T}" />
        /// </summary>
        public static MolarEntropy<T> MinValue { get; } = new MolarEntropy<T>(double.MinValue, BaseUnit);

        /// <summary>
        ///     The <see cref="QuantityType" /> of this quantity.
        /// </summary>
        [Obsolete("QuantityType will be removed in the future. Use Info property instead.")]
        public static QuantityType QuantityType { get; } = QuantityType.MolarEntropy;

        /// <summary>
        ///     All units of measurement for the <see cref="MolarEntropy{T}" /> quantity.
        /// </summary>
        public static MolarEntropyUnit[] Units { get; } = Enum.GetValues(typeof(MolarEntropyUnit)).Cast<MolarEntropyUnit>().Except(new MolarEntropyUnit[]{ MolarEntropyUnit.Undefined }).ToArray();

        /// <summary>
        ///     Gets an instance of this quantity with a value of 0 in the base unit JoulePerMoleKelvin.
        /// </summary>
        public static MolarEntropy<T> Zero { get; } = new MolarEntropy<T>((T)0, BaseUnit);

        #endregion

        #region Properties

        /// <summary>
        ///     The numeric value this quantity was constructed with.
        /// </summary>
        public T Value{ get; }

        double IQuantity.Value => Convert.ToDouble(Value);

        Enum IQuantity.Unit => Unit;

        /// <inheritdoc />
        public MolarEntropyUnit Unit => _unit.GetValueOrDefault(BaseUnit);

        /// <inheritdoc />
        public QuantityInfo<MolarEntropyUnit> QuantityInfo => Info;

        /// <inheritdoc cref="IQuantity.QuantityInfo"/>
        QuantityInfo IQuantity.QuantityInfo => Info;

        /// <summary>
        ///     The <see cref="QuantityType" /> of this quantity.
        /// </summary>
        public QuantityType Type => MolarEntropy<T>.QuantityType;

        /// <summary>
        ///     The <see cref="BaseDimensions" /> of this quantity.
        /// </summary>
        public BaseDimensions Dimensions => MolarEntropy<T>.BaseDimensions;

        #endregion

        #region Conversion Properties

        /// <summary>
        ///     Get <see cref="MolarEntropy{T}" /> in JoulesPerMoleKelvin.
        /// </summary>
        public T JoulesPerMoleKelvin => As(MolarEntropyUnit.JoulePerMoleKelvin);

        /// <summary>
        ///     Get <see cref="MolarEntropy{T}" /> in KilojoulesPerMoleKelvin.
        /// </summary>
        public T KilojoulesPerMoleKelvin => As(MolarEntropyUnit.KilojoulePerMoleKelvin);

        /// <summary>
        ///     Get <see cref="MolarEntropy{T}" /> in MegajoulesPerMoleKelvin.
        /// </summary>
        public T MegajoulesPerMoleKelvin => As(MolarEntropyUnit.MegajoulePerMoleKelvin);

        #endregion

        #region Static Methods

        /// <summary>
        ///     Get unit abbreviation string.
        /// </summary>
        /// <param name="unit">Unit to get abbreviation for.</param>
        /// <returns>Unit abbreviation string.</returns>
        public static string GetAbbreviation(MolarEntropyUnit unit)
        {
            return GetAbbreviation(unit, null);
        }

        /// <summary>
        ///     Get unit abbreviation string.
        /// </summary>
        /// <param name="unit">Unit to get abbreviation for.</param>
        /// <returns>Unit abbreviation string.</returns>
        /// <param name="provider">Format to use for localization. Defaults to <see cref="CultureInfo.CurrentUICulture" /> if null.</param>
        public static string GetAbbreviation(MolarEntropyUnit unit, IFormatProvider? provider)
        {
            return UnitAbbreviationsCache.Default.GetDefaultAbbreviation(unit, provider);
        }

        #endregion

        #region Static Factory Methods

        /// <summary>
        ///     Get <see cref="MolarEntropy{T}" /> from JoulesPerMoleKelvin.
        /// </summary>
        /// <exception cref="ArgumentException">If value is NaN or Infinity.</exception>
        public static MolarEntropy<T> FromJoulesPerMoleKelvin(T joulespermolekelvin)
        {
            return new MolarEntropy<T>(joulespermolekelvin, MolarEntropyUnit.JoulePerMoleKelvin);
        }
        /// <summary>
        ///     Get <see cref="MolarEntropy{T}" /> from KilojoulesPerMoleKelvin.
        /// </summary>
        /// <exception cref="ArgumentException">If value is NaN or Infinity.</exception>
        public static MolarEntropy<T> FromKilojoulesPerMoleKelvin(T kilojoulespermolekelvin)
        {
            return new MolarEntropy<T>(kilojoulespermolekelvin, MolarEntropyUnit.KilojoulePerMoleKelvin);
        }
        /// <summary>
        ///     Get <see cref="MolarEntropy{T}" /> from MegajoulesPerMoleKelvin.
        /// </summary>
        /// <exception cref="ArgumentException">If value is NaN or Infinity.</exception>
        public static MolarEntropy<T> FromMegajoulesPerMoleKelvin(T megajoulespermolekelvin)
        {
            return new MolarEntropy<T>(megajoulespermolekelvin, MolarEntropyUnit.MegajoulePerMoleKelvin);
        }

        /// <summary>
        ///     Dynamically convert from value and unit enum <see cref="MolarEntropyUnit" /> to <see cref="MolarEntropy{T}" />.
        /// </summary>
        /// <param name="value">Value to convert from.</param>
        /// <param name="fromUnit">Unit to convert from.</param>
        /// <returns><see cref="MolarEntropy{T}" /> unit value.</returns>
        public static MolarEntropy<T> From(T value, MolarEntropyUnit fromUnit)
        {
            return new MolarEntropy<T>(value, fromUnit);
        }

        #endregion

        #region Static Parse Methods

        /// <summary>
        ///     Parse a string with one or two quantities of the format "&lt;quantity&gt; &lt;unit&gt;".
        /// </summary>
        /// <param name="str">String to parse. Typically in the form: {number} {unit}</param>
        /// <example>
        ///     Length.Parse("5.5 m", new CultureInfo("en-US"));
        /// </example>
        /// <exception cref="ArgumentNullException">The value of 'str' cannot be null. </exception>
        /// <exception cref="ArgumentException">
        ///     Expected string to have one or two pairs of quantity and unit in the format
        ///     "&lt;quantity&gt; &lt;unit&gt;". Eg. "5.5 m" or "1ft 2in"
        /// </exception>
        /// <exception cref="AmbiguousUnitParseException">
        ///     More than one unit is represented by the specified unit abbreviation.
        ///     Example: Volume.Parse("1 cup") will throw, because it can refer to any of
        ///     <see cref="VolumeUnit.MetricCup" />, <see cref="VolumeUnit.UsLegalCup" /> and <see cref="VolumeUnit.UsCustomaryCup" />.
        /// </exception>
        /// <exception cref="UnitsNetException">
        ///     If anything else goes wrong, typically due to a bug or unhandled case.
        ///     We wrap exceptions in <see cref="UnitsNetException" /> to allow you to distinguish
        ///     Units.NET exceptions from other exceptions.
        /// </exception>
        public static MolarEntropy<T> Parse(string str)
        {
            return Parse(str, null);
        }

        /// <summary>
        ///     Parse a string with one or two quantities of the format "&lt;quantity&gt; &lt;unit&gt;".
        /// </summary>
        /// <param name="str">String to parse. Typically in the form: {number} {unit}</param>
        /// <example>
        ///     Length.Parse("5.5 m", new CultureInfo("en-US"));
        /// </example>
        /// <exception cref="ArgumentNullException">The value of 'str' cannot be null. </exception>
        /// <exception cref="ArgumentException">
        ///     Expected string to have one or two pairs of quantity and unit in the format
        ///     "&lt;quantity&gt; &lt;unit&gt;". Eg. "5.5 m" or "1ft 2in"
        /// </exception>
        /// <exception cref="AmbiguousUnitParseException">
        ///     More than one unit is represented by the specified unit abbreviation.
        ///     Example: Volume.Parse("1 cup") will throw, because it can refer to any of
        ///     <see cref="VolumeUnit.MetricCup" />, <see cref="VolumeUnit.UsLegalCup" /> and <see cref="VolumeUnit.UsCustomaryCup" />.
        /// </exception>
        /// <exception cref="UnitsNetException">
        ///     If anything else goes wrong, typically due to a bug or unhandled case.
        ///     We wrap exceptions in <see cref="UnitsNetException" /> to allow you to distinguish
        ///     Units.NET exceptions from other exceptions.
        /// </exception>
        /// <param name="provider">Format to use when parsing number and unit. Defaults to <see cref="CultureInfo.CurrentUICulture" /> if null.</param>
<<<<<<< HEAD
        public static MolarEntropy<T> Parse(string str, [CanBeNull] IFormatProvider provider)
=======
        public static MolarEntropy Parse(string str, IFormatProvider? provider)
>>>>>>> 6e7ae0e5
        {
            return QuantityParser.Default.Parse<MolarEntropy<T>, MolarEntropyUnit>(
                str,
                provider,
                From);
        }

        /// <summary>
        ///     Try to parse a string with one or two quantities of the format "&lt;quantity&gt; &lt;unit&gt;".
        /// </summary>
        /// <param name="str">String to parse. Typically in the form: {number} {unit}</param>
        /// <param name="result">Resulting unit quantity if successful.</param>
        /// <example>
        ///     Length.Parse("5.5 m", new CultureInfo("en-US"));
        /// </example>
<<<<<<< HEAD
        public static bool TryParse([CanBeNull] string str, out MolarEntropy<T> result)
=======
        public static bool TryParse(string? str, out MolarEntropy result)
>>>>>>> 6e7ae0e5
        {
            return TryParse(str, null, out result);
        }

        /// <summary>
        ///     Try to parse a string with one or two quantities of the format "&lt;quantity&gt; &lt;unit&gt;".
        /// </summary>
        /// <param name="str">String to parse. Typically in the form: {number} {unit}</param>
        /// <param name="result">Resulting unit quantity if successful.</param>
        /// <returns>True if successful, otherwise false.</returns>
        /// <example>
        ///     Length.Parse("5.5 m", new CultureInfo("en-US"));
        /// </example>
        /// <param name="provider">Format to use when parsing number and unit. Defaults to <see cref="CultureInfo.CurrentUICulture" /> if null.</param>
<<<<<<< HEAD
        public static bool TryParse([CanBeNull] string str, [CanBeNull] IFormatProvider provider, out MolarEntropy<T> result)
=======
        public static bool TryParse(string? str, IFormatProvider? provider, out MolarEntropy result)
>>>>>>> 6e7ae0e5
        {
            return QuantityParser.Default.TryParse<MolarEntropy<T>, MolarEntropyUnit>(
                str,
                provider,
                From,
                out result);
        }

        /// <summary>
        ///     Parse a unit string.
        /// </summary>
        /// <param name="str">String to parse. Typically in the form: {number} {unit}</param>
        /// <example>
        ///     Length.ParseUnit("m", new CultureInfo("en-US"));
        /// </example>
        /// <exception cref="ArgumentNullException">The value of 'str' cannot be null. </exception>
        /// <exception cref="UnitsNetException">Error parsing string.</exception>
        public static MolarEntropyUnit ParseUnit(string str)
        {
            return ParseUnit(str, null);
        }

        /// <summary>
        ///     Parse a unit string.
        /// </summary>
        /// <param name="str">String to parse. Typically in the form: {number} {unit}</param>
        /// <param name="provider">Format to use when parsing number and unit. Defaults to <see cref="CultureInfo.CurrentUICulture" /> if null.</param>
        /// <example>
        ///     Length.ParseUnit("m", new CultureInfo("en-US"));
        /// </example>
        /// <exception cref="ArgumentNullException">The value of 'str' cannot be null. </exception>
        /// <exception cref="UnitsNetException">Error parsing string.</exception>
        public static MolarEntropyUnit ParseUnit(string str, IFormatProvider? provider)
        {
            return UnitParser.Default.Parse<MolarEntropyUnit>(str, provider);
        }

        /// <inheritdoc cref="TryParseUnit(string,IFormatProvider,out UnitsNet.Units.MolarEntropyUnit)"/>
        public static bool TryParseUnit(string str, out MolarEntropyUnit unit)
        {
            return TryParseUnit(str, null, out unit);
        }

        /// <summary>
        ///     Parse a unit string.
        /// </summary>
        /// <param name="str">String to parse. Typically in the form: {number} {unit}</param>
        /// <param name="unit">The parsed unit if successful.</param>
        /// <returns>True if successful, otherwise false.</returns>
        /// <example>
        ///     Length.TryParseUnit("m", new CultureInfo("en-US"));
        /// </example>
        /// <param name="provider">Format to use when parsing number and unit. Defaults to <see cref="CultureInfo.CurrentUICulture" /> if null.</param>
        public static bool TryParseUnit(string str, IFormatProvider? provider, out MolarEntropyUnit unit)
        {
            return UnitParser.Default.TryParse<MolarEntropyUnit>(str, provider, out unit);
        }

        #endregion

        #region Arithmetic Operators

        /// <summary>Negate the value.</summary>
        public static MolarEntropy<T> operator -(MolarEntropy<T> right)
        {
            return new MolarEntropy<T>(CompiledLambdas.Negate(right.Value), right.Unit);
        }

        /// <summary>Get <see cref="MolarEntropy{T}"/> from adding two <see cref="MolarEntropy{T}"/>.</summary>
        public static MolarEntropy<T> operator +(MolarEntropy<T> left, MolarEntropy<T> right)
        {
            var value = CompiledLambdas.Add(left.Value, right.GetValueAs(left.Unit));
            return new MolarEntropy<T>(value, left.Unit);
        }

        /// <summary>Get <see cref="MolarEntropy{T}"/> from subtracting two <see cref="MolarEntropy{T}"/>.</summary>
        public static MolarEntropy<T> operator -(MolarEntropy<T> left, MolarEntropy<T> right)
        {
            var value = CompiledLambdas.Subtract(left.Value, right.GetValueAs(left.Unit));
            return new MolarEntropy<T>(value, left.Unit);
        }

        /// <summary>Get <see cref="MolarEntropy{T}"/> from multiplying value and <see cref="MolarEntropy{T}"/>.</summary>
        public static MolarEntropy<T> operator *(T left, MolarEntropy<T> right)
        {
            var value = CompiledLambdas.Multiply(left, right.Value);
            return new MolarEntropy<T>(value, right.Unit);
        }

        /// <summary>Get <see cref="MolarEntropy{T}"/> from multiplying value and <see cref="MolarEntropy{T}"/>.</summary>
        public static MolarEntropy<T> operator *(MolarEntropy<T> left, T right)
        {
            var value = CompiledLambdas.Multiply(left.Value, right);
            return new MolarEntropy<T>(value, left.Unit);
        }

        /// <summary>Get <see cref="MolarEntropy{T}"/> from dividing <see cref="MolarEntropy{T}"/> by value.</summary>
        public static MolarEntropy<T> operator /(MolarEntropy<T> left, T right)
        {
            var value = CompiledLambdas.Divide(left.Value, right);
            return new MolarEntropy<T>(value, left.Unit);
        }

        /// <summary>Get ratio value from dividing <see cref="MolarEntropy{T}"/> by <see cref="MolarEntropy{T}"/>.</summary>
        public static T operator /(MolarEntropy<T> left, MolarEntropy<T> right)
        {
            return CompiledLambdas.Divide(left.JoulesPerMoleKelvin, right.JoulesPerMoleKelvin);
        }

        #endregion

        #region Equality / IComparable

        /// <summary>Returns true if less or equal to.</summary>
        public static bool operator <=(MolarEntropy<T> left, MolarEntropy<T> right)
        {
            return CompiledLambdas.LessThanOrEqual(left.Value, right.GetValueAs(left.Unit));
        }

        /// <summary>Returns true if greater than or equal to.</summary>
        public static bool operator >=(MolarEntropy<T> left, MolarEntropy<T> right)
        {
            return CompiledLambdas.GreaterThanOrEqual(left.Value, right.GetValueAs(left.Unit));
        }

        /// <summary>Returns true if less than.</summary>
        public static bool operator <(MolarEntropy<T> left, MolarEntropy<T> right)
        {
            return CompiledLambdas.LessThan(left.Value, right.GetValueAs(left.Unit));
        }

        /// <summary>Returns true if greater than.</summary>
        public static bool operator >(MolarEntropy<T> left, MolarEntropy<T> right)
        {
            return CompiledLambdas.GreaterThan(left.Value, right.GetValueAs(left.Unit));
        }

        /// <summary>Returns true if exactly equal.</summary>
        /// <remarks>Consider using <see cref="Equals(MolarEntropy{T}, double, ComparisonType)"/> for safely comparing floating point values.</remarks>
        public static bool operator ==(MolarEntropy<T> left, MolarEntropy<T> right)
        {
            return left.Equals(right);
        }

        /// <summary>Returns true if not exactly equal.</summary>
        /// <remarks>Consider using <see cref="Equals(MolarEntropy{T}, double, ComparisonType)"/> for safely comparing floating point values.</remarks>
        public static bool operator !=(MolarEntropy<T> left, MolarEntropy<T> right)
        {
            return !(left == right);
        }

        /// <inheritdoc />
        public int CompareTo(object obj)
        {
            if(obj is null) throw new ArgumentNullException(nameof(obj));
            if(!(obj is MolarEntropy<T> objMolarEntropy)) throw new ArgumentException("Expected type MolarEntropy.", nameof(obj));

            return CompareTo(objMolarEntropy);
        }

        /// <inheritdoc />
        public int CompareTo(MolarEntropy<T> other)
        {
            return System.Collections.Generic.Comparer<T>.Default.Compare(Value, other.GetValueAs(this.Unit));
        }

        /// <inheritdoc />
        /// <remarks>Consider using <see cref="Equals(MolarEntropy{T}, double, ComparisonType)"/> for safely comparing floating point values.</remarks>
        public override bool Equals(object obj)
        {
            if(obj is null || !(obj is MolarEntropy<T> objMolarEntropy))
                return false;

            return Equals(objMolarEntropy);
        }

        /// <inheritdoc />
        /// <remarks>Consider using <see cref="Equals(MolarEntropy{T}, double, ComparisonType)"/> for safely comparing floating point values.</remarks>
        public bool Equals(MolarEntropy<T> other)
        {
            return Value.Equals(other.GetValueAs(this.Unit));
        }

        /// <summary>
        ///     <para>
        ///     Compare equality to another <see cref="MolarEntropy{T}" /> within the given absolute or relative tolerance.
        ///     </para>
        ///     <para>
        ///     Relative tolerance is defined as the maximum allowable absolute difference between this quantity's value and
        ///     <paramref name="other"/> as a percentage of this quantity's value. <paramref name="other"/> will be converted into
        ///     this quantity's unit for comparison. A relative tolerance of 0.01 means the absolute difference must be within +/- 1% of
        ///     this quantity's value to be considered equal.
        ///     <example>
        ///     In this example, the two quantities will be equal if the value of b is within +/- 1% of a (0.02m or 2cm).
        ///     <code>
        ///     var a = Length.FromMeters(2.0);
        ///     var b = Length.FromInches(50.0);
        ///     a.Equals(b, 0.01, ComparisonType.Relative);
        ///     </code>
        ///     </example>
        ///     </para>
        ///     <para>
        ///     Absolute tolerance is defined as the maximum allowable absolute difference between this quantity's value and
        ///     <paramref name="other"/> as a fixed number in this quantity's unit. <paramref name="other"/> will be converted into
        ///     this quantity's unit for comparison.
        ///     <example>
        ///     In this example, the two quantities will be equal if the value of b is within 0.01 of a (0.01m or 1cm).
        ///     <code>
        ///     var a = Length.FromMeters(2.0);
        ///     var b = Length.FromInches(50.0);
        ///     a.Equals(b, 0.01, ComparisonType.Absolute);
        ///     </code>
        ///     </example>
        ///     </para>
        ///     <para>
        ///     Note that it is advised against specifying zero difference, due to the nature
        ///     of floating point operations and using System.Double internally.
        ///     </para>
        /// </summary>
        /// <param name="other">The other quantity to compare to.</param>
        /// <param name="tolerance">The absolute or relative tolerance value. Must be greater than or equal to 0.</param>
        /// <param name="comparisonType">The comparison type: either relative or absolute.</param>
        /// <returns>True if the absolute difference between the two values is not greater than the specified relative or absolute tolerance.</returns>
        public bool Equals(MolarEntropy<T> other, double tolerance, ComparisonType comparisonType)
        {
            if(tolerance < 0)
                throw new ArgumentOutOfRangeException("tolerance", "Tolerance must be greater than or equal to 0.");

            var otherValueInThisUnits = other.As(this.Unit);
            return UnitsNet.Comparison.Equals(Value, otherValueInThisUnits, tolerance, comparisonType);
        }

        /// <summary>
        ///     Returns the hash code for this instance.
        /// </summary>
        /// <returns>A hash code for the current <see cref="MolarEntropy{T}" />.</returns>
        public override int GetHashCode()
        {
            return new { Info.Name, Value, Unit }.GetHashCode();
        }

        #endregion

        #region Conversion Methods

        /// <summary>
        ///     Convert to the unit representation <paramref name="unit" />.
        /// </summary>
        /// <returns>Value converted to the specified unit.</returns>
        public T As(MolarEntropyUnit unit)
        {
            if(Unit == unit)
                return Value;

            var converted = GetValueAs(unit);
            return converted;
        }

        /// <inheritdoc cref="IQuantity.As(UnitSystem)"/>
        public T As(UnitSystem unitSystem)
        {
            if(unitSystem is null)
                throw new ArgumentNullException(nameof(unitSystem));

            var unitInfos = Info.GetUnitInfosFor(unitSystem.BaseUnits);

            var firstUnitInfo = unitInfos.FirstOrDefault();
            if(firstUnitInfo == null)
                throw new ArgumentException("No units were found for the given UnitSystem.", nameof(unitSystem));

            return As(firstUnitInfo.Value);
        }

        /// <inheritdoc />
        double IQuantity.As(Enum unit)
        {
            if(!(unit is MolarEntropyUnit unitAsMolarEntropyUnit))
                throw new ArgumentException($"The given unit is of type {unit.GetType()}. Only {typeof(MolarEntropyUnit)} is supported.", nameof(unit));

            var asValue = As(unitAsMolarEntropyUnit);
            return Convert.ToDouble(asValue);
        }

        double IQuantity.As(UnitSystem unitSystem) => Convert.ToDouble(As(unitSystem));

        double IQuantity<MolarEntropyUnit>.As(MolarEntropyUnit unit) => Convert.ToDouble(As(unit));

        /// <summary>
        ///     Converts this <see cref="MolarEntropy{T}" /> to another <see cref="MolarEntropy{T}" /> with the unit representation <paramref name="unit" />.
        /// </summary>
        /// <returns>A <see cref="MolarEntropy{T}" /> with the specified unit.</returns>
        public MolarEntropy<T> ToUnit(MolarEntropyUnit unit)
        {
            var convertedValue = GetValueAs(unit);
            return new MolarEntropy<T>(convertedValue, unit);
        }

        /// <inheritdoc />
        IQuantity IQuantity.ToUnit(Enum unit)
        {
            if(!(unit is MolarEntropyUnit unitAsMolarEntropyUnit))
                throw new ArgumentException($"The given unit is of type {unit.GetType()}. Only {typeof(MolarEntropyUnit)} is supported.", nameof(unit));

            return ToUnit(unitAsMolarEntropyUnit);
        }

        /// <inheritdoc cref="IQuantity.ToUnit(UnitSystem)"/>
        public MolarEntropy<T> ToUnit(UnitSystem unitSystem)
        {
            if(unitSystem is null)
                throw new ArgumentNullException(nameof(unitSystem));

            var unitInfos = Info.GetUnitInfosFor(unitSystem.BaseUnits);

            var firstUnitInfo = unitInfos.FirstOrDefault();
            if(firstUnitInfo == null)
                throw new ArgumentException("No units were found for the given UnitSystem.", nameof(unitSystem));

            return ToUnit(firstUnitInfo.Value);
        }

        /// <inheritdoc />
        IQuantity IQuantity.ToUnit(UnitSystem unitSystem) => ToUnit(unitSystem);

        /// <inheritdoc />
        IQuantity<MolarEntropyUnit> IQuantity<MolarEntropyUnit>.ToUnit(MolarEntropyUnit unit) => ToUnit(unit);

        /// <inheritdoc />
        IQuantityT<MolarEntropyUnit, T> IQuantityT<MolarEntropyUnit, T>.ToUnit(MolarEntropyUnit unit) => ToUnit(unit);

        /// <inheritdoc />
        IQuantity<MolarEntropyUnit> IQuantity<MolarEntropyUnit>.ToUnit(UnitSystem unitSystem) => ToUnit(unitSystem);

        /// <inheritdoc />
        IQuantityT<MolarEntropyUnit, T> IQuantityT<MolarEntropyUnit, T>.ToUnit(UnitSystem unitSystem) => ToUnit(unitSystem);

        /// <summary>
        ///     Converts the current value + unit to the base unit.
        ///     This is typically the first step in converting from one unit to another.
        /// </summary>
        /// <returns>The value in the base unit representation.</returns>
        private T GetValueInBaseUnit()
        {
            switch(Unit)
            {
                case MolarEntropyUnit.JoulePerMoleKelvin: return Value;
                case MolarEntropyUnit.KilojoulePerMoleKelvin: return (Value) * 1e3d;
                case MolarEntropyUnit.MegajoulePerMoleKelvin: return (Value) * 1e6d;
                default:
                    throw new NotImplementedException($"Can not convert {Unit} to base units.");
            }
        }

        /// <summary>
        ///     Converts the current value + unit to the base unit.
        ///     This is typically the first step in converting from one unit to another.
        /// </summary>
        /// <returns>The value in the base unit representation.</returns>
        internal MolarEntropy<T> ToBaseUnit()
        {
            var baseUnitValue = GetValueInBaseUnit();
            return new MolarEntropy<T>(baseUnitValue, BaseUnit);
        }

        private T GetValueAs(MolarEntropyUnit unit)
        {
            if(Unit == unit)
                return Value;

            var baseUnitValue = GetValueInBaseUnit();

            switch(unit)
            {
                case MolarEntropyUnit.JoulePerMoleKelvin: return baseUnitValue;
                case MolarEntropyUnit.KilojoulePerMoleKelvin: return (baseUnitValue) / 1e3d;
                case MolarEntropyUnit.MegajoulePerMoleKelvin: return (baseUnitValue) / 1e6d;
                default:
                    throw new NotImplementedException($"Can not convert {Unit} to {unit}.");
            }
        }

        #endregion

        #region ToString Methods

        /// <summary>
        ///     Gets the default string representation of value and unit.
        /// </summary>
        /// <returns>String representation.</returns>
        public override string ToString()
        {
            return ToString("g");
        }

        /// <summary>
        ///     Gets the default string representation of value and unit using the given format provider.
        /// </summary>
        /// <returns>String representation.</returns>
        /// <param name="provider">Format to use for localization and number formatting. Defaults to <see cref="CultureInfo.CurrentUICulture" /> if null.</param>
        public string ToString(IFormatProvider? provider)
        {
            return ToString("g", provider);
        }

        /// <summary>
        ///     Get string representation of value and unit.
        /// </summary>
        /// <param name="significantDigitsAfterRadix">The number of significant digits after the radix point.</param>
        /// <returns>String representation.</returns>
        /// <param name="provider">Format to use for localization and number formatting. Defaults to <see cref="CultureInfo.CurrentUICulture" /> if null.</param>
        [Obsolete(@"This method is deprecated and will be removed at a future release. Please use ToString(""s2"") or ToString(""s2"", provider) where 2 is an example of the number passed to significantDigitsAfterRadix.")]
        public string ToString(IFormatProvider? provider, int significantDigitsAfterRadix)
        {
            var value = Convert.ToDouble(Value);
            var format = UnitFormatter.GetFormat(value, significantDigitsAfterRadix);
            return ToString(provider, format);
        }

        /// <summary>
        ///     Get string representation of value and unit.
        /// </summary>
        /// <param name="format">String format to use. Default:  "{0:0.##} {1} for value and unit abbreviation respectively."</param>
        /// <param name="args">Arguments for string format. Value and unit are implicitly included as arguments 0 and 1.</param>
        /// <returns>String representation.</returns>
        /// <param name="provider">Format to use for localization and number formatting. Defaults to <see cref="CultureInfo.CurrentUICulture" /> if null.</param>
        [Obsolete("This method is deprecated and will be removed at a future release. Please use string.Format().")]
        public string ToString(IFormatProvider? provider, [NotNull] string format, [NotNull] params object[] args)
        {
            if (format == null) throw new ArgumentNullException(nameof(format));
            if (args == null) throw new ArgumentNullException(nameof(args));

            provider = provider ?? CultureInfo.CurrentUICulture;

            var value = Convert.ToDouble(Value);
            var formatArgs = UnitFormatter.GetFormatArgs(Unit, value, provider, args);
            return string.Format(provider, format, formatArgs);
        }

        /// <inheritdoc cref="QuantityFormatter.Format{TUnitType}(IQuantity{TUnitType}, string, IFormatProvider)"/>
        /// <summary>
        /// Gets the string representation of this instance in the specified format string using <see cref="CultureInfo.CurrentUICulture" />.
        /// </summary>
        /// <param name="format">The format string.</param>
        /// <returns>The string representation.</returns>
        public string ToString(string format)
        {
            return ToString(format, CultureInfo.CurrentUICulture);
        }

        /// <inheritdoc cref="QuantityFormatter.Format{TUnitType}(IQuantity{TUnitType}, string, IFormatProvider)"/>
        /// <summary>
        /// Gets the string representation of this instance in the specified format string using the specified format provider, or <see cref="CultureInfo.CurrentUICulture" /> if null.
        /// </summary>
        /// <param name="format">The format string.</param>
        /// <param name="provider">Format to use for localization and number formatting. Defaults to <see cref="CultureInfo.CurrentUICulture" /> if null.</param>
        /// <returns>The string representation.</returns>
        public string ToString(string format, IFormatProvider? provider)
        {
            return QuantityFormatter.Format<MolarEntropyUnit>(this, format, provider);
        }

        #endregion

        #region IConvertible Methods

        TypeCode IConvertible.GetTypeCode()
        {
            return TypeCode.Object;
        }

        bool IConvertible.ToBoolean(IFormatProvider provider)
        {
            throw new InvalidCastException($"Converting {typeof(MolarEntropy<T>)} to bool is not supported.");
        }

        byte IConvertible.ToByte(IFormatProvider provider)
        {
            return Convert.ToByte(Value);
        }

        char IConvertible.ToChar(IFormatProvider provider)
        {
            throw new InvalidCastException($"Converting {typeof(MolarEntropy<T>)} to char is not supported.");
        }

        DateTime IConvertible.ToDateTime(IFormatProvider provider)
        {
            throw new InvalidCastException($"Converting {typeof(MolarEntropy<T>)} to DateTime is not supported.");
        }

        decimal IConvertible.ToDecimal(IFormatProvider provider)
        {
            return Convert.ToDecimal(Value);
        }

        double IConvertible.ToDouble(IFormatProvider provider)
        {
            return Convert.ToDouble(Value);
        }

        short IConvertible.ToInt16(IFormatProvider provider)
        {
            return Convert.ToInt16(Value);
        }

        int IConvertible.ToInt32(IFormatProvider provider)
        {
            return Convert.ToInt32(Value);
        }

        long IConvertible.ToInt64(IFormatProvider provider)
        {
            return Convert.ToInt64(Value);
        }

        sbyte IConvertible.ToSByte(IFormatProvider provider)
        {
            return Convert.ToSByte(Value);
        }

        float IConvertible.ToSingle(IFormatProvider provider)
        {
            return Convert.ToSingle(Value);
        }

        string IConvertible.ToString(IFormatProvider provider)
        {
            return ToString("g", provider);
        }

        object IConvertible.ToType(Type conversionType, IFormatProvider provider)
        {
            if(conversionType == typeof(MolarEntropy<T>))
                return this;
            else if(conversionType == typeof(MolarEntropyUnit))
                return Unit;
            else if(conversionType == typeof(QuantityType))
<<<<<<< HEAD
                return MolarEntropy<T>.QuantityType;
=======
                return MolarEntropy.QuantityType;
            else if(conversionType == typeof(QuantityInfo))
                return MolarEntropy.Info;
>>>>>>> 6e7ae0e5
            else if(conversionType == typeof(BaseDimensions))
                return MolarEntropy<T>.BaseDimensions;
            else
                throw new InvalidCastException($"Converting {typeof(MolarEntropy<T>)} to {conversionType} is not supported.");
        }

        ushort IConvertible.ToUInt16(IFormatProvider provider)
        {
            return Convert.ToUInt16(Value);
        }

        uint IConvertible.ToUInt32(IFormatProvider provider)
        {
            return Convert.ToUInt32(Value);
        }

        ulong IConvertible.ToUInt64(IFormatProvider provider)
        {
            return Convert.ToUInt64(Value);
        }

        #endregion
    }
}<|MERGE_RESOLUTION|>--- conflicted
+++ resolved
@@ -139,29 +139,6 @@
         public T Value{ get; }
 
         double IQuantity.Value => Convert.ToDouble(Value);
-
-        Enum IQuantity.Unit => Unit;
-
-        /// <inheritdoc />
-        public MolarEntropyUnit Unit => _unit.GetValueOrDefault(BaseUnit);
-
-        /// <inheritdoc />
-        public QuantityInfo<MolarEntropyUnit> QuantityInfo => Info;
-
-        /// <inheritdoc cref="IQuantity.QuantityInfo"/>
-        QuantityInfo IQuantity.QuantityInfo => Info;
-
-        /// <summary>
-        ///     The <see cref="QuantityType" /> of this quantity.
-        /// </summary>
-        public QuantityType Type => MolarEntropy<T>.QuantityType;
-
-        /// <summary>
-        ///     The <see cref="BaseDimensions" /> of this quantity.
-        /// </summary>
-        public BaseDimensions Dimensions => MolarEntropy<T>.BaseDimensions;
-
-        #endregion
 
         #region Conversion Properties
 
@@ -299,11 +276,7 @@
         ///     Units.NET exceptions from other exceptions.
         /// </exception>
         /// <param name="provider">Format to use when parsing number and unit. Defaults to <see cref="CultureInfo.CurrentUICulture" /> if null.</param>
-<<<<<<< HEAD
-        public static MolarEntropy<T> Parse(string str, [CanBeNull] IFormatProvider provider)
-=======
-        public static MolarEntropy Parse(string str, IFormatProvider? provider)
->>>>>>> 6e7ae0e5
+        public static MolarEntropy<T> Parse(string str, IFormatProvider? provider)
         {
             return QuantityParser.Default.Parse<MolarEntropy<T>, MolarEntropyUnit>(
                 str,
@@ -319,11 +292,7 @@
         /// <example>
         ///     Length.Parse("5.5 m", new CultureInfo("en-US"));
         /// </example>
-<<<<<<< HEAD
-        public static bool TryParse([CanBeNull] string str, out MolarEntropy<T> result)
-=======
-        public static bool TryParse(string? str, out MolarEntropy result)
->>>>>>> 6e7ae0e5
+        public static bool TryParse(string? str, out MolarEntropy<T> result)
         {
             return TryParse(str, null, out result);
         }
@@ -338,11 +307,7 @@
         ///     Length.Parse("5.5 m", new CultureInfo("en-US"));
         /// </example>
         /// <param name="provider">Format to use when parsing number and unit. Defaults to <see cref="CultureInfo.CurrentUICulture" /> if null.</param>
-<<<<<<< HEAD
-        public static bool TryParse([CanBeNull] string str, [CanBeNull] IFormatProvider provider, out MolarEntropy<T> result)
-=======
-        public static bool TryParse(string? str, IFormatProvider? provider, out MolarEntropy result)
->>>>>>> 6e7ae0e5
+        public static bool TryParse(string? str, IFormatProvider? provider, out MolarEntropy<T> result)
         {
             return QuantityParser.Default.TryParse<MolarEntropy<T>, MolarEntropyUnit>(
                 str,
@@ -880,13 +845,9 @@
             else if(conversionType == typeof(MolarEntropyUnit))
                 return Unit;
             else if(conversionType == typeof(QuantityType))
-<<<<<<< HEAD
                 return MolarEntropy<T>.QuantityType;
-=======
-                return MolarEntropy.QuantityType;
             else if(conversionType == typeof(QuantityInfo))
-                return MolarEntropy.Info;
->>>>>>> 6e7ae0e5
+                return MolarEntropy<T>.Info;
             else if(conversionType == typeof(BaseDimensions))
                 return MolarEntropy<T>.BaseDimensions;
             else
