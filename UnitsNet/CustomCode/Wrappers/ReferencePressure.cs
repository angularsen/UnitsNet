﻿// Licensed under MIT No Attribution, see LICENSE file at the root.
// Copyright 2013 Andreas Gullberg Larsen (andreas.larsen84@gmail.com). Maintained at https://github.com/angularsen/UnitsNet.

using System;
using UnitsNet.CustomCode.Units;
using UnitsNet.InternalHelpers;
using UnitsNet.Units;

namespace UnitsNet.Wrappers
{
    /// <summary>
    ///     Pressure tied to a real-world reference, allowing conversion between references.
    ///     <list type="bullet">
    ///         <item>
    ///             <description>Absolute is referenced to true vacuum.</description>
    ///         </item>
    ///         <item>
    ///             <description>Gauge references the local atmospheric pressure.</description>
    ///         </item>
    ///         <item>
    ///             <description>Vacuum is the negative of the gauge.</description>
    ///         </item>
    ///     </list>
    /// </summary>
    public struct ReferencePressure
    {
        /// <summary>
        ///     Represents the pressure at which _pressure is referenced (1 atm default)
        /// </summary>
        public Pressure AtmosphericPressure { get; set; }

        private static readonly Pressure DefaultAtmosphericPressure = new(1, PressureUnit.Atmosphere);

        /// <summary>
        ///     Gets a list of <see cref="PressureReference" /> options: <see cref="PressureReference.Gauge" />,
        ///     <see cref="PressureReference.Absolute" />, and <see cref="PressureReference.Vacuum" />
        /// </summary>
        public static PressureReference[] References { get; } = EnumHelper.GetValues<PressureReference>();

        /// <summary>
        ///     Initializes a new instance of the <see cref="ReferencePressure" /> struct requiring measured
        ///     <see cref="UnitsNet.Pressure" />
        ///     parameter. Assumes the <see cref="PressureReference" /> to <see cref="PressureReference.Absolute" />, with 1 atm as
        ///     the atmospheric <see cref="UnitsNet.Pressure" />.
        /// </summary>
        /// <param name="pressure">The measured absolute <see cref="UnitsNet.Pressure" /></param>
        public ReferencePressure(Pressure pressure) : this(pressure, BaseReference)
        {
        }

        /// <summary>
        ///     Initializes a new instance of the <see cref="ReferencePressure" /> struct requiring
        ///     measured <see cref="UnitsNet.Pressure" /> and <see cref="PressureReference" /> parameters. Assumes 1 atm as the atmospheric
        ///     <see cref="UnitsNet.Pressure" />.
        /// </summary>
        /// <param name="pressure">The measured <see cref="UnitsNet.Pressure" /></param>
        /// <param name="reference">
        ///     The referenced <see cref="PressureReference" /> for the measured <see cref="UnitsNet.Pressure" />
        /// </param>
        public ReferencePressure(Pressure pressure, PressureReference reference) : this(pressure, reference, DefaultAtmosphericPressure)
        {
        }

        /// <summary>
        ///     Initializes a new instance of the <see cref="ReferencePressure" /> struct requiring
        ///     measured <see cref="UnitsNet.Pressure" />, <see cref="PressureReference" />, and atmospheric <see cref="UnitsNet.Pressure" />
        ///     parameters
        /// </summary>
        /// <param name="pressure">The measured <see cref="UnitsNet.Pressure" /></param>
        /// <param name="reference">
        ///     The referenced <see cref="PressureReference" /> for the measured <see cref="UnitsNet.Pressure" />
        /// </param>
        /// <param name="atmosphericPressure">The atmospheric <see cref="UnitsNet.Pressure" /> where the measurement was taken.</param>
        public ReferencePressure(Pressure pressure, PressureReference reference, Pressure atmosphericPressure)
        {
            Reference = reference;
            Pressure = pressure;
            AtmosphericPressure = atmosphericPressure;
        }

        /// <summary>
        ///     Gets the <see cref="PressureReference" /> of the <see cref="ReferencePressure" />
        /// </summary>
        public PressureReference Reference { get; }

        /// <summary>
        ///     The base reference representation of <see cref="ReferencePressure" /> for the numeric value stored internally. All
        ///     conversions go via this value.
        /// </summary>
        public const PressureReference BaseReference = PressureReference.Absolute;

        /// <summary>
        /// The <see cref="Pressure"/> at the given <see cref="PressureReference"/>.
        /// </summary>
        public Pressure Pressure { get; }

        /// <summary>
        ///     Get Gauge <see cref="UnitsNet.Pressure" />.
        ///     It references pressure level above Atmospheric pressure.
        /// </summary>
        public readonly Pressure Gauge => As(PressureReference.Gauge);

        /// <summary>
        ///     Get Absolute <see cref="UnitsNet.Pressure" />.
        ///     It is zero-referenced pressure to the perfect vacuum.
        /// </summary>
        public readonly Pressure Absolute => As(PressureReference.Absolute);

        /// <summary>
        ///     Get Vacuum <see cref="UnitsNet.Pressure" />.
        ///     It is a negative Gauge pressure when Absolute pressure is below Atmospheric pressure.
        /// </summary>
        public readonly Pressure Vacuum => As(PressureReference.Vacuum);

        /// <summary>
        ///     Converts <see cref="ReferencePressure" /> to <see cref="UnitsNet.Pressure" /> at <see cref="PressureReference" />
        /// </summary>
        /// <param name="reference">The <see cref="PressureReference" /> to convert <see cref="ReferencePressure" /> to.</param>
        /// <returns>The <see cref="UnitsNet.Pressure" /> at the specified <see cref="PressureReference" /></returns>
        private readonly Pressure As(PressureReference reference)
        {
            var converted = AsBaseNumericType(reference);

            return new Pressure(converted, Pressure.Unit);
        }

        /// <summary>
        ///     Converts <see cref="UnitsNet.Pressure.Value" /> to <see cref="double" /> at <see cref="PressureReference" />
        /// </summary>
        /// <param name="reference">The <see cref="PressureReference" /> to convert <see cref="ReferencePressure" /> to.</param>
        /// <returns>The value of pressure at <see cref="PressureReference" /></returns>
        private readonly QuantityValue AsBaseNumericType(PressureReference reference)
        {
            var baseReferenceValue = AsBaseReference();

            if (Reference == reference)
            {
                return Pressure.Value;
            }

            var negatingValue = Reference == PressureReference.Vacuum ? -1 : 1;

            return reference switch
            {
<<<<<<< HEAD
                PressureReference.Absolute => baseReferenceValue,
                PressureReference.Gauge => baseReferenceValue - AtmosphericPressure.ToUnit(Pressure.Unit).Value,
                PressureReference.Vacuum => AtmosphericPressure.ToUnit(Pressure.Unit).Value - negatingValue * baseReferenceValue,
                _ => throw new NotImplementedException($"Can not convert {Reference} to {reference}.")
            };
=======
                case PressureReference.Absolute: return baseReferenceValue;
                case PressureReference.Gauge: return baseReferenceValue - AtmosphericPressure.ToUnit(Pressure.Unit).Value;
                case PressureReference.Vacuum: return AtmosphericPressure.ToUnit(Pressure.Unit).Value - negatingValue * baseReferenceValue;
                default:
                    throw new NotImplementedException($"Can't convert {Reference} to {reference}.");
            }
>>>>>>> 549a37b8
        }

        /// <summary>
        ///     Converts <see cref="UnitsNet.Pressure.Value" /> at <see cref="Reference" /> to <see cref="double" /> at
        ///     <see cref="BaseReference" />
        /// </summary>
        /// <returns>The value of pressure at the <see cref="BaseReference" /></returns>
        private readonly QuantityValue AsBaseReference()
        {
            switch (Reference)
            {
                case PressureReference.Absolute:
                {
                    if (Pressure.Value < 0)
                    {
                        throw new ArgumentOutOfRangeException(nameof(Pressure), "Absolute pressure cannot be less than zero.");
                    }

                    return Pressure.Value;
                }
                case PressureReference.Gauge:
                {
                    if (Pressure.Value * -1 > AtmosphericPressure.ToUnit(Pressure.Unit).Value)
                    {
                        throw new ArgumentOutOfRangeException(nameof(Pressure), "Absolute pressure cannot be less than zero.");
                    }

                    return AtmosphericPressure.ToUnit(Pressure.Unit).Value + Pressure.Value;
                }
                case PressureReference.Vacuum:
                {
                    if (Pressure.Value > AtmosphericPressure.ToUnit(Pressure.Unit).Value)
                    {
                        throw new ArgumentOutOfRangeException(nameof(Pressure), "Absolute pressure cannot be less than zero.");
                    }

                    return AtmosphericPressure.ToUnit(Pressure.Unit).Value - Pressure.Value;
                }
                default:
                    throw new NotImplementedException($"Can't convert {Reference} to base reference.");
            }
        }
    }
}<|MERGE_RESOLUTION|>--- conflicted
+++ resolved
@@ -142,20 +142,11 @@
 
             return reference switch
             {
-<<<<<<< HEAD
                 PressureReference.Absolute => baseReferenceValue,
                 PressureReference.Gauge => baseReferenceValue - AtmosphericPressure.ToUnit(Pressure.Unit).Value,
                 PressureReference.Vacuum => AtmosphericPressure.ToUnit(Pressure.Unit).Value - negatingValue * baseReferenceValue,
-                _ => throw new NotImplementedException($"Can not convert {Reference} to {reference}.")
+                _ => throw new NotImplementedException($"Can't convert {Reference} to {reference}.")
             };
-=======
-                case PressureReference.Absolute: return baseReferenceValue;
-                case PressureReference.Gauge: return baseReferenceValue - AtmosphericPressure.ToUnit(Pressure.Unit).Value;
-                case PressureReference.Vacuum: return AtmosphericPressure.ToUnit(Pressure.Unit).Value - negatingValue * baseReferenceValue;
-                default:
-                    throw new NotImplementedException($"Can't convert {Reference} to {reference}.");
-            }
->>>>>>> 549a37b8
         }
 
         /// <summary>
