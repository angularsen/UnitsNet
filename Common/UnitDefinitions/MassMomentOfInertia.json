--- conflicted
+++ resolved
@@ -138,13 +138,8 @@
     {
       "SingularName": "SlugSquareFoot",
       "PluralName": "SlugSquareFeet",
-<<<<<<< HEAD
-      "FromUnitToBaseFunc": "x*1.35583",
-      "FromBaseToUnitFunc": "x/1.35583",
-=======
       "FromUnitToBaseFunc": "x*1.3558179619",
       "FromBaseToUnitFunc": "x/1.3558179619",
->>>>>>> 6cd22d3b
       "Localization": [
         {
           "Culture": "en-US",
@@ -155,13 +150,8 @@
     {
       "SingularName": "SlugSquareInch",
       "PluralName": "SlugSquareInches",
-<<<<<<< HEAD
-      "FromUnitToBaseFunc": "x*9.41548e-3",
-      "FromBaseToUnitFunc": "x/9.41548e-3",
-=======
       "FromUnitToBaseFunc": "x*9.41540242e-3",
       "FromBaseToUnitFunc": "x/9.41540242e-3",
->>>>>>> 6cd22d3b
       "Localization": [
         {
           "Culture": "en-US",
