--- conflicted
+++ resolved
@@ -3,13 +3,8 @@
     <OutputType>Exe</OutputType>
     <TargetFrameworks>net9.0;net48</TargetFrameworks>
     <LangVersion>preview</LangVersion>
-<<<<<<< HEAD
-    <Version>4.0.0.0</Version>
-    <AssemblyVersion>4.0.0.0</AssemblyVersion>
-=======
     <Version>6.0.0.0</Version>
     <AssemblyVersion>6.0.0.0</AssemblyVersion>
->>>>>>> 5399f0ab
     <AssemblyTitle>UnitsNet.Benchmark</AssemblyTitle>
     <Product>UnitsNet.Benchmark</Product>
     <RootNamespace>UnitsNet.Benchmark</RootNamespace>
