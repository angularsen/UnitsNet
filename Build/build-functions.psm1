﻿$root = "$PSScriptRoot\.."
$artifactsDir = "$root\Artifacts"
$nugetOutDir = "$root\Artifacts\NuGet"
$logsDir = "$root\Artifacts\Logs"
$testReportDir = "$root\Artifacts\TestResults"
$testCoverageDir = "$root\Artifacts\Coverage"
$vswhere = "${env:ProgramFiles(x86)}\Microsoft Visual Studio\Installer\vswhere.exe"
$msbuildPath = & $vswhere -latest -products * -requires Microsoft.Component.MSBuild -property installationPath
if ($msbuildPath) {
  $msbuild = join-path $msbuildPath 'MSBuild\Current\Bin\MSBuild.exe'
  $msbuildx64 = join-path $msbuildPath 'MSBuild\Current\Bin\amd64\MSBuild.exe'
}

import-module $PSScriptRoot\build-pack-nano-nugets.psm1

function Remove-ArtifactsDir {
  if (Test-Path $artifactsDir) {
    write-host -foreground blue "Clean up...`n"
    rm $artifactsDir -Recurse -Force -ErrorAction Stop
    write-host -foreground blue "Clean up...END`n"
  }
}

function Update-GeneratedCode {
  write-host -foreground blue "Generate code...`n---"
  dotnet run --project "$root/CodeGen"
  if ($lastexitcode -ne 0) { exit 1 }
  write-host -foreground blue "Generate code...END`n"
}

function Start-Build([boolean] $IncludeNanoFramework = $false) {
  write-host -foreground blue "Start-Build...`n---"

  $fileLoggerArg = "/logger:FileLogger,Microsoft.Build;logfile=$logsDir\UnitsNet.msbuild.log"

  $appVeyorLoggerDll = "C:\Program Files\AppVeyor\BuildAgent\Appveyor.MSBuildLogger.dll"
  $appVeyorLoggerNetCoreDll = "C:\Program Files\AppVeyor\BuildAgent\dotnetcore\Appveyor.MSBuildLogger.dll"
  $appVeyorLoggerArg = if (Test-Path "$appVeyorLoggerNetCoreDll") { "/logger:$appVeyorLoggerNetCoreDll" } else { "" }

  dotnet build --configuration Release /p:ContinuousIntegrationBuild=true "$root\UnitsNet.sln" $fileLoggerArg $appVeyorLoggerArg
  if ($lastexitcode -ne 0) { exit 1 }

  if (-not $IncludeNanoFramework)
  {
    write-host -foreground yellow "Skipping .NET nanoFramework build."
  }
  else
  {
    write-host -foreground green "Build .NET nanoFramework."
    $fileLoggerArg = "/logger:FileLogger,Microsoft.Build;logfile=$logsDir\UnitsNet.NanoFramework.msbuild.log"
    $appVeyorLoggerArg = if (Test-Path "$appVeyorLoggerDll") { "/logger:$appVeyorLoggerDll" } else { "" }

    # msbuild does not auto-restore nugets for this project type
    & "nuget" restore "$root\UnitsNet.NanoFramework\GeneratedCode\UnitsNet.nanoFramework.sln"
    # now build
    & "$msbuildx64" "$root\UnitsNet.NanoFramework\GeneratedCode\UnitsNet.nanoFramework.sln" /verbosity:minimal /p:Configuration=Release /p:Platform="Any CPU" /p:ContinuousIntegrationBuild=true $fileLoggerArg $appVeyorLoggerArg
    if ($lastexitcode -ne 0) { exit 1 }
  }

  write-host -foreground blue "Start-Build...END`n"
}

function Start-Tests {
  $projectPaths = @(
    "UnitsNet.Tests\UnitsNet.Tests.csproj",
    "UnitsNet.NumberExtensions.Tests\UnitsNet.NumberExtensions.Tests.csproj",
    "UnitsNet.Serialization.JsonNet.Tests\UnitsNet.Serialization.JsonNet.Tests.csproj"
    )

  # Parent dir must exist before xunit tries to write files to it
  new-item -type directory -force $testReportDir 1> $null
  new-item -type directory -force $testCoverageDir 1> $null

  write-host -foreground blue "Run tests...`n---"
  foreach ($projectPath in $projectPaths) {
    $projectFileNameNoEx = [System.IO.Path]::GetFileNameWithoutExtension($projectPath)
    $coverageReportFile = "$testCoverageDir\${projectFileNameNoEx}.coverage.xml"
    $projectDir = [System.IO.Path]::GetDirectoryName($projectPath)

    # dotnet commands (xunit, dotcover) must run in same dir as project
    push-location $projectDir

    # Create coverage report for this test project
    & dotnet dotcover test `
      --no-build `
      --logger trx `
      --results-directory "$testReportDir" `
      --dotCoverFilters="+:module=UnitsNet*;-:module=*Tests" `
      --dotCoverOutput="$coverageReportFile" `
      --dcReportType=DetailedXML

    if ($lastexitcode -ne 0) { exit 1 }
    pop-location
  }

  # Generate a summarized code coverage report for all test projects
  & "Tools/reportgenerator.exe" -reports:"$root/Artifacts/Coverage/*.coverage.xml" -targetdir:"$root/Artifacts/Coverage" -reporttypes:HtmlSummary

  write-host -foreground blue "Run tests...END`n"
}

function Start-PackNugets([boolean] $IncludeNanoFramework = $false) {
  $projectPaths = @(
    "UnitsNet\UnitsNet.csproj",
    "UnitsNet.Serialization.JsonNet\UnitsNet.Serialization.JsonNet.csproj",
    "UnitsNet.NumberExtensions\UnitsNet.NumberExtensions.csproj"
    )

  write-host -foreground blue "Pack nugets...`n---"
  foreach ($projectPath in $projectPaths) {
    dotnet pack --configuration Release `
      --no-build `
      --output $nugetOutDir `
      /p:ContinuousIntegrationBuild=true `
      "$root\$projectPath"

<<<<<<< HEAD
  if (-not $IncludeWindowsRuntimeComponent) {
    write-host -foreground yellow "Skipping WindowsRuntimeComponent nuget pack."
  } else {
    write-host -foreground yellow "WindowsRuntimeComponent project not yet supported by dotnet CLI, using nuget.exe instead"
    & nuget pack "$root\UnitsNet.WindowsRuntimeComponent\UnitsNet.WindowsRuntimeComponent.nuspec" -Verbosity detailed -OutputDirectory "$nugetOutDir"
=======
    if ($lastexitcode -ne 0) { exit 1 }
>>>>>>> 9f6c315f
  }

  if (-not $IncludeNanoFramework) {
    write-host -foreground yellow "Skipping nanoFramework nuget pack."
  } else {
    write-host -foreground yellow "nanoFramework project not yet supported by dotnet CLI, using nuget.exe instead"
    Invoke-BuildNanoNugets
  }

  write-host -foreground blue "Pack nugets...END`n"
}

function Compress-ArtifactsAsZip {
  write-host -foreground blue "Zip artifacts...`n---"

  $zipFileName = "UnitsNet.zip"
  $tempZipFile = "$root\$zipFileName"
  $zipFile = "$artifactsDir\$zipFileName"`

  rm $tempZipFile -ErrorAction Ignore
  rm $zipFile -ErrorAction Ignore

  # Create zip file
  add-type -assembly "system.io.compression.filesystem"
  [IO.Compression.ZipFile]::CreateFromDirectory($artifactsDir, $tempZipFile)

  mv $tempZipFile $zipFile
  if (-not $?) { write-host -foreground red "Failed to move [$tempZipFile] to [$zipFileName]."; exit 1 }

  write-host -foreground blue "Zip artifacts...END`n"
}

export-modulemember -function Start-NugetRestore, Remove-ArtifactsDir, Update-GeneratedCode, Start-Build, Start-SignedBuild, Start-Tests, Start-PackNugets, Compress-ArtifactsAsZip<|MERGE_RESOLUTION|>--- conflicted
+++ resolved
@@ -114,15 +114,7 @@
       /p:ContinuousIntegrationBuild=true `
       "$root\$projectPath"
 
-<<<<<<< HEAD
-  if (-not $IncludeWindowsRuntimeComponent) {
-    write-host -foreground yellow "Skipping WindowsRuntimeComponent nuget pack."
-  } else {
-    write-host -foreground yellow "WindowsRuntimeComponent project not yet supported by dotnet CLI, using nuget.exe instead"
-    & nuget pack "$root\UnitsNet.WindowsRuntimeComponent\UnitsNet.WindowsRuntimeComponent.nuspec" -Verbosity detailed -OutputDirectory "$nugetOutDir"
-=======
     if ($lastexitcode -ne 0) { exit 1 }
->>>>>>> 9f6c315f
   }
 
   if (-not $IncludeNanoFramework) {
