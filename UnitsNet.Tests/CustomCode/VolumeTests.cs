﻿// Licensed under MIT No Attribution, see LICENSE file at the root.
// Copyright 2013 Andreas Gullberg Larsen (andreas.larsen84@gmail.com). Maintained at https://github.com/angularsen/UnitsNet.

using System;
using Xunit;

namespace UnitsNet.Tests.CustomCode
{
    public class VolumeTests : VolumeTestsBase
    {
        protected override double CentilitersInOneCubicMeter => 1E5;

        protected override double CubicCentimetersInOneCubicMeter => 1E6;

        protected override double CubicDecimetersInOneCubicMeter => 1E3;

        protected override double CubicFeetInOneCubicMeter => 35.31472;

        protected override double CubicInchesInOneCubicMeter => 61023.98242;

        protected override double CubicKilometersInOneCubicMeter => 1E-9;

        protected override double CubicHectometersInOneCubicMeter => 1E-6;

        protected override double CubicMetersInOneCubicMeter => 1;

        protected override double CubicMilesInOneCubicMeter => 2.399127585789277e-10;

        protected override double CubicMillimetersInOneCubicMeter => 1E9;

        protected override double CubicMicrometersInOneCubicMeter => 1E18;

        protected override double CubicYardsInOneCubicMeter => 1.30795062;

        protected override double DecilitersInOneCubicMeter => 1E4;
        protected override double HectocubicFeetInOneCubicMeter => 3.531472e-1;
        protected override double HectocubicMetersInOneCubicMeter => 0.01;

        protected override double HectolitersInOneCubicMeter => 1E1;

        protected override double ImperialGallonsInOneCubicMeter => 219.96924;

        protected override double ImperialOuncesInOneCubicMeter => 35195.07972;

        protected override double KilocubicFeetInOneCubicMeter => 3.531472e-2;
        protected override double KilocubicMetersInOneCubicMeter => 0.001;
        protected override double KiloimperialGallonsInOneCubicMeter => 2.1996924e-1;
        protected override double KilousGallonsInOneCubicMeter => 2.6417217e-1;

        protected override double LitersInOneCubicMeter => 1E3;
<<<<<<< HEAD
=======
        protected override double KilolitersInOneCubicMeter => 1;

>>>>>>> bff108cd
        protected override double MegacubicFeetInOneCubicMeter => 3.531472e-5;
        protected override double MegaimperialGallonsInOneCubicMeter => 2.1996924e-4;
        protected override double MegausGallonsInOneCubicMeter => 2.6417217e-4;

        protected override double MicrolitersInOneCubicMeter => 1E9;

        protected override double MillilitersInOneCubicMeter => 1E6;

        protected override double AuTablespoonsInOneCubicMeter => 50000;

        protected override double UsTablespoonsInOneCubicMeter => 67628.0454;

        protected override double MetricTeaspoonsInOneCubicMeter => 200000;

        protected override double UsTeaspoonsInOneCubicMeter => 202884.13621105801;

        protected override double ImperialBeerBarrelsInOneCubicMeter => 6.1102568972;

        protected override double UkTablespoonsInOneCubicMeter => 66666.6666667;

        protected override double UsBeerBarrelsInOneCubicMeter => 8.5216790723083;

        protected override double UsGallonsInOneCubicMeter => 264.17217;

        protected override double UsOuncesInOneCubicMeter => 33814.02270;

        protected override double MetricCupsInOneCubicMeter => 4000;

        protected override double UsCustomaryCupsInOneCubicMeter => 4226.75283773;

        protected override double UsLegalCupsInOneCubicMeter => 4166.666666667;

        protected override double OilBarrelsInOneCubicMeter => 6.2898107704321051280928552764086;

        protected override double UsPintsInOneCubicMeter => 2113.3764188652;

        protected override double UsQuartsInOneCubicMeter => 1056.6882094326;

        protected override double AcreFeetInOneCubicMeter => 0.000810714;

        protected override double MegalitersInOneCubicMeter => 0.001;

        protected override double ImperialPintsInOneCubicMeter => 1.7597539863927023e3;

        [ Fact]
        public void VolumeDividedByAreaEqualsLength()
        {
            Length length = Volume.FromCubicMeters(15)/Area.FromSquareMeters(5);
            Assert.Equal(length, Length.FromMeters(3));
        }

        [Fact]
        public void VolumeDividedByLengthEqualsArea()
        {
            Area area = Volume.FromCubicMeters(15)/Length.FromMeters(5);
            Assert.Equal(area, Area.FromSquareMeters(3));
        }

        [Fact]
        public void VolumeTimesDensityEqualsMass()
        {
            Mass mass = Volume.FromCubicMeters(2)*Density.FromKilogramsPerCubicMeter(3);
            Assert.Equal(mass, Mass.FromKilograms(6));
        }

        [Theory]
        [InlineData(20, 2, 10)]
        [InlineData(20, 80, 0.25)]
        public void VolumeDividedByTimeSpanEqualsVolumeFlow(double cubicMeters, double seconds, double expectedCubicMetersPerSecond)
        {
            VolumeFlow volumeFlow = Volume.FromCubicMeters(cubicMeters) / TimeSpan.FromSeconds(seconds);
            Assert.Equal(VolumeFlow.FromCubicMetersPerSecond(expectedCubicMetersPerSecond), volumeFlow);
        }

        [Fact]
        public void VolumeDividedByDurationEqualsVolumeFlow()
        {
            VolumeFlow volumeFlow = Volume.FromCubicMeters(20) / Duration.FromSeconds(2);
            Assert.Equal(VolumeFlow.FromCubicMetersPerSecond(10), volumeFlow);
        }

        [Fact]
        public void VolumeDividedByVolumeFlowEqualsTimeSpan()
        {
            TimeSpan timeSpan = Volume.FromCubicMeters(20) / VolumeFlow.FromCubicMetersPerSecond(2);
            Assert.Equal(TimeSpan.FromSeconds(10), timeSpan);
        }
    }
}<|MERGE_RESOLUTION|>--- conflicted
+++ resolved
@@ -48,11 +48,8 @@
         protected override double KilousGallonsInOneCubicMeter => 2.6417217e-1;
 
         protected override double LitersInOneCubicMeter => 1E3;
-<<<<<<< HEAD
-=======
         protected override double KilolitersInOneCubicMeter => 1;
 
->>>>>>> bff108cd
         protected override double MegacubicFeetInOneCubicMeter => 3.531472e-5;
         protected override double MegaimperialGallonsInOneCubicMeter => 2.1996924e-4;
         protected override double MegausGallonsInOneCubicMeter => 2.6417217e-4;
