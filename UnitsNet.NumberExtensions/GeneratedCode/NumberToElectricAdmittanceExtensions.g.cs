//------------------------------------------------------------------------------
// <auto-generated>
//     This code was generated by \generate-code.bat.
//
//     Changes to this file will be lost when the code is regenerated.
//     The build server regenerates the code before each build and a pre-build
//     step will regenerate the code on each local build.
//
//     See https://github.com/angularsen/UnitsNet/wiki/Adding-a-New-Unit for how to add or edit units.
//
//     Add CustomCode\Quantities\MyQuantity.extra.cs files to add code to generated quantities.
//     Add UnitDefinitions\MyQuantity.json and run generate-code.bat to generate new units or quantities.
//
// </auto-generated>
//------------------------------------------------------------------------------

// Licensed under MIT No Attribution, see LICENSE file at the root.
// Copyright 2013 Andreas Gullberg Larsen (andreas.larsen84@gmail.com). Maintained at https://github.com/angularsen/UnitsNet.

using System;

#if NET7_0_OR_GREATER
using System.Numerics;
#endif

#nullable enable

namespace UnitsNet.NumberExtensions.NumberToElectricAdmittance
{
    /// <summary>
    /// A number to ElectricAdmittance Extensions
    /// </summary>
    [Obsolete("Admittance is a complex number, which is not currently supported by UnitsNet. Please use either ElectricConductance or ElectricSusceptance instead.")]
    public static class NumberToElectricAdmittanceExtensions
    {
<<<<<<< HEAD
        /// <inheritdoc cref="ElectricAdmittance.FromMicrosiemens(double)" />
=======
        /// <inheritdoc cref="ElectricAdmittance.FromGigamhos(UnitsNet.QuantityValue)" />
        [Obsolete("Admittance is a complex number, which is not currently supported by UnitsNet. Please use either ElectricConductance or ElectricSusceptance instead.")]
        public static ElectricAdmittance Gigamhos<T>(this T value)
            where T : notnull
#if NET7_0_OR_GREATER
            , INumber<T>
#endif
            => ElectricAdmittance.FromGigamhos(Convert.ToDouble(value));

        /// <inheritdoc cref="ElectricAdmittance.FromGigasiemens(UnitsNet.QuantityValue)" />
        [Obsolete("Admittance is a complex number, which is not currently supported by UnitsNet. Please use either ElectricConductance or ElectricSusceptance instead.")]
        public static ElectricAdmittance Gigasiemens<T>(this T value)
            where T : notnull
#if NET7_0_OR_GREATER
            , INumber<T>
#endif
            => ElectricAdmittance.FromGigasiemens(Convert.ToDouble(value));

        /// <inheritdoc cref="ElectricAdmittance.FromKilomhos(UnitsNet.QuantityValue)" />
        [Obsolete("Admittance is a complex number, which is not currently supported by UnitsNet. Please use either ElectricConductance or ElectricSusceptance instead.")]
        public static ElectricAdmittance Kilomhos<T>(this T value)
            where T : notnull
#if NET7_0_OR_GREATER
            , INumber<T>
#endif
            => ElectricAdmittance.FromKilomhos(Convert.ToDouble(value));

        /// <inheritdoc cref="ElectricAdmittance.FromKilosiemens(UnitsNet.QuantityValue)" />
        [Obsolete("Admittance is a complex number, which is not currently supported by UnitsNet. Please use either ElectricConductance or ElectricSusceptance instead.")]
        public static ElectricAdmittance Kilosiemens<T>(this T value)
            where T : notnull
#if NET7_0_OR_GREATER
            , INumber<T>
#endif
            => ElectricAdmittance.FromKilosiemens(Convert.ToDouble(value));

        /// <inheritdoc cref="ElectricAdmittance.FromMegamhos(UnitsNet.QuantityValue)" />
        [Obsolete("Admittance is a complex number, which is not currently supported by UnitsNet. Please use either ElectricConductance or ElectricSusceptance instead.")]
        public static ElectricAdmittance Megamhos<T>(this T value)
            where T : notnull
#if NET7_0_OR_GREATER
            , INumber<T>
#endif
            => ElectricAdmittance.FromMegamhos(Convert.ToDouble(value));

        /// <inheritdoc cref="ElectricAdmittance.FromMegasiemens(UnitsNet.QuantityValue)" />
        [Obsolete("Admittance is a complex number, which is not currently supported by UnitsNet. Please use either ElectricConductance or ElectricSusceptance instead.")]
        public static ElectricAdmittance Megasiemens<T>(this T value)
            where T : notnull
#if NET7_0_OR_GREATER
            , INumber<T>
#endif
            => ElectricAdmittance.FromMegasiemens(Convert.ToDouble(value));

        /// <inheritdoc cref="ElectricAdmittance.FromMhos(UnitsNet.QuantityValue)" />
        [Obsolete("Admittance is a complex number, which is not currently supported by UnitsNet. Please use either ElectricConductance or ElectricSusceptance instead.")]
        public static ElectricAdmittance Mhos<T>(this T value)
            where T : notnull
#if NET7_0_OR_GREATER
            , INumber<T>
#endif
            => ElectricAdmittance.FromMhos(Convert.ToDouble(value));

        /// <inheritdoc cref="ElectricAdmittance.FromMicromhos(UnitsNet.QuantityValue)" />
        [Obsolete("Admittance is a complex number, which is not currently supported by UnitsNet. Please use either ElectricConductance or ElectricSusceptance instead.")]
        public static ElectricAdmittance Micromhos<T>(this T value)
            where T : notnull
#if NET7_0_OR_GREATER
            , INumber<T>
#endif
            => ElectricAdmittance.FromMicromhos(Convert.ToDouble(value));

        /// <inheritdoc cref="ElectricAdmittance.FromMicrosiemens(UnitsNet.QuantityValue)" />
        [Obsolete("Admittance is a complex number, which is not currently supported by UnitsNet. Please use either ElectricConductance or ElectricSusceptance instead.")]
>>>>>>> bb1420ea
        public static ElectricAdmittance Microsiemens<T>(this T value)
            where T : notnull
#if NET7_0_OR_GREATER
            , INumber<T>
#endif
            => ElectricAdmittance.FromMicrosiemens(Convert.ToDouble(value));

<<<<<<< HEAD
        /// <inheritdoc cref="ElectricAdmittance.FromMillisiemens(double)" />
=======
        /// <inheritdoc cref="ElectricAdmittance.FromMillimhos(UnitsNet.QuantityValue)" />
        [Obsolete("Admittance is a complex number, which is not currently supported by UnitsNet. Please use either ElectricConductance or ElectricSusceptance instead.")]
        public static ElectricAdmittance Millimhos<T>(this T value)
            where T : notnull
#if NET7_0_OR_GREATER
            , INumber<T>
#endif
            => ElectricAdmittance.FromMillimhos(Convert.ToDouble(value));

        /// <inheritdoc cref="ElectricAdmittance.FromMillisiemens(UnitsNet.QuantityValue)" />
        [Obsolete("Admittance is a complex number, which is not currently supported by UnitsNet. Please use either ElectricConductance or ElectricSusceptance instead.")]
>>>>>>> bb1420ea
        public static ElectricAdmittance Millisiemens<T>(this T value)
            where T : notnull
#if NET7_0_OR_GREATER
            , INumber<T>
#endif
            => ElectricAdmittance.FromMillisiemens(Convert.ToDouble(value));

<<<<<<< HEAD
        /// <inheritdoc cref="ElectricAdmittance.FromNanosiemens(double)" />
=======
        /// <inheritdoc cref="ElectricAdmittance.FromNanomhos(UnitsNet.QuantityValue)" />
        [Obsolete("Admittance is a complex number, which is not currently supported by UnitsNet. Please use either ElectricConductance or ElectricSusceptance instead.")]
        public static ElectricAdmittance Nanomhos<T>(this T value)
            where T : notnull
#if NET7_0_OR_GREATER
            , INumber<T>
#endif
            => ElectricAdmittance.FromNanomhos(Convert.ToDouble(value));

        /// <inheritdoc cref="ElectricAdmittance.FromNanosiemens(UnitsNet.QuantityValue)" />
        [Obsolete("Admittance is a complex number, which is not currently supported by UnitsNet. Please use either ElectricConductance or ElectricSusceptance instead.")]
>>>>>>> bb1420ea
        public static ElectricAdmittance Nanosiemens<T>(this T value)
            where T : notnull
#if NET7_0_OR_GREATER
            , INumber<T>
#endif
            => ElectricAdmittance.FromNanosiemens(Convert.ToDouble(value));

<<<<<<< HEAD
        /// <inheritdoc cref="ElectricAdmittance.FromSiemens(double)" />
=======
        /// <inheritdoc cref="ElectricAdmittance.FromSiemens(UnitsNet.QuantityValue)" />
        [Obsolete("Admittance is a complex number, which is not currently supported by UnitsNet. Please use either ElectricConductance or ElectricSusceptance instead.")]
>>>>>>> bb1420ea
        public static ElectricAdmittance Siemens<T>(this T value)
            where T : notnull
#if NET7_0_OR_GREATER
            , INumber<T>
#endif
            => ElectricAdmittance.FromSiemens(Convert.ToDouble(value));

        /// <inheritdoc cref="ElectricAdmittance.FromTeramhos(UnitsNet.QuantityValue)" />
        [Obsolete("Admittance is a complex number, which is not currently supported by UnitsNet. Please use either ElectricConductance or ElectricSusceptance instead.")]
        public static ElectricAdmittance Teramhos<T>(this T value)
            where T : notnull
#if NET7_0_OR_GREATER
            , INumber<T>
#endif
            => ElectricAdmittance.FromTeramhos(Convert.ToDouble(value));

        /// <inheritdoc cref="ElectricAdmittance.FromTerasiemens(UnitsNet.QuantityValue)" />
        [Obsolete("Admittance is a complex number, which is not currently supported by UnitsNet. Please use either ElectricConductance or ElectricSusceptance instead.")]
        public static ElectricAdmittance Terasiemens<T>(this T value)
            where T : notnull
#if NET7_0_OR_GREATER
            , INumber<T>
#endif
            => ElectricAdmittance.FromTerasiemens(Convert.ToDouble(value));

    }
}<|MERGE_RESOLUTION|>--- conflicted
+++ resolved
@@ -33,10 +33,7 @@
     [Obsolete("Admittance is a complex number, which is not currently supported by UnitsNet. Please use either ElectricConductance or ElectricSusceptance instead.")]
     public static class NumberToElectricAdmittanceExtensions
     {
-<<<<<<< HEAD
-        /// <inheritdoc cref="ElectricAdmittance.FromMicrosiemens(double)" />
-=======
-        /// <inheritdoc cref="ElectricAdmittance.FromGigamhos(UnitsNet.QuantityValue)" />
+        /// <inheritdoc cref="ElectricAdmittance.FromGigamhos(double)" />
         [Obsolete("Admittance is a complex number, which is not currently supported by UnitsNet. Please use either ElectricConductance or ElectricSusceptance instead.")]
         public static ElectricAdmittance Gigamhos<T>(this T value)
             where T : notnull
@@ -45,7 +42,7 @@
 #endif
             => ElectricAdmittance.FromGigamhos(Convert.ToDouble(value));
 
-        /// <inheritdoc cref="ElectricAdmittance.FromGigasiemens(UnitsNet.QuantityValue)" />
+        /// <inheritdoc cref="ElectricAdmittance.FromGigasiemens(double)" />
         [Obsolete("Admittance is a complex number, which is not currently supported by UnitsNet. Please use either ElectricConductance or ElectricSusceptance instead.")]
         public static ElectricAdmittance Gigasiemens<T>(this T value)
             where T : notnull
@@ -54,7 +51,7 @@
 #endif
             => ElectricAdmittance.FromGigasiemens(Convert.ToDouble(value));
 
-        /// <inheritdoc cref="ElectricAdmittance.FromKilomhos(UnitsNet.QuantityValue)" />
+        /// <inheritdoc cref="ElectricAdmittance.FromKilomhos(double)" />
         [Obsolete("Admittance is a complex number, which is not currently supported by UnitsNet. Please use either ElectricConductance or ElectricSusceptance instead.")]
         public static ElectricAdmittance Kilomhos<T>(this T value)
             where T : notnull
@@ -63,7 +60,7 @@
 #endif
             => ElectricAdmittance.FromKilomhos(Convert.ToDouble(value));
 
-        /// <inheritdoc cref="ElectricAdmittance.FromKilosiemens(UnitsNet.QuantityValue)" />
+        /// <inheritdoc cref="ElectricAdmittance.FromKilosiemens(double)" />
         [Obsolete("Admittance is a complex number, which is not currently supported by UnitsNet. Please use either ElectricConductance or ElectricSusceptance instead.")]
         public static ElectricAdmittance Kilosiemens<T>(this T value)
             where T : notnull
@@ -72,7 +69,7 @@
 #endif
             => ElectricAdmittance.FromKilosiemens(Convert.ToDouble(value));
 
-        /// <inheritdoc cref="ElectricAdmittance.FromMegamhos(UnitsNet.QuantityValue)" />
+        /// <inheritdoc cref="ElectricAdmittance.FromMegamhos(double)" />
         [Obsolete("Admittance is a complex number, which is not currently supported by UnitsNet. Please use either ElectricConductance or ElectricSusceptance instead.")]
         public static ElectricAdmittance Megamhos<T>(this T value)
             where T : notnull
@@ -81,7 +78,7 @@
 #endif
             => ElectricAdmittance.FromMegamhos(Convert.ToDouble(value));
 
-        /// <inheritdoc cref="ElectricAdmittance.FromMegasiemens(UnitsNet.QuantityValue)" />
+        /// <inheritdoc cref="ElectricAdmittance.FromMegasiemens(double)" />
         [Obsolete("Admittance is a complex number, which is not currently supported by UnitsNet. Please use either ElectricConductance or ElectricSusceptance instead.")]
         public static ElectricAdmittance Megasiemens<T>(this T value)
             where T : notnull
@@ -90,7 +87,7 @@
 #endif
             => ElectricAdmittance.FromMegasiemens(Convert.ToDouble(value));
 
-        /// <inheritdoc cref="ElectricAdmittance.FromMhos(UnitsNet.QuantityValue)" />
+        /// <inheritdoc cref="ElectricAdmittance.FromMhos(double)" />
         [Obsolete("Admittance is a complex number, which is not currently supported by UnitsNet. Please use either ElectricConductance or ElectricSusceptance instead.")]
         public static ElectricAdmittance Mhos<T>(this T value)
             where T : notnull
@@ -99,7 +96,7 @@
 #endif
             => ElectricAdmittance.FromMhos(Convert.ToDouble(value));
 
-        /// <inheritdoc cref="ElectricAdmittance.FromMicromhos(UnitsNet.QuantityValue)" />
+        /// <inheritdoc cref="ElectricAdmittance.FromMicromhos(double)" />
         [Obsolete("Admittance is a complex number, which is not currently supported by UnitsNet. Please use either ElectricConductance or ElectricSusceptance instead.")]
         public static ElectricAdmittance Micromhos<T>(this T value)
             where T : notnull
@@ -108,9 +105,8 @@
 #endif
             => ElectricAdmittance.FromMicromhos(Convert.ToDouble(value));
 
-        /// <inheritdoc cref="ElectricAdmittance.FromMicrosiemens(UnitsNet.QuantityValue)" />
+        /// <inheritdoc cref="ElectricAdmittance.FromMicrosiemens(double)" />
         [Obsolete("Admittance is a complex number, which is not currently supported by UnitsNet. Please use either ElectricConductance or ElectricSusceptance instead.")]
->>>>>>> bb1420ea
         public static ElectricAdmittance Microsiemens<T>(this T value)
             where T : notnull
 #if NET7_0_OR_GREATER
@@ -118,10 +114,7 @@
 #endif
             => ElectricAdmittance.FromMicrosiemens(Convert.ToDouble(value));
 
-<<<<<<< HEAD
-        /// <inheritdoc cref="ElectricAdmittance.FromMillisiemens(double)" />
-=======
-        /// <inheritdoc cref="ElectricAdmittance.FromMillimhos(UnitsNet.QuantityValue)" />
+        /// <inheritdoc cref="ElectricAdmittance.FromMillimhos(double)" />
         [Obsolete("Admittance is a complex number, which is not currently supported by UnitsNet. Please use either ElectricConductance or ElectricSusceptance instead.")]
         public static ElectricAdmittance Millimhos<T>(this T value)
             where T : notnull
@@ -130,9 +123,8 @@
 #endif
             => ElectricAdmittance.FromMillimhos(Convert.ToDouble(value));
 
-        /// <inheritdoc cref="ElectricAdmittance.FromMillisiemens(UnitsNet.QuantityValue)" />
+        /// <inheritdoc cref="ElectricAdmittance.FromMillisiemens(double)" />
         [Obsolete("Admittance is a complex number, which is not currently supported by UnitsNet. Please use either ElectricConductance or ElectricSusceptance instead.")]
->>>>>>> bb1420ea
         public static ElectricAdmittance Millisiemens<T>(this T value)
             where T : notnull
 #if NET7_0_OR_GREATER
@@ -140,10 +132,7 @@
 #endif
             => ElectricAdmittance.FromMillisiemens(Convert.ToDouble(value));
 
-<<<<<<< HEAD
-        /// <inheritdoc cref="ElectricAdmittance.FromNanosiemens(double)" />
-=======
-        /// <inheritdoc cref="ElectricAdmittance.FromNanomhos(UnitsNet.QuantityValue)" />
+        /// <inheritdoc cref="ElectricAdmittance.FromNanomhos(double)" />
         [Obsolete("Admittance is a complex number, which is not currently supported by UnitsNet. Please use either ElectricConductance or ElectricSusceptance instead.")]
         public static ElectricAdmittance Nanomhos<T>(this T value)
             where T : notnull
@@ -152,9 +141,8 @@
 #endif
             => ElectricAdmittance.FromNanomhos(Convert.ToDouble(value));
 
-        /// <inheritdoc cref="ElectricAdmittance.FromNanosiemens(UnitsNet.QuantityValue)" />
+        /// <inheritdoc cref="ElectricAdmittance.FromNanosiemens(double)" />
         [Obsolete("Admittance is a complex number, which is not currently supported by UnitsNet. Please use either ElectricConductance or ElectricSusceptance instead.")]
->>>>>>> bb1420ea
         public static ElectricAdmittance Nanosiemens<T>(this T value)
             where T : notnull
 #if NET7_0_OR_GREATER
@@ -162,12 +150,8 @@
 #endif
             => ElectricAdmittance.FromNanosiemens(Convert.ToDouble(value));
 
-<<<<<<< HEAD
         /// <inheritdoc cref="ElectricAdmittance.FromSiemens(double)" />
-=======
-        /// <inheritdoc cref="ElectricAdmittance.FromSiemens(UnitsNet.QuantityValue)" />
         [Obsolete("Admittance is a complex number, which is not currently supported by UnitsNet. Please use either ElectricConductance or ElectricSusceptance instead.")]
->>>>>>> bb1420ea
         public static ElectricAdmittance Siemens<T>(this T value)
             where T : notnull
 #if NET7_0_OR_GREATER
@@ -175,7 +159,7 @@
 #endif
             => ElectricAdmittance.FromSiemens(Convert.ToDouble(value));
 
-        /// <inheritdoc cref="ElectricAdmittance.FromTeramhos(UnitsNet.QuantityValue)" />
+        /// <inheritdoc cref="ElectricAdmittance.FromTeramhos(double)" />
         [Obsolete("Admittance is a complex number, which is not currently supported by UnitsNet. Please use either ElectricConductance or ElectricSusceptance instead.")]
         public static ElectricAdmittance Teramhos<T>(this T value)
             where T : notnull
@@ -184,7 +168,7 @@
 #endif
             => ElectricAdmittance.FromTeramhos(Convert.ToDouble(value));
 
-        /// <inheritdoc cref="ElectricAdmittance.FromTerasiemens(UnitsNet.QuantityValue)" />
+        /// <inheritdoc cref="ElectricAdmittance.FromTerasiemens(double)" />
         [Obsolete("Admittance is a complex number, which is not currently supported by UnitsNet. Please use either ElectricConductance or ElectricSusceptance instead.")]
         public static ElectricAdmittance Terasiemens<T>(this T value)
             where T : notnull
