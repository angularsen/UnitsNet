--- conflicted
+++ resolved
@@ -1,11 +1,7 @@
 ﻿<Project Sdk="Microsoft.NET.Sdk">
 
   <PropertyGroup>
-<<<<<<< HEAD
-    <TargetFramework>net6.0</TargetFramework>
-=======
-    <TargetFrameworks>net6.0</TargetFrameworks>
->>>>>>> 532570b7
+    <TargetFramework>net6.0</TargetFrameworks>
     <RootNamespace>OasysUnits.Serialization.JsonNet.Tests</RootNamespace>
     <LangVersion>latest</LangVersion>
     <IsTestProject>true</IsTestProject>
