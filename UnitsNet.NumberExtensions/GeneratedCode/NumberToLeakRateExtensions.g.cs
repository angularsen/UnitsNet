--- conflicted
+++ resolved
@@ -32,22 +32,18 @@
     /// </summary>
     public static class NumberToLeakRateExtensions
     {
-<<<<<<< HEAD
-        /// <inheritdoc cref="LeakRate.FromMillibarLitersPerSecond(QuantityValue)" />
-=======
-        /// <inheritdoc cref="LeakRate.FromAtmCubicCentimetersPerSecond(double)" />
+        /// <inheritdoc cref="LeakRate.FromAtmCubicCentimetersPerSecond(QuantityValue)" />
         public static LeakRate AtmCubicCentimetersPerSecond<T>(this T value)
             where T : notnull
 #if NET7_0_OR_GREATER
             , INumber<T>
-            => LeakRate.FromAtmCubicCentimetersPerSecond(double.CreateChecked(value));
+            => LeakRate.FromAtmCubicCentimetersPerSecond(QuantityValue.CreateChecked(value));
 #else
             , IConvertible
-            => LeakRate.FromAtmCubicCentimetersPerSecond(value.ToDouble(null));
+            => LeakRate.FromAtmCubicCentimetersPerSecond(value.ToQuantityValue());
 #endif
 
-        /// <inheritdoc cref="LeakRate.FromMillibarLitersPerSecond(double)" />
->>>>>>> 54603675
+        /// <inheritdoc cref="LeakRate.FromMillibarLitersPerSecond(QuantityValue)" />
         public static LeakRate MillibarLitersPerSecond<T>(this T value)
             where T : notnull
 #if NET7_0_OR_GREATER
