﻿using System;
using System.Collections.Generic;
using Xunit;

namespace UnitsNet.Tests
{
    public class BaseDimensionsTests
    {
        [Fact]
        public void ConstructorImplementedCorrectly()
        {
            var baseDimensions = new BaseDimensions(1, 2, 3, 4, 5, 6, 7);

            Assert.True(baseDimensions.Length == 1);
            Assert.True(baseDimensions.Mass == 2);
            Assert.True(baseDimensions.Time == 3);
            Assert.True(baseDimensions.Current == 4);
            Assert.True(baseDimensions.Temperature == 5);
            Assert.True(baseDimensions.Amount == 6);
            Assert.True(baseDimensions.LuminousIntensity == 7);
        }

        [Theory]
        [InlineData(1, 0, 0, 0, 0, 0, 0)]
        [InlineData(0, 1, 0, 0, 0, 0, 0)]
        [InlineData(0, 0, 1, 0, 0, 0, 0)]
        [InlineData(0, 0, 0, 1, 0, 0, 0)]
        [InlineData(0, 0, 0, 0, 1, 0, 0)]
        [InlineData(0, 0, 0, 0, 0, 1, 0)]
        [InlineData(0, 0, 0, 0, 0, 0, 1)]
<<<<<<< HEAD
        public void IsBaseImplementedProperly(int length, int mass, int time, int current, int temperature, int amount, int luminousIntensity)
=======
        public void IsBaseQuantityImplementedProperly(int length, int mass, int time, int current, int temperature, int amount, int luminousIntensity)
>>>>>>> 876f31fa
        {
            var baseDimensions = new BaseDimensions(length, mass, time, current, temperature, amount, luminousIntensity);
            var derivedDimensions = new BaseDimensions(length * 2, mass * 2, time * 2, current * 2, temperature * 2, amount * 2, luminousIntensity * 2);

<<<<<<< HEAD
            Assert.True(baseDimensions.IsBase());
            Assert.False(derivedDimensions.IsBase());
            Assert.False(BaseDimensions.Dimensionless.IsBase());
=======
            Assert.True(baseDimensions.IsBaseQuantity());
            Assert.False(derivedDimensions.IsBaseQuantity());
>>>>>>> 876f31fa
        }

        [Theory]
        [InlineData(2, 0, 0, 0, 0, 0, 0)]
        [InlineData(0, 2, 0, 0, 0, 0, 0)]
        [InlineData(0, 0, 2, 0, 0, 0, 0)]
        [InlineData(0, 0, 0, 2, 0, 0, 0)]
        [InlineData(0, 0, 0, 0, 2, 0, 0)]
        [InlineData(0, 0, 0, 0, 0, 2, 0)]
        [InlineData(0, 0, 0, 0, 0, 0, 2)]
<<<<<<< HEAD
        public void IsDerivedImplementedSuccessfully(int length, int mass, int time, int current, int temperature, int amount, int luminousIntensity)
=======
        public void IsDerivedQuantityImplementedProperly(int length, int mass, int time, int current, int temperature, int amount, int luminousIntensity)
>>>>>>> 876f31fa
        {
            var baseDimensions = new BaseDimensions(length / 2, mass / 2, time / 2, current / 2, temperature / 2, amount / 2, luminousIntensity / 2);
            var derivedDimensions = new BaseDimensions(length, mass, time, current, temperature, amount, luminousIntensity);

<<<<<<< HEAD
            Assert.False(baseDimensions.IsDerived());
            Assert.True(derivedDimensions.IsDerived());
            Assert.False(BaseDimensions.Dimensionless.IsDerived());
=======
            Assert.False(baseDimensions.IsDerivedQuantity());
            Assert.True(derivedDimensions.IsDerivedQuantity());
>>>>>>> 876f31fa
        }

        [Fact]
        public void EqualsWorksAsExpected()
        {
            var baseDimensions1 = new BaseDimensions(1, 2, 3, 4, 5, 6, 7);
            var baseDimensions2 = new BaseDimensions(1, 2, 3, 4, 5, 6, 7);

            Assert.True(baseDimensions1.Equals(baseDimensions2));
            Assert.True(baseDimensions2.Equals(baseDimensions1));

            Assert.False(baseDimensions1.Equals(null));
        }

        [Fact]
        public void EqualityOperatorsWorkAsExpected()
        {
            var baseDimensions1 = new BaseDimensions(1, 2, 3, 4, 5, 6, 7);
            var baseDimensions2 = new BaseDimensions(1, 2, 3, 4, 5, 6, 7);

            Assert.True(baseDimensions1 == baseDimensions2);
            Assert.True(baseDimensions2 == baseDimensions1);

            Assert.False(baseDimensions1 == null);
            Assert.False(null == baseDimensions1);

            Assert.False(baseDimensions2 == null);
            Assert.False(null == baseDimensions2);

            BaseDimensions nullBaseDimensions1 = null;
            BaseDimensions nullBaseDimensions2 = null;

            Assert.True(nullBaseDimensions1 == nullBaseDimensions2);
        }

        [Fact]
        public void InequalityOperatorsWorkAsExpected()
        {
            var baseDimensions1 = new BaseDimensions(1, 2, 3, 4, 5, 6, 7);
            var baseDimensions2 = new BaseDimensions(7, 6, 5, 4, 3, 2, 1);

            Assert.True(baseDimensions1 != baseDimensions2);
            Assert.True(baseDimensions2 != baseDimensions1);

            Assert.True(baseDimensions1 != null);
            Assert.True(null != baseDimensions1);

            Assert.True(baseDimensions2 != null);
            Assert.True(null != baseDimensions2);

            BaseDimensions nullBaseDimensions1 = null;
            BaseDimensions nullBaseDimensions2 = null;

            Assert.False(nullBaseDimensions1 != nullBaseDimensions2);
        }

        [Fact]
        public void MultiplyThrowsExceptionIfPassedNull()
        {
            var baseDimensions1 = new BaseDimensions(1, 0, 0, 0, 0, 0, 0);
            Assert.Throws<ArgumentNullException>(() => baseDimensions1.Multiply(null));
        }

        [Fact]
        public void DivideThrowsExceptionIfPassedNull()
        {
            var baseDimensions1 = new BaseDimensions(1, 0, 0, 0, 0, 0, 0);
            Assert.Throws<ArgumentNullException>(() => baseDimensions1.Divide(null));
        }

        [Fact]
        public void MultiplyOperatorThrowsExceptionWithNull()
        {
            var baseDimensions1 = new BaseDimensions(1, 0, 0, 0, 0, 0, 0);
            Assert.Throws<ArgumentNullException>(() => baseDimensions1 / null);
            Assert.Throws<ArgumentNullException>(() => null / baseDimensions1);
        }

        [Fact]
        public void DivideOperatorThrowsExceptionWithNull()
        {
            var baseDimensions1 = new BaseDimensions(1, 0, 0, 0, 0, 0, 0);
            Assert.Throws<ArgumentNullException>(() => baseDimensions1 * null);
            Assert.Throws<ArgumentNullException>(() => null * baseDimensions1);
        }

        [Fact]
        public void LengthDimensionsMultiplyCorrectly()
        {
            var baseDimensions1 = new BaseDimensions(1, 0, 0, 0, 0, 0, 0);
            var baseDimensions2 = new BaseDimensions(2, 0, 0, 0, 0, 0, 0);

            var result = baseDimensions1.Multiply(baseDimensions2);

            Assert.True(result.Length == 3);
            Assert.True(result.Mass == 0);
            Assert.True(result.Time == 0);
            Assert.True(result.Current == 0);
            Assert.True(result.Temperature == 0);
            Assert.True(result.Amount == 0);
            Assert.True(result.LuminousIntensity == 0);
        }

        [Fact]
        public void MassDimensionsMultiplyCorrectly()
        {
            var baseDimensions1 = new BaseDimensions(0, 2, 0, 0, 0, 0, 0);
            var baseDimensions2 = new BaseDimensions(0, 3, 0, 0, 0, 0, 0);

            var result = baseDimensions1.Multiply(baseDimensions2);

            Assert.True(result.Length == 0);
            Assert.True(result.Mass == 5);
            Assert.True(result.Time == 0);
            Assert.True(result.Current == 0);
            Assert.True(result.Temperature == 0);
            Assert.True(result.Amount == 0);
            Assert.True(result.LuminousIntensity == 0);
        }

        [Fact]
        public void TimeDimensionsMultiplyCorrectly()
        {
            var baseDimensions1 = new BaseDimensions(0, 0, 3, 0, 0, 0, 0);
            var baseDimensions2 = new BaseDimensions(0, 0, 4, 0, 0, 0, 0);

            var result = baseDimensions1.Multiply(baseDimensions2);

            Assert.True(result.Length == 0);
            Assert.True(result.Mass == 0);
            Assert.True(result.Time == 7);
            Assert.True(result.Current == 0);
            Assert.True(result.Temperature == 0);
            Assert.True(result.Amount == 0);
            Assert.True(result.LuminousIntensity == 0);
        }

        [Fact]
        public void CurrentDimensionsMultiplyCorrectly()
        {
            var baseDimensions1 = new BaseDimensions(0, 0, 0, 4, 0, 0, 0);
            var baseDimensions2 = new BaseDimensions(0, 0, 0, 5, 0, 0, 0);

            var result = baseDimensions1.Multiply(baseDimensions2);

            Assert.True(result.Length == 0);
            Assert.True(result.Mass == 0);
            Assert.True(result.Time == 0);
            Assert.True(result.Current == 9);
            Assert.True(result.Temperature == 0);
            Assert.True(result.Amount == 0);
            Assert.True(result.LuminousIntensity == 0);
        }

        [Fact]
        public void TemperatureDimensionsMultiplyCorrectly()
        {
            var baseDimensions1 = new BaseDimensions(0, 0, 0, 0, 5, 0, 0);
            var baseDimensions2 = new BaseDimensions(0, 0, 0, 0, 6, 0, 0);

            var result = baseDimensions1.Multiply(baseDimensions2);

            Assert.True(result.Length == 0);
            Assert.True(result.Mass == 0);
            Assert.True(result.Time == 0);
            Assert.True(result.Current == 0);
            Assert.True(result.Temperature == 11);
            Assert.True(result.Amount == 0);
            Assert.True(result.LuminousIntensity == 0);
        }

        [Fact]
        public void AmountDimensionsMultiplyCorrectly()
        {
            var baseDimensions1 = new BaseDimensions(0, 0, 0, 0, 0, 6, 0);
            var baseDimensions2 = new BaseDimensions(0, 0, 0, 0, 0, 7, 0);

            var result = baseDimensions1.Multiply(baseDimensions2);

            Assert.True(result.Length == 0);
            Assert.True(result.Mass == 0);
            Assert.True(result.Time == 0);
            Assert.True(result.Current == 0);
            Assert.True(result.Temperature == 0);
            Assert.True(result.Amount == 13);
            Assert.True(result.LuminousIntensity == 0);
        }

        [Fact]
        public void LuminousIntensityDimensionsMultiplyCorrectly()
        {
            var baseDimensions1 = new BaseDimensions(0, 0, 0, 0, 0, 0, 7);
            var baseDimensions2 = new BaseDimensions(0, 0, 0, 0, 0, 0, 8);

            var result = baseDimensions1.Multiply(baseDimensions2);

            Assert.True(result.Length == 0);
            Assert.True(result.Mass == 0);
            Assert.True(result.Time == 0);
            Assert.True(result.Current == 0);
            Assert.True(result.Temperature == 0);
            Assert.True(result.Amount == 0);
            Assert.True(result.LuminousIntensity == 15);
        }

        [Fact]
        public void LengthDimensionsDivideCorrectly()
        {
            var baseDimensions1 = new BaseDimensions(8, 0, 0, 0, 0, 0, 0);
            var baseDimensions2 = new BaseDimensions(7, 0, 0, 0, 0, 0, 0);

            var result = baseDimensions1.Divide(baseDimensions2);

            Assert.True(result.Length == 1);
            Assert.True(result.Mass == 0);
            Assert.True(result.Time == 0);
            Assert.True(result.Current == 0);
            Assert.True(result.Temperature == 0);
            Assert.True(result.Amount == 0);
            Assert.True(result.LuminousIntensity == 0);
        }

        [Fact]
        public void MassDimensionsDivideCorrectly()
        {
            var baseDimensions1 = new BaseDimensions(0, 7, 0, 0, 0, 0, 0);
            var baseDimensions2 = new BaseDimensions(0, 6, 0, 0, 0, 0, 0);

            var result = baseDimensions1.Divide(baseDimensions2);

            Assert.True(result.Length == 0);
            Assert.True(result.Mass == 1);
            Assert.True(result.Time == 0);
            Assert.True(result.Current == 0);
            Assert.True(result.Temperature == 0);
            Assert.True(result.Amount == 0);
            Assert.True(result.LuminousIntensity == 0);
        }

        [Fact]
        public void TimeDimensionsDivideCorrectly()
        {
            var baseDimensions1 = new BaseDimensions(0, 0, 6, 0, 0, 0, 0);
            var baseDimensions2 = new BaseDimensions(0, 0, 5, 0, 0, 0, 0);

            var result = baseDimensions1.Divide(baseDimensions2);

            Assert.True(result.Length == 0);
            Assert.True(result.Mass == 0);
            Assert.True(result.Time == 1);
            Assert.True(result.Current == 0);
            Assert.True(result.Temperature == 0);
            Assert.True(result.Amount == 0);
            Assert.True(result.LuminousIntensity == 0);
        }

        [Fact]
        public void CurrentDimensionsDivideCorrectly()
        {
            var baseDimensions1 = new BaseDimensions(0, 0, 0, 5, 0, 0, 0);
            var baseDimensions2 = new BaseDimensions(0, 0, 0, 4, 0, 0, 0);

            var result = baseDimensions1.Divide(baseDimensions2);

            Assert.True(result.Length == 0);
            Assert.True(result.Mass == 0);
            Assert.True(result.Time == 0);
            Assert.True(result.Current == 1);
            Assert.True(result.Temperature == 0);
            Assert.True(result.Amount == 0);
            Assert.True(result.LuminousIntensity == 0);
        }

        [Fact]
        public void TemperatureDimensionsDivideCorrectly()
        {
            var baseDimensions1 = new BaseDimensions(0, 0, 0, 0, 4, 0, 0);
            var baseDimensions2 = new BaseDimensions(0, 0, 0, 0, 3, 0, 0);

            var result = baseDimensions1.Divide(baseDimensions2);

            Assert.True(result.Length == 0);
            Assert.True(result.Mass == 0);
            Assert.True(result.Time == 0);
            Assert.True(result.Current == 0);
            Assert.True(result.Temperature == 1);
            Assert.True(result.Amount == 0);
            Assert.True(result.LuminousIntensity == 0);
        }

        [Fact]
        public void AmountDimensionsDivideCorrectly()
        {
            var baseDimensions1 = new BaseDimensions(0, 0, 0, 0, 0, 3, 0);
            var baseDimensions2 = new BaseDimensions(0, 0, 0, 0, 0, 2, 0);

            var result = baseDimensions1.Divide(baseDimensions2);

            Assert.True(result.Length == 0);
            Assert.True(result.Mass == 0);
            Assert.True(result.Time == 0);
            Assert.True(result.Current == 0);
            Assert.True(result.Temperature == 0);
            Assert.True(result.Amount == 1);
            Assert.True(result.LuminousIntensity == 0);
        }

        [Fact]
        public void LuminousIntensityDimensionsDivideCorrectly()
        {
            var baseDimensions1 = new BaseDimensions(0, 0, 0, 0, 0, 0, 2);
            var baseDimensions2 = new BaseDimensions(0, 0, 0, 0, 0, 0, 1);

            var result = baseDimensions1.Divide(baseDimensions2);

            Assert.True(result.Length == 0);
            Assert.True(result.Mass == 0);
            Assert.True(result.Time == 0);
            Assert.True(result.Current == 0);
            Assert.True(result.Temperature == 0);
            Assert.True(result.Amount == 0);
            Assert.True(result.LuminousIntensity == 1);
        }

        [Fact]
        public void CheckBaseDimensionDivisionWithSpeedEqualsDistanceDividedByTimeOnStaticProperty()
        {
            var calculatedDimensions = Length.BaseDimensions.Divide(Duration.BaseDimensions);
            Assert.True(calculatedDimensions == Speed.BaseDimensions);
        }

        [Fact]
        public void CheckBaseDimensionDivisionWithSpeedEqualsDistanceDividedByTimeOnInstanceProperty()
        {
            var length = Length.FromKilometers(100);
            var duration = Duration.FromHours(1);

            var calculatedDimensions = length.Dimensions.Divide(duration.Dimensions);
            Assert.True(calculatedDimensions == Speed.BaseDimensions);
        }

        [Fact]
        public void CheckBaseDimensionMultiplicationWithForceEqualsMassTimesAccelerationOnStaticProperty()
        {
            var calculatedDimensions = Mass.BaseDimensions.Multiply(Acceleration.BaseDimensions);
            Assert.True(calculatedDimensions == Force.BaseDimensions);
        }

        [Fact]
        public void CheckBaseDimensionMultiplicationWithForceEqualsMassTimesAccelerationOnInstanceProperty()
        {
            var mass = Mass.FromPounds(205);
            var acceleration = Acceleration.FromMetersPerSecondSquared(9.8);

            var calculatedDimensions = mass.Dimensions.Multiply(acceleration.Dimensions);
            Assert.True(calculatedDimensions == Force.BaseDimensions);
        }

#if !WINDOWS_UWP
        [Fact]
        public void EqualityWorksAsExpectedWithOperatorOverloads()
        {
            var baseDimensions1 = new BaseDimensions(1, 2, 3, 4, 5, 6, 7);
            var baseDimensions2 = new BaseDimensions(1, 2, 3, 4, 5, 6, 7);

            Assert.True(baseDimensions1 == baseDimensions2);
            Assert.True(baseDimensions2 == baseDimensions1);
        }

        [Fact]
        public void LengthDimensionsMultiplyCorrectlyWithOperatorOverloads()
        {
            var baseDimensions1 = new BaseDimensions(1, 0, 0, 0, 0, 0, 0);
            var baseDimensions2 = new BaseDimensions(2, 0, 0, 0, 0, 0, 0);

            var result = baseDimensions1 * baseDimensions2;

            Assert.True(result.Length == 3);
            Assert.True(result.Mass == 0);
            Assert.True(result.Time == 0);
            Assert.True(result.Current == 0);
            Assert.True(result.Temperature == 0);
            Assert.True(result.Amount == 0);
            Assert.True(result.LuminousIntensity == 0);
        }

        [Fact]
        public void MassDimensionsMultiplyCorrectlyWithOperatorOverloads()
        {
            var baseDimensions1 = new BaseDimensions(0, 2, 0, 0, 0, 0, 0);
            var baseDimensions2 = new BaseDimensions(0, 3, 0, 0, 0, 0, 0);

            var result = baseDimensions1 * baseDimensions2;

            Assert.True(result.Length == 0);
            Assert.True(result.Mass == 5);
            Assert.True(result.Time == 0);
            Assert.True(result.Current == 0);
            Assert.True(result.Temperature == 0);
            Assert.True(result.Amount == 0);
            Assert.True(result.LuminousIntensity == 0);
        }

        [Fact]
        public void TimeDimensionsMultiplyCorrectlyWithOperatorOverloads()
        {
            var baseDimensions1 = new BaseDimensions(0, 0, 3, 0, 0, 0, 0);
            var baseDimensions2 = new BaseDimensions(0, 0, 4, 0, 0, 0, 0);

            var result = baseDimensions1 * baseDimensions2;

            Assert.True(result.Length == 0);
            Assert.True(result.Mass == 0);
            Assert.True(result.Time == 7);
            Assert.True(result.Current == 0);
            Assert.True(result.Temperature == 0);
            Assert.True(result.Amount == 0);
            Assert.True(result.LuminousIntensity == 0);
        }

        [Fact]
        public void CurrentDimensionsMultiplyCorrectlyWithOperatorOverloads()
        {
            var baseDimensions1 = new BaseDimensions(0, 0, 0, 4, 0, 0, 0);
            var baseDimensions2 = new BaseDimensions(0, 0, 0, 5, 0, 0, 0);

            var result = baseDimensions1 * baseDimensions2;

            Assert.True(result.Length == 0);
            Assert.True(result.Mass == 0);
            Assert.True(result.Time == 0);
            Assert.True(result.Current == 9);
            Assert.True(result.Temperature == 0);
            Assert.True(result.Amount == 0);
            Assert.True(result.LuminousIntensity == 0);
        }

        [Fact]
        public void TemperatureDimensionsMultiplyCorrectlyWithOperatorOverloads()
        {
            var baseDimensions1 = new BaseDimensions(0, 0, 0, 0, 5, 0, 0);
            var baseDimensions2 = new BaseDimensions(0, 0, 0, 0, 6, 0, 0);

            var result = baseDimensions1 * baseDimensions2;

            Assert.True(result.Length == 0);
            Assert.True(result.Mass == 0);
            Assert.True(result.Time == 0);
            Assert.True(result.Current == 0);
            Assert.True(result.Temperature == 11);
            Assert.True(result.Amount == 0);
            Assert.True(result.LuminousIntensity == 0);
        }

        [Fact]
        public void AmountDimensionsMultiplyCorrectlyWithOperatorOverloads()
        {
            var baseDimensions1 = new BaseDimensions(0, 0, 0, 0, 0, 6, 0);
            var baseDimensions2 = new BaseDimensions(0, 0, 0, 0, 0, 7, 0);

            var result = baseDimensions1 * baseDimensions2;

            Assert.True(result.Length == 0);
            Assert.True(result.Mass == 0);
            Assert.True(result.Time == 0);
            Assert.True(result.Current == 0);
            Assert.True(result.Temperature == 0);
            Assert.True(result.Amount == 13);
            Assert.True(result.LuminousIntensity == 0);
        }

        [Fact]
        public void LuminousIntensityDimensionsMultiplyCorrectlyWithOperatorOverloads()
        {
            var baseDimensions1 = new BaseDimensions(0, 0, 0, 0, 0, 0, 7);
            var baseDimensions2 = new BaseDimensions(0, 0, 0, 0, 0, 0, 8);

            var result = baseDimensions1 * baseDimensions2;

            Assert.True(result.Length == 0);
            Assert.True(result.Mass == 0);
            Assert.True(result.Time == 0);
            Assert.True(result.Current == 0);
            Assert.True(result.Temperature == 0);
            Assert.True(result.Amount == 0);
            Assert.True(result.LuminousIntensity == 15);
        }

        [Fact]
        public void LengthDimensionsDivideCorrectlyWithOperatorOverloads()
        {
            var baseDimensions1 = new BaseDimensions(8, 0, 0, 0, 0, 0, 0);
            var baseDimensions2 = new BaseDimensions(7, 0, 0, 0, 0, 0, 0);

            var result = baseDimensions1 / baseDimensions2;

            Assert.True(result.Length == 1);
            Assert.True(result.Mass == 0);
            Assert.True(result.Time == 0);
            Assert.True(result.Current == 0);
            Assert.True(result.Temperature == 0);
            Assert.True(result.Amount == 0);
            Assert.True(result.LuminousIntensity == 0);
        }

        [Fact]
        public void MassDimensionsDivideCorrectlyWithOperatorOverloads()
        {
            var baseDimensions1 = new BaseDimensions(0, 7, 0, 0, 0, 0, 0);
            var baseDimensions2 = new BaseDimensions(0, 6, 0, 0, 0, 0, 0);

            var result = baseDimensions1 / baseDimensions2;

            Assert.True(result.Length == 0);
            Assert.True(result.Mass == 1);
            Assert.True(result.Time == 0);
            Assert.True(result.Current == 0);
            Assert.True(result.Temperature == 0);
            Assert.True(result.Amount == 0);
            Assert.True(result.LuminousIntensity == 0);
        }

        [Fact]
        public void TimeDimensionsDivideCorrectlyWithOperatorOverloads()
        {
            var baseDimensions1 = new BaseDimensions(0, 0, 6, 0, 0, 0, 0);
            var baseDimensions2 = new BaseDimensions(0, 0, 5, 0, 0, 0, 0);

            var result = baseDimensions1 / baseDimensions2;

            Assert.True(result.Length == 0);
            Assert.True(result.Mass == 0);
            Assert.True(result.Time == 1);
            Assert.True(result.Current == 0);
            Assert.True(result.Temperature == 0);
            Assert.True(result.Amount == 0);
            Assert.True(result.LuminousIntensity == 0);
        }

        [Fact]
        public void CurrentDimensionsDivideCorrectlyWithOperatorOverloads()
        {
            var baseDimensions1 = new BaseDimensions(0, 0, 0, 5, 0, 0, 0);
            var baseDimensions2 = new BaseDimensions(0, 0, 0, 4, 0, 0, 0);

            var result = baseDimensions1 / baseDimensions2;

            Assert.True(result.Length == 0);
            Assert.True(result.Mass == 0);
            Assert.True(result.Time == 0);
            Assert.True(result.Current == 1);
            Assert.True(result.Temperature == 0);
            Assert.True(result.Amount == 0);
            Assert.True(result.LuminousIntensity == 0);
        }

        [Fact]
        public void TemperatureDimensionsDivideCorrectlyWithOperatorOverloads()
        {
            var baseDimensions1 = new BaseDimensions(0, 0, 0, 0, 4, 0, 0);
            var baseDimensions2 = new BaseDimensions(0, 0, 0, 0, 3, 0, 0);

            var result = baseDimensions1 / baseDimensions2;

            Assert.True(result.Length == 0);
            Assert.True(result.Mass == 0);
            Assert.True(result.Time == 0);
            Assert.True(result.Current == 0);
            Assert.True(result.Temperature == 1);
            Assert.True(result.Amount == 0);
            Assert.True(result.LuminousIntensity == 0);
        }

        [Fact]
        public void AmountDimensionsDivideCorrectlyWithOperatorOverloads()
        {
            var baseDimensions1 = new BaseDimensions(0, 0, 0, 0, 0, 3, 0);
            var baseDimensions2 = new BaseDimensions(0, 0, 0, 0, 0, 2, 0);

            var result = baseDimensions1 / baseDimensions2;

            Assert.True(result.Length == 0);
            Assert.True(result.Mass == 0);
            Assert.True(result.Time == 0);
            Assert.True(result.Current == 0);
            Assert.True(result.Temperature == 0);
            Assert.True(result.Amount == 1);
            Assert.True(result.LuminousIntensity == 0);
        }

        [Fact]
        public void LuminousIntensityDimensionsDivideCorrectlyWithOperatorOverloads()
        {
            var baseDimensions1 = new BaseDimensions(0, 0, 0, 0, 0, 0, 2);
            var baseDimensions2 = new BaseDimensions(0, 0, 0, 0, 0, 0, 1);

            var result = baseDimensions1 / baseDimensions2;

            Assert.True(result.Length == 0);
            Assert.True(result.Mass == 0);
            Assert.True(result.Time == 0);
            Assert.True(result.Current == 0);
            Assert.True(result.Temperature == 0);
            Assert.True(result.Amount == 0);
            Assert.True(result.LuminousIntensity == 1);
        }

        [Fact]
        public void CheckBaseDimensionDivisionWithSpeedEqualsDistanceDividedByTimeOnStaticPropertyWithOperatorOverloads()
        {
            var calculatedDimensions = Length.BaseDimensions / Duration.BaseDimensions;
            Assert.True(calculatedDimensions == Speed.BaseDimensions);
        }

        [Fact]
        public void CheckBaseDimensionDivisionWithSpeedEqualsDistanceDividedByTimeOnInstancePropertyWithOperatorOverloads()
        {
            var length = Length.FromKilometers(100);
            var duration = Duration.FromHours(1);

            var calculatedDimensions = length.Dimensions / duration.Dimensions;
            Assert.True(calculatedDimensions == Speed.BaseDimensions);
        }

        [Fact]
        public void CheckBaseDimensionMultiplicationWithForceEqualsMassTimesAccelerationOnStaticPropertyWithOperatorOverloads()
        {
            var calculatedDimensions = Mass.BaseDimensions * Acceleration.BaseDimensions;
            Assert.True(calculatedDimensions == Force.BaseDimensions);
        }

        [Fact]
        public void CheckBaseDimensionMultiplicationWithForceEqualsMassTimesAccelerationOnInstancePropertyWithOperatorOverloads()
        {
            var mass = Mass.FromPounds(205);
            var acceleration = Acceleration.FromMetersPerSecondSquared(9.8);

            var calculatedDimensions = mass.Dimensions * acceleration.Dimensions;
            Assert.True(calculatedDimensions == Force.BaseDimensions);
        }
#endif

        [Fact]
        public void CheckToStringUsingMolarEntropy()
        {
            Assert.Equal("[Length]^2[Mass][Time]^-2[Temperature][Amount]", MolarEntropy.BaseDimensions.ToString());
        }

        [Fact]
        public void GetHashCodeWorksProperly()
        {
            var baseDimensions1 = new BaseDimensions(1, 2, 3, 4, 5, 6, 7);
            var baseDimensions2 = new BaseDimensions(7, 6, 5, 4, 3, 2, 1);
            var baseDimensions3 = new BaseDimensions(1, 2, 3, 4, 5, 6, 7);

            var hashSet = new HashSet<BaseDimensions>();

            hashSet.Add(baseDimensions1);
            Assert.True(hashSet.Contains(baseDimensions1));

            hashSet.Add(baseDimensions2);
            Assert.True(hashSet.Contains(baseDimensions2));

            // Should be the same as baseDimensions1
            Assert.True(hashSet.Contains(baseDimensions3));

            Assert.True(baseDimensions1.GetHashCode() != baseDimensions2.GetHashCode());
            Assert.True(baseDimensions1.GetHashCode() == baseDimensions3.GetHashCode());
        }

        [Fact]
        public void DimensionLessPropertyIsCorrect()
        {
            Assert.True(BaseDimensions.Dimensionless == new BaseDimensions(0, 0, 0, 0, 0, 0, 0));
        }

        [Fact]
        public void IsDimensionLessMethodImplementedCorrectly()
        {
            Assert.True(BaseDimensions.Dimensionless.IsDimensionless());
            Assert.True(new BaseDimensions(0, 0, 0, 0, 0, 0, 0).IsDimensionless());

            // Example case
            Assert.True(Level.BaseDimensions.IsDimensionless());
        }
    }
}<|MERGE_RESOLUTION|>--- conflicted
+++ resolved
@@ -28,23 +28,13 @@
         [InlineData(0, 0, 0, 0, 1, 0, 0)]
         [InlineData(0, 0, 0, 0, 0, 1, 0)]
         [InlineData(0, 0, 0, 0, 0, 0, 1)]
-<<<<<<< HEAD
-        public void IsBaseImplementedProperly(int length, int mass, int time, int current, int temperature, int amount, int luminousIntensity)
-=======
         public void IsBaseQuantityImplementedProperly(int length, int mass, int time, int current, int temperature, int amount, int luminousIntensity)
->>>>>>> 876f31fa
         {
             var baseDimensions = new BaseDimensions(length, mass, time, current, temperature, amount, luminousIntensity);
             var derivedDimensions = new BaseDimensions(length * 2, mass * 2, time * 2, current * 2, temperature * 2, amount * 2, luminousIntensity * 2);
 
-<<<<<<< HEAD
-            Assert.True(baseDimensions.IsBase());
-            Assert.False(derivedDimensions.IsBase());
-            Assert.False(BaseDimensions.Dimensionless.IsBase());
-=======
             Assert.True(baseDimensions.IsBaseQuantity());
             Assert.False(derivedDimensions.IsBaseQuantity());
->>>>>>> 876f31fa
         }
 
         [Theory]
@@ -55,23 +45,13 @@
         [InlineData(0, 0, 0, 0, 2, 0, 0)]
         [InlineData(0, 0, 0, 0, 0, 2, 0)]
         [InlineData(0, 0, 0, 0, 0, 0, 2)]
-<<<<<<< HEAD
-        public void IsDerivedImplementedSuccessfully(int length, int mass, int time, int current, int temperature, int amount, int luminousIntensity)
-=======
         public void IsDerivedQuantityImplementedProperly(int length, int mass, int time, int current, int temperature, int amount, int luminousIntensity)
->>>>>>> 876f31fa
         {
             var baseDimensions = new BaseDimensions(length / 2, mass / 2, time / 2, current / 2, temperature / 2, amount / 2, luminousIntensity / 2);
             var derivedDimensions = new BaseDimensions(length, mass, time, current, temperature, amount, luminousIntensity);
 
-<<<<<<< HEAD
-            Assert.False(baseDimensions.IsDerived());
-            Assert.True(derivedDimensions.IsDerived());
-            Assert.False(BaseDimensions.Dimensionless.IsDerived());
-=======
             Assert.False(baseDimensions.IsDerivedQuantity());
             Assert.True(derivedDimensions.IsDerivedQuantity());
->>>>>>> 876f31fa
         }
 
         [Fact]
