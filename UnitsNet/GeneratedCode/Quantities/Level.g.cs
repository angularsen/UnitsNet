//------------------------------------------------------------------------------
// <auto-generated>
//     This code was generated by \generate-code.bat.
//
//     Changes to this file will be lost when the code is regenerated.
//     The build server regenerates the code before each build and a pre-build
//     step will regenerate the code on each local build.
//
//     See https://github.com/angularsen/UnitsNet/wiki/Adding-a-New-Unit for how to add or edit units.
//
//     Add CustomCode\Quantities\MyQuantity.extra.cs files to add code to generated quantities.
//     Add UnitDefinitions\MyQuantity.json and run generate-code.bat to generate new units or quantities.
//
// </auto-generated>
//------------------------------------------------------------------------------

// Licensed under MIT No Attribution, see LICENSE file at the root.
// Copyright 2013 Andreas Gullberg Larsen (andreas.larsen84@gmail.com). Maintained at https://github.com/angularsen/UnitsNet.

using System;
using System.Globalization;
using System.Linq;
using System.Runtime.Serialization;
using UnitsNet.InternalHelpers;
using UnitsNet.Units;

#nullable enable

// ReSharper disable once CheckNamespace

namespace UnitsNet
{
    /// <inheritdoc />
    /// <summary>
    ///     Level is the logarithm of the ratio of a quantity Q to a reference value of that quantity, Q₀, expressed in dimensionless units.
    /// </summary>
    [DataContract]
    public partial struct Level : IQuantity<LevelUnit>, IComparable, IComparable<Level>, IConvertible, IFormattable
    {
        /// <summary>
        ///     The numeric value this quantity was constructed with.
        /// </summary>
        [DataMember(Name = "Value", Order = 0)]
        private readonly double _value;

        /// <summary>
        ///     The unit this quantity was constructed with.
        /// </summary>
        [DataMember(Name = "Unit", Order = 1)]
        private readonly LevelUnit? _unit;

        static Level()
        {
            BaseDimensions = BaseDimensions.Dimensionless;
            BaseUnit = LevelUnit.Decibel;
            MaxValue = new Level(double.MaxValue, BaseUnit);
            MinValue = new Level(double.MinValue, BaseUnit);
            QuantityType = QuantityType.Level;
            Units = Enum.GetValues(typeof(LevelUnit)).Cast<LevelUnit>().Except(new LevelUnit[]{ LevelUnit.Undefined }).ToArray();
            Zero = new Level(0, BaseUnit);
            Info = new QuantityInfo<LevelUnit>("Level",
                new UnitInfo<LevelUnit>[]
                {
                    new UnitInfo<LevelUnit>(LevelUnit.Decibel, "Decibels", BaseUnits.Undefined),
                    new UnitInfo<LevelUnit>(LevelUnit.Neper, "Nepers", BaseUnits.Undefined),
                },
<<<<<<< HEAD
                ConversionBaseUnit, Zero, BaseDimensions);
=======
                BaseUnit, Zero, BaseDimensions, QuantityType.Level);

            RegisterDefaultConversions(DefaultConversionFunctions);
>>>>>>> eca11394
        }

        /// <summary>
        ///     Creates the quantity with the given numeric value and unit.
        /// </summary>
        /// <param name="value">The numeric value to construct this quantity with.</param>
        /// <param name="unit">The unit representation to construct this quantity with.</param>
        /// <exception cref="ArgumentException">If value is NaN or Infinity.</exception>
        public Level(double value, LevelUnit unit)
        {
            _value = Guard.EnsureValidNumber(value, nameof(value));
            _unit = unit;
        }

        /// <summary>
        /// Creates an instance of the quantity with the given numeric value in units compatible with the given <see cref="UnitSystem"/>.
        /// If multiple compatible units were found, the first match is used.
        /// </summary>
        /// <param name="value">The numeric value to construct this quantity with.</param>
        /// <param name="unitSystem">The unit system to create the quantity with.</param>
        /// <exception cref="ArgumentNullException">The given <see cref="UnitSystem"/> is null.</exception>
        /// <exception cref="ArgumentException">No unit was found for the given <see cref="UnitSystem"/>.</exception>
        public Level(double value, UnitSystem unitSystem)
        {
            if(unitSystem is null) throw new ArgumentNullException(nameof(unitSystem));

            var unitInfos = Info.GetUnitInfosFor(unitSystem.BaseUnits);
            var firstUnitInfo = unitInfos.FirstOrDefault();

            _value = Guard.EnsureValidNumber(value, nameof(value));
            _unit = firstUnitInfo?.Value ?? throw new ArgumentException("No units were found for the given UnitSystem.", nameof(unitSystem));
        }

        #region Static Properties

        /// <summary>
        ///     The <see cref="UnitConverter" /> containing the default generated conversion functions for <see cref="Level" /> instances.
        /// </summary>
        public static UnitConverter DefaultConversionFunctions { get; } = new UnitConverter();

        /// <inheritdoc cref="IQuantity.QuantityInfo"/>
        public static QuantityInfo<LevelUnit> Info { get; }

        /// <summary>
        ///     The <see cref="BaseDimensions" /> of this quantity.
        /// </summary>
        public static BaseDimensions BaseDimensions { get; }

        /// <summary>
        ///     The base unit of Level, which is Decibel. All conversions go via this value.
        /// </summary>
<<<<<<< HEAD
        public static LevelUnit ConversionBaseUnit { get; } = LevelUnit.Decibel;
=======
        public static LevelUnit BaseUnit { get; }

        /// <summary>
        /// Represents the largest possible value of Level
        /// </summary>
        [Obsolete("MaxValue and MinValue will be removed. Choose your own value or use nullability for unbounded lower/upper range checks. See discussion in https://github.com/angularsen/UnitsNet/issues/848.")]
        public static Level MaxValue { get; }

        /// <summary>
        /// Represents the smallest possible value of Level
        /// </summary>
        [Obsolete("MaxValue and MinValue will be removed. Choose your own value or use nullability for unbounded lower/upper range checks. See discussion in https://github.com/angularsen/UnitsNet/issues/848.")]
        public static Level MinValue { get; }

        /// <summary>
        ///     The <see cref="QuantityType" /> of this quantity.
        /// </summary>
        [Obsolete("QuantityType will be removed in the future. Use the Info property instead.")]
        public static QuantityType QuantityType { get; }
>>>>>>> eca11394

        /// <summary>
        ///     All units of measurement for the Level quantity.
        /// </summary>
<<<<<<< HEAD
        public static LevelUnit[] Units { get; } = Enum.GetValues(typeof(LevelUnit)).Cast<LevelUnit>().ToArray();
=======
        public static LevelUnit[] Units { get; }
>>>>>>> eca11394

        /// <summary>
        ///     Gets an instance of this quantity with a value of 0 in the base unit Decibel.
        /// </summary>
<<<<<<< HEAD
        public static Level Zero { get; } = new Level(0, ConversionBaseUnit);
=======
        public static Level Zero { get; }
>>>>>>> eca11394

        #endregion

        #region Properties

        /// <summary>
        ///     The numeric value this quantity was constructed with.
        /// </summary>
        public double Value => _value;

        Enum IQuantity.Unit => Unit;

        /// <inheritdoc />
        public LevelUnit Unit => _unit.GetValueOrDefault(ConversionBaseUnit);

        /// <inheritdoc />
        public QuantityInfo<LevelUnit> QuantityInfo => Info;

        /// <inheritdoc cref="IQuantity.QuantityInfo"/>
        QuantityInfo IQuantity.QuantityInfo => Info;

        /// <summary>
<<<<<<< HEAD
=======
        ///     The <see cref="QuantityType" /> of this quantity.
        /// </summary>
        [Obsolete("QuantityType will be removed in the future. Use the Info property instead.")]
        public QuantityType Type => QuantityType.Level;

        /// <summary>
>>>>>>> eca11394
        ///     The <see cref="BaseDimensions" /> of this quantity.
        /// </summary>
        public BaseDimensions Dimensions => Level.BaseDimensions;

        #endregion

        #region Conversion Properties

        /// <summary>
        ///     Get Level in Decibels.
        /// </summary>
        public double Decibels => As(LevelUnit.Decibel);

        /// <summary>
        ///     Get Level in Nepers.
        /// </summary>
        public double Nepers => As(LevelUnit.Neper);

        #endregion

        #region Static Methods

        /// <summary>
        /// Registers the default conversion functions in the given <see cref="UnitConverter"/> instance.
        /// </summary>
        /// <param name="unitConverter">The <see cref="UnitConverter"/> to register the default conversion functions in.</param>
        internal static void RegisterDefaultConversions(UnitConverter unitConverter)
        {
            // Register in unit converter: BaseUnit -> LevelUnit
            unitConverter.SetConversionFunction<Level>(LevelUnit.Decibel, LevelUnit.Neper, quantity => new Level(0.115129254*quantity.Value, LevelUnit.Neper));
            
            // Register in unit converter: BaseUnit <-> BaseUnit
            unitConverter.SetConversionFunction<Level>(LevelUnit.Decibel, LevelUnit.Decibel, quantity => quantity);

            // Register in unit converter: LevelUnit -> BaseUnit
            unitConverter.SetConversionFunction<Level>(LevelUnit.Neper, LevelUnit.Decibel, quantity => new Level((1/0.115129254)*quantity.Value, LevelUnit.Decibel));
        }

        /// <summary>
        ///     Get unit abbreviation string.
        /// </summary>
        /// <param name="unit">Unit to get abbreviation for.</param>
        /// <returns>Unit abbreviation string.</returns>
        public static string GetAbbreviation(LevelUnit unit)
        {
            return GetAbbreviation(unit, null);
        }

        /// <summary>
        ///     Get unit abbreviation string.
        /// </summary>
        /// <param name="unit">Unit to get abbreviation for.</param>
        /// <returns>Unit abbreviation string.</returns>
        /// <param name="provider">Format to use for localization. Defaults to <see cref="CultureInfo.CurrentCulture" /> if null.</param>
        public static string GetAbbreviation(LevelUnit unit, IFormatProvider? provider)
        {
            return UnitAbbreviationsCache.Default.GetDefaultAbbreviation(unit, provider);
        }

        #endregion

        #region Static Factory Methods

        /// <summary>
        ///     Get Level from Decibels.
        /// </summary>
        /// <exception cref="ArgumentException">If value is NaN or Infinity.</exception>
        public static Level FromDecibels(QuantityValue decibels)
        {
            double value = (double) decibels;
            return new Level(value, LevelUnit.Decibel);
        }
        /// <summary>
        ///     Get Level from Nepers.
        /// </summary>
        /// <exception cref="ArgumentException">If value is NaN or Infinity.</exception>
        public static Level FromNepers(QuantityValue nepers)
        {
            double value = (double) nepers;
            return new Level(value, LevelUnit.Neper);
        }

        /// <summary>
        ///     Dynamically convert from value and unit enum <see cref="LevelUnit" /> to <see cref="Level" />.
        /// </summary>
        /// <param name="value">Value to convert from.</param>
        /// <param name="fromUnit">Unit to convert from.</param>
        /// <returns>Level unit value.</returns>
        public static Level From(QuantityValue value, LevelUnit fromUnit)
        {
            return new Level((double)value, fromUnit);
        }

        #endregion

        #region Static Parse Methods

        /// <summary>
        ///     Parse a string with one or two quantities of the format "&lt;quantity&gt; &lt;unit&gt;".
        /// </summary>
        /// <param name="str">String to parse. Typically in the form: {number} {unit}</param>
        /// <example>
        ///     Length.Parse("5.5 m", new CultureInfo("en-US"));
        /// </example>
        /// <exception cref="ArgumentNullException">The value of 'str' cannot be null. </exception>
        /// <exception cref="ArgumentException">
        ///     Expected string to have one or two pairs of quantity and unit in the format
        ///     "&lt;quantity&gt; &lt;unit&gt;". Eg. "5.5 m" or "1ft 2in"
        /// </exception>
        /// <exception cref="AmbiguousUnitParseException">
        ///     More than one unit is represented by the specified unit abbreviation.
        ///     Example: Volume.Parse("1 cup") will throw, because it can refer to any of
        ///     <see cref="VolumeUnit.MetricCup" />, <see cref="VolumeUnit.UsLegalCup" /> and <see cref="VolumeUnit.UsCustomaryCup" />.
        /// </exception>
        /// <exception cref="UnitsNetException">
        ///     If anything else goes wrong, typically due to a bug or unhandled case.
        ///     We wrap exceptions in <see cref="UnitsNetException" /> to allow you to distinguish
        ///     Units.NET exceptions from other exceptions.
        /// </exception>
        public static Level Parse(string str)
        {
            return Parse(str, null);
        }

        /// <summary>
        ///     Parse a string with one or two quantities of the format "&lt;quantity&gt; &lt;unit&gt;".
        /// </summary>
        /// <param name="str">String to parse. Typically in the form: {number} {unit}</param>
        /// <example>
        ///     Length.Parse("5.5 m", new CultureInfo("en-US"));
        /// </example>
        /// <exception cref="ArgumentNullException">The value of 'str' cannot be null. </exception>
        /// <exception cref="ArgumentException">
        ///     Expected string to have one or two pairs of quantity and unit in the format
        ///     "&lt;quantity&gt; &lt;unit&gt;". Eg. "5.5 m" or "1ft 2in"
        /// </exception>
        /// <exception cref="AmbiguousUnitParseException">
        ///     More than one unit is represented by the specified unit abbreviation.
        ///     Example: Volume.Parse("1 cup") will throw, because it can refer to any of
        ///     <see cref="VolumeUnit.MetricCup" />, <see cref="VolumeUnit.UsLegalCup" /> and <see cref="VolumeUnit.UsCustomaryCup" />.
        /// </exception>
        /// <exception cref="UnitsNetException">
        ///     If anything else goes wrong, typically due to a bug or unhandled case.
        ///     We wrap exceptions in <see cref="UnitsNetException" /> to allow you to distinguish
        ///     Units.NET exceptions from other exceptions.
        /// </exception>
        /// <param name="provider">Format to use when parsing number and unit. Defaults to <see cref="CultureInfo.CurrentCulture" /> if null.</param>
        public static Level Parse(string str, IFormatProvider? provider)
        {
            return QuantityParser.Default.Parse<Level, LevelUnit>(
                str,
                provider,
                From);
        }

        /// <summary>
        ///     Try to parse a string with one or two quantities of the format "&lt;quantity&gt; &lt;unit&gt;".
        /// </summary>
        /// <param name="str">String to parse. Typically in the form: {number} {unit}</param>
        /// <param name="result">Resulting unit quantity if successful.</param>
        /// <example>
        ///     Length.Parse("5.5 m", new CultureInfo("en-US"));
        /// </example>
        public static bool TryParse(string? str, out Level result)
        {
            return TryParse(str, null, out result);
        }

        /// <summary>
        ///     Try to parse a string with one or two quantities of the format "&lt;quantity&gt; &lt;unit&gt;".
        /// </summary>
        /// <param name="str">String to parse. Typically in the form: {number} {unit}</param>
        /// <param name="result">Resulting unit quantity if successful.</param>
        /// <returns>True if successful, otherwise false.</returns>
        /// <example>
        ///     Length.Parse("5.5 m", new CultureInfo("en-US"));
        /// </example>
        /// <param name="provider">Format to use when parsing number and unit. Defaults to <see cref="CultureInfo.CurrentCulture" /> if null.</param>
        public static bool TryParse(string? str, IFormatProvider? provider, out Level result)
        {
            return QuantityParser.Default.TryParse<Level, LevelUnit>(
                str,
                provider,
                From,
                out result);
        }

        /// <summary>
        ///     Parse a unit string.
        /// </summary>
        /// <param name="str">String to parse. Typically in the form: {number} {unit}</param>
        /// <example>
        ///     Length.ParseUnit("m", new CultureInfo("en-US"));
        /// </example>
        /// <exception cref="ArgumentNullException">The value of 'str' cannot be null. </exception>
        /// <exception cref="UnitsNetException">Error parsing string.</exception>
        public static LevelUnit ParseUnit(string str)
        {
            return ParseUnit(str, null);
        }

        /// <summary>
        ///     Parse a unit string.
        /// </summary>
        /// <param name="str">String to parse. Typically in the form: {number} {unit}</param>
        /// <param name="provider">Format to use when parsing number and unit. Defaults to <see cref="CultureInfo.CurrentCulture" /> if null.</param>
        /// <example>
        ///     Length.ParseUnit("m", new CultureInfo("en-US"));
        /// </example>
        /// <exception cref="ArgumentNullException">The value of 'str' cannot be null. </exception>
        /// <exception cref="UnitsNetException">Error parsing string.</exception>
        public static LevelUnit ParseUnit(string str, IFormatProvider? provider)
        {
            return UnitParser.Default.Parse<LevelUnit>(str, provider);
        }

        /// <inheritdoc cref="TryParseUnit(string,IFormatProvider,out UnitsNet.Units.LevelUnit)"/>
        public static bool TryParseUnit(string str, out LevelUnit unit)
        {
            return TryParseUnit(str, null, out unit);
        }

        /// <summary>
        ///     Parse a unit string.
        /// </summary>
        /// <param name="str">String to parse. Typically in the form: {number} {unit}</param>
        /// <param name="unit">The parsed unit if successful.</param>
        /// <returns>True if successful, otherwise false.</returns>
        /// <example>
        ///     Length.TryParseUnit("m", new CultureInfo("en-US"));
        /// </example>
        /// <param name="provider">Format to use when parsing number and unit. Defaults to <see cref="CultureInfo.CurrentCulture" /> if null.</param>
        public static bool TryParseUnit(string str, IFormatProvider? provider, out LevelUnit unit)
        {
            return UnitParser.Default.TryParse<LevelUnit>(str, provider, out unit);
        }

        #endregion

        #region Logarithmic Arithmetic Operators

        /// <summary>Negate the value.</summary>
        public static Level operator -(Level right)
        {
            return new Level(-right.Value, right.Unit);
        }

        /// <summary>Get <see cref="Level"/> from logarithmic addition of two <see cref="Level"/>.</summary>
        public static Level operator +(Level left, Level right)
        {
            // Logarithmic addition
            // Formula: 10*log10(10^(x/10) + 10^(y/10))
            return new Level(10*Math.Log10(Math.Pow(10, left.Value/10) + Math.Pow(10, right.GetValueAs(left.Unit)/10)), left.Unit);
        }

        /// <summary>Get <see cref="Level"/> from logarithmic subtraction of two <see cref="Level"/>.</summary>
        public static Level operator -(Level left, Level right)
        {
            // Logarithmic subtraction
            // Formula: 10*log10(10^(x/10) - 10^(y/10))
            return new Level(10*Math.Log10(Math.Pow(10, left.Value/10) - Math.Pow(10, right.GetValueAs(left.Unit)/10)), left.Unit);
        }

        /// <summary>Get <see cref="Level"/> from logarithmic multiplication of value and <see cref="Level"/>.</summary>
        public static Level operator *(double left, Level right)
        {
            // Logarithmic multiplication = addition
            return new Level(left + right.Value, right.Unit);
        }

        /// <summary>Get <see cref="Level"/> from logarithmic multiplication of value and <see cref="Level"/>.</summary>
        public static Level operator *(Level left, double right)
        {
            // Logarithmic multiplication = addition
            return new Level(left.Value + (double)right, left.Unit);
        }

        /// <summary>Get <see cref="Level"/> from logarithmic division of <see cref="Level"/> by value.</summary>
        public static Level operator /(Level left, double right)
        {
            // Logarithmic division = subtraction
            return new Level(left.Value - (double)right, left.Unit);
        }

        /// <summary>Get ratio value from logarithmic division of <see cref="Level"/> by <see cref="Level"/>.</summary>
        public static double operator /(Level left, Level right)
        {
            // Logarithmic division = subtraction
            return Convert.ToDouble(left.Value - right.GetValueAs(left.Unit));
        }

        #endregion

        #region Equality / IComparable

        /// <summary>Returns true if less or equal to.</summary>
        public static bool operator <=(Level left, Level right)
        {
            return left.Value <= right.GetValueAs(left.Unit);
        }

        /// <summary>Returns true if greater than or equal to.</summary>
        public static bool operator >=(Level left, Level right)
        {
            return left.Value >= right.GetValueAs(left.Unit);
        }

        /// <summary>Returns true if less than.</summary>
        public static bool operator <(Level left, Level right)
        {
            return left.Value < right.GetValueAs(left.Unit);
        }

        /// <summary>Returns true if greater than.</summary>
        public static bool operator >(Level left, Level right)
        {
            return left.Value > right.GetValueAs(left.Unit);
        }

        /// <inheritdoc />
        public int CompareTo(object obj)
        {
            if(obj is null) throw new ArgumentNullException(nameof(obj));
            if(!(obj is Level objLevel)) throw new ArgumentException("Expected type Level.", nameof(obj));

            return CompareTo(objLevel);
        }

        /// <inheritdoc />
        public int CompareTo(Level other)
        {
            return _value.CompareTo(other.GetValueAs(this.Unit));
        }

        /// <summary>
        ///     <para>
        ///     Compare equality to another Level within the given absolute or relative tolerance.
        ///     </para>
        ///     <para>
        ///     Relative tolerance is defined as the maximum allowable absolute difference between this quantity's value and
        ///     <paramref name="other"/> as a percentage of this quantity's value. <paramref name="other"/> will be converted into
        ///     this quantity's unit for comparison. A relative tolerance of 0.01 means the absolute difference must be within +/- 1% of
        ///     this quantity's value to be considered equal.
        ///     <example>
        ///     In this example, the two quantities will be equal if the value of b is within +/- 1% of a (0.02m or 2cm).
        ///     <code>
        ///     var a = Length.FromMeters(2.0);
        ///     var b = Length.FromInches(50.0);
        ///     a.Equals(b, 0.01, ComparisonType.Relative);
        ///     </code>
        ///     </example>
        ///     </para>
        ///     <para>
        ///     Absolute tolerance is defined as the maximum allowable absolute difference between this quantity's value and
        ///     <paramref name="other"/> as a fixed number in this quantity's unit. <paramref name="other"/> will be converted into
        ///     this quantity's unit for comparison.
        ///     <example>
        ///     In this example, the two quantities will be equal if the value of b is within 0.01 of a (0.01m or 1cm).
        ///     <code>
        ///     var a = Length.FromMeters(2.0);
        ///     var b = Length.FromInches(50.0);
        ///     a.Equals(b, 0.01, ComparisonType.Absolute);
        ///     </code>
        ///     </example>
        ///     </para>
        ///     <para>
        ///     Note that it is advised against specifying zero difference, due to the nature
        ///     of floating point operations and using System.Double internally.
        ///     </para>
        /// </summary>
        /// <param name="other">The other quantity to compare to.</param>
        /// <param name="tolerance">The absolute or relative tolerance value. Must be greater than or equal to 0.</param>
        /// <param name="comparisonType">The comparison type: either relative or absolute.</param>
        /// <returns>True if the absolute difference between the two values is not greater than the specified relative or absolute tolerance.</returns>
        public bool Equals(Level other, double tolerance, ComparisonType comparisonType)
        {
            if(tolerance < 0)
                throw new ArgumentOutOfRangeException("tolerance", "Tolerance must be greater than or equal to 0.");

            double thisValue = (double)this.Value;
            double otherValueInThisUnits = other.As(this.Unit);

            return UnitsNet.Comparison.Equals(thisValue, otherValueInThisUnits, tolerance, comparisonType);
        }

        /// <summary>
        ///     Returns the hash code for this instance.
        /// </summary>
        /// <returns>A hash code for the current Level.</returns>
        public override int GetHashCode()
        {
            return new { Info.Name, Value, Unit }.GetHashCode();
        }

        #endregion

        #region Conversion Methods

        /// <summary>
        ///     Convert to the unit representation <paramref name="unit" />.
        /// </summary>
        /// <returns>Value converted to the specified unit.</returns>
        public double As(LevelUnit unit)
        {
            if(Unit == unit)
                return Convert.ToDouble(Value);

            var converted = GetValueAs(unit);
            return Convert.ToDouble(converted);
        }

        /// <inheritdoc cref="IQuantity.As(UnitSystem)"/>
        public double As(UnitSystem unitSystem)
        {
            if(unitSystem is null)
                throw new ArgumentNullException(nameof(unitSystem));

            var unitInfos = Info.GetUnitInfosFor(unitSystem.BaseUnits);

            var firstUnitInfo = unitInfos.FirstOrDefault();
            if(firstUnitInfo == null)
                throw new ArgumentException("No units were found for the given UnitSystem.", nameof(unitSystem));

            return As(firstUnitInfo.Value);
        }

        /// <inheritdoc />
        double IQuantity.As(Enum unit)
        {
            if(!(unit is LevelUnit unitAsLevelUnit))
                throw new ArgumentException($"The given unit is of type {unit.GetType()}. Only {typeof(LevelUnit)} is supported.", nameof(unit));

            return As(unitAsLevelUnit);
        }

        /// <summary>
        ///     Converts this Level to another Level with the unit representation <paramref name="unit" />.
        /// </summary>
        /// <param name="unit">The unit to convert to.</param>
        /// <returns>A Level with the specified unit.</returns>
        public Level ToUnit(LevelUnit unit)
        {
            return ToUnit(unit, DefaultConversionFunctions);
        }

        /// <summary>
        ///     Converts this Level to another Level using the given <paramref name="unitConverter"/> with the unit representation <paramref name="unit" />.
        /// </summary>
        /// <param name="unit">The unit to convert to.</param>
        /// <param name="unitConverter">The <see cref="UnitConverter"/> to use for the conversion.</param>
        /// <returns>A Level with the specified unit.</returns>
        public Level ToUnit(LevelUnit unit, UnitConverter unitConverter)
        {
            if(Unit == unit)
            {
                // Already in requested units.
                return this;
            }
            else if(unitConverter.TryGetConversionFunction((typeof(Level), Unit, typeof(Level), unit), out var conversionFunction))
            {
                // Direct conversion to requested unit found. Return the converted quantity.
                var converted = conversionFunction(this);
                return (Level)converted;
            }
            else if(Unit != BaseUnit)
            {
                // Direct conversion to requested unit NOT found. Convert to BaseUnit, and then from BaseUnit to requested unit.
                var inBaseUnits = ToUnit(BaseUnit);
                return inBaseUnits.ToUnit(unit);
            }
            else
            {
                throw new NotImplementedException($"Can not convert {Unit} to {unit}.");
            }
        }

        /// <inheritdoc />
        IQuantity IQuantity.ToUnit(Enum unit)
        {
            if(!(unit is LevelUnit unitAsLevelUnit))
                throw new ArgumentException($"The given unit is of type {unit.GetType()}. Only {typeof(LevelUnit)} is supported.", nameof(unit));

            return ToUnit(unitAsLevelUnit, DefaultConversionFunctions);
        }

        /// <inheritdoc />
        IQuantity IQuantity.ToUnit(Enum unit, UnitConverter unitConverter)
        {
            if(!(unit is LevelUnit unitAsLevelUnit))
                throw new ArgumentException($"The given unit is of type {unit.GetType()}. Only {typeof(LevelUnit)} is supported.", nameof(unit));

            return ToUnit(unitAsLevelUnit, unitConverter);
        }

        /// <inheritdoc cref="IQuantity.ToUnit(UnitSystem)"/>
        public Level ToUnit(UnitSystem unitSystem)
        {
            if(unitSystem is null)
                throw new ArgumentNullException(nameof(unitSystem));

            var unitInfos = Info.GetUnitInfosFor(unitSystem.BaseUnits);

            var firstUnitInfo = unitInfos.FirstOrDefault();
            if(firstUnitInfo == null)
                throw new ArgumentException("No units were found for the given UnitSystem.", nameof(unitSystem));

            return ToUnit(firstUnitInfo.Value);
        }

        /// <inheritdoc />
        IQuantity IQuantity.ToUnit(UnitSystem unitSystem) => ToUnit(unitSystem);

        /// <inheritdoc />
        IQuantity<LevelUnit> IQuantity<LevelUnit>.ToUnit(LevelUnit unit) => ToUnit(unit);

        /// <inheritdoc />
        IQuantity<LevelUnit> IQuantity<LevelUnit>.ToUnit(LevelUnit unit, UnitConverter unitConverter) => ToUnit(unit, unitConverter);

<<<<<<< HEAD
        /// <summary>
        ///     Converts the current value + unit to the base unit.
        ///     This is typically the first step in converting from one unit to another.
        /// </summary>
        /// <returns>The value in the base unit representation.</returns>
        private double GetValueInBaseUnit()
        {
            switch(Unit)
            {
                case LevelUnit.Decibel: return _value;
                case LevelUnit.Neper: return (1/0.115129254)*_value;
                default:
                    throw new NotImplementedException($"Can not convert {Unit} to base units.");
            }
        }

        /// <summary>
        ///     Converts the current value + unit to the base unit.
        ///     This is typically the first step in converting from one unit to another.
        /// </summary>
        /// <returns>The value in the base unit representation.</returns>
        internal Level ToBaseUnit()
        {
            var baseUnitValue = GetValueInBaseUnit();
            return new Level(baseUnitValue, ConversionBaseUnit);
        }
=======
        /// <inheritdoc />
        IQuantity<LevelUnit> IQuantity<LevelUnit>.ToUnit(UnitSystem unitSystem) => ToUnit(unitSystem);
>>>>>>> eca11394

        private double GetValueAs(LevelUnit unit)
        {
            var converted = ToUnit(unit);
            return (double)converted.Value;
        }

        #endregion

        #region ToString Methods

        /// <summary>
        ///     Gets the default string representation of value and unit.
        /// </summary>
        /// <returns>String representation.</returns>
        public override string ToString()
        {
            return ToString("g");
        }

        /// <summary>
        ///     Gets the default string representation of value and unit using the given format provider.
        /// </summary>
        /// <returns>String representation.</returns>
        /// <param name="provider">Format to use for localization and number formatting. Defaults to <see cref="CultureInfo.CurrentCulture" /> if null.</param>
        public string ToString(IFormatProvider? provider)
        {
            return ToString("g", provider);
        }

        /// <inheritdoc cref="QuantityFormatter.Format{TUnitType}(IQuantity{TUnitType}, string, IFormatProvider)"/>
        /// <summary>
        /// Gets the string representation of this instance in the specified format string using <see cref="CultureInfo.CurrentCulture" />.
        /// </summary>
        /// <param name="format">The format string.</param>
        /// <returns>The string representation.</returns>
        public string ToString(string format)
        {
            return ToString(format, CultureInfo.CurrentCulture);
        }

        /// <inheritdoc cref="QuantityFormatter.Format{TUnitType}(IQuantity{TUnitType}, string, IFormatProvider)"/>
        /// <summary>
        /// Gets the string representation of this instance in the specified format string using the specified format provider, or <see cref="CultureInfo.CurrentCulture" /> if null.
        /// </summary>
        /// <param name="format">The format string.</param>
        /// <param name="provider">Format to use for localization and number formatting. Defaults to <see cref="CultureInfo.CurrentCulture" /> if null.</param>
        /// <returns>The string representation.</returns>
        public string ToString(string format, IFormatProvider? provider)
        {
            return QuantityFormatter.Format<LevelUnit>(this, format, provider);
        }

        #endregion

        #region IConvertible Methods

        TypeCode IConvertible.GetTypeCode()
        {
            return TypeCode.Object;
        }

        bool IConvertible.ToBoolean(IFormatProvider provider)
        {
            throw new InvalidCastException($"Converting {typeof(Level)} to bool is not supported.");
        }

        byte IConvertible.ToByte(IFormatProvider provider)
        {
            return Convert.ToByte(_value);
        }

        char IConvertible.ToChar(IFormatProvider provider)
        {
            throw new InvalidCastException($"Converting {typeof(Level)} to char is not supported.");
        }

        DateTime IConvertible.ToDateTime(IFormatProvider provider)
        {
            throw new InvalidCastException($"Converting {typeof(Level)} to DateTime is not supported.");
        }

        decimal IConvertible.ToDecimal(IFormatProvider provider)
        {
            return Convert.ToDecimal(_value);
        }

        double IConvertible.ToDouble(IFormatProvider provider)
        {
            return Convert.ToDouble(_value);
        }

        short IConvertible.ToInt16(IFormatProvider provider)
        {
            return Convert.ToInt16(_value);
        }

        int IConvertible.ToInt32(IFormatProvider provider)
        {
            return Convert.ToInt32(_value);
        }

        long IConvertible.ToInt64(IFormatProvider provider)
        {
            return Convert.ToInt64(_value);
        }

        sbyte IConvertible.ToSByte(IFormatProvider provider)
        {
            return Convert.ToSByte(_value);
        }

        float IConvertible.ToSingle(IFormatProvider provider)
        {
            return Convert.ToSingle(_value);
        }

        string IConvertible.ToString(IFormatProvider provider)
        {
            return ToString("g", provider);
        }

        object IConvertible.ToType(Type conversionType, IFormatProvider provider)
        {
            if(conversionType == typeof(Level))
                return this;
            else if(conversionType == typeof(LevelUnit))
                return Unit;
            else if(conversionType == typeof(QuantityInfo))
                return Level.Info;
            else if(conversionType == typeof(BaseDimensions))
                return Level.BaseDimensions;
            else
                throw new InvalidCastException($"Converting {typeof(Level)} to {conversionType} is not supported.");
        }

        ushort IConvertible.ToUInt16(IFormatProvider provider)
        {
            return Convert.ToUInt16(_value);
        }

        uint IConvertible.ToUInt32(IFormatProvider provider)
        {
            return Convert.ToUInt32(_value);
        }

        ulong IConvertible.ToUInt64(IFormatProvider provider)
        {
            return Convert.ToUInt64(_value);
        }

        #endregion
    }
}<|MERGE_RESOLUTION|>--- conflicted
+++ resolved
@@ -21,6 +21,7 @@
 using System.Globalization;
 using System.Linq;
 using System.Runtime.Serialization;
+using JetBrains.Annotations;
 using UnitsNet.InternalHelpers;
 using UnitsNet.Units;
 
@@ -35,7 +36,7 @@
     ///     Level is the logarithm of the ratio of a quantity Q to a reference value of that quantity, Q₀, expressed in dimensionless units.
     /// </summary>
     [DataContract]
-    public partial struct Level : IQuantity<LevelUnit>, IComparable, IComparable<Level>, IConvertible, IFormattable
+    public partial struct Level : IQuantity<LevelUnit>, IEquatable<Level>, IComparable, IComparable<Level>, IConvertible, IFormattable
     {
         /// <summary>
         ///     The numeric value this quantity was constructed with.
@@ -64,13 +65,9 @@
                     new UnitInfo<LevelUnit>(LevelUnit.Decibel, "Decibels", BaseUnits.Undefined),
                     new UnitInfo<LevelUnit>(LevelUnit.Neper, "Nepers", BaseUnits.Undefined),
                 },
-<<<<<<< HEAD
-                ConversionBaseUnit, Zero, BaseDimensions);
-=======
                 BaseUnit, Zero, BaseDimensions, QuantityType.Level);
 
             RegisterDefaultConversions(DefaultConversionFunctions);
->>>>>>> eca11394
         }
 
         /// <summary>
@@ -81,6 +78,9 @@
         /// <exception cref="ArgumentException">If value is NaN or Infinity.</exception>
         public Level(double value, LevelUnit unit)
         {
+            if(unit == LevelUnit.Undefined)
+              throw new ArgumentException("The quantity can not be created with an undefined unit.", nameof(unit));
+
             _value = Guard.EnsureValidNumber(value, nameof(value));
             _unit = unit;
         }
@@ -122,9 +122,6 @@
         /// <summary>
         ///     The base unit of Level, which is Decibel. All conversions go via this value.
         /// </summary>
-<<<<<<< HEAD
-        public static LevelUnit ConversionBaseUnit { get; } = LevelUnit.Decibel;
-=======
         public static LevelUnit BaseUnit { get; }
 
         /// <summary>
@@ -144,25 +141,16 @@
         /// </summary>
         [Obsolete("QuantityType will be removed in the future. Use the Info property instead.")]
         public static QuantityType QuantityType { get; }
->>>>>>> eca11394
 
         /// <summary>
         ///     All units of measurement for the Level quantity.
         /// </summary>
-<<<<<<< HEAD
-        public static LevelUnit[] Units { get; } = Enum.GetValues(typeof(LevelUnit)).Cast<LevelUnit>().ToArray();
-=======
         public static LevelUnit[] Units { get; }
->>>>>>> eca11394
 
         /// <summary>
         ///     Gets an instance of this quantity with a value of 0 in the base unit Decibel.
         /// </summary>
-<<<<<<< HEAD
-        public static Level Zero { get; } = new Level(0, ConversionBaseUnit);
-=======
         public static Level Zero { get; }
->>>>>>> eca11394
 
         #endregion
 
@@ -176,7 +164,7 @@
         Enum IQuantity.Unit => Unit;
 
         /// <inheritdoc />
-        public LevelUnit Unit => _unit.GetValueOrDefault(ConversionBaseUnit);
+        public LevelUnit Unit => _unit.GetValueOrDefault(BaseUnit);
 
         /// <inheritdoc />
         public QuantityInfo<LevelUnit> QuantityInfo => Info;
@@ -185,15 +173,12 @@
         QuantityInfo IQuantity.QuantityInfo => Info;
 
         /// <summary>
-<<<<<<< HEAD
-=======
         ///     The <see cref="QuantityType" /> of this quantity.
         /// </summary>
         [Obsolete("QuantityType will be removed in the future. Use the Info property instead.")]
         public QuantityType Type => QuantityType.Level;
 
         /// <summary>
->>>>>>> eca11394
         ///     The <see cref="BaseDimensions" /> of this quantity.
         /// </summary>
         public BaseDimensions Dimensions => Level.BaseDimensions;
@@ -247,7 +232,7 @@
         /// </summary>
         /// <param name="unit">Unit to get abbreviation for.</param>
         /// <returns>Unit abbreviation string.</returns>
-        /// <param name="provider">Format to use for localization. Defaults to <see cref="CultureInfo.CurrentCulture" /> if null.</param>
+        /// <param name="provider">Format to use for localization. Defaults to <see cref="CultureInfo.CurrentUICulture" /> if null.</param>
         public static string GetAbbreviation(LevelUnit unit, IFormatProvider? provider)
         {
             return UnitAbbreviationsCache.Default.GetDefaultAbbreviation(unit, provider);
@@ -340,7 +325,7 @@
         ///     We wrap exceptions in <see cref="UnitsNetException" /> to allow you to distinguish
         ///     Units.NET exceptions from other exceptions.
         /// </exception>
-        /// <param name="provider">Format to use when parsing number and unit. Defaults to <see cref="CultureInfo.CurrentCulture" /> if null.</param>
+        /// <param name="provider">Format to use when parsing number and unit. Defaults to <see cref="CultureInfo.CurrentUICulture" /> if null.</param>
         public static Level Parse(string str, IFormatProvider? provider)
         {
             return QuantityParser.Default.Parse<Level, LevelUnit>(
@@ -371,7 +356,7 @@
         /// <example>
         ///     Length.Parse("5.5 m", new CultureInfo("en-US"));
         /// </example>
-        /// <param name="provider">Format to use when parsing number and unit. Defaults to <see cref="CultureInfo.CurrentCulture" /> if null.</param>
+        /// <param name="provider">Format to use when parsing number and unit. Defaults to <see cref="CultureInfo.CurrentUICulture" /> if null.</param>
         public static bool TryParse(string? str, IFormatProvider? provider, out Level result)
         {
             return QuantityParser.Default.TryParse<Level, LevelUnit>(
@@ -399,7 +384,7 @@
         ///     Parse a unit string.
         /// </summary>
         /// <param name="str">String to parse. Typically in the form: {number} {unit}</param>
-        /// <param name="provider">Format to use when parsing number and unit. Defaults to <see cref="CultureInfo.CurrentCulture" /> if null.</param>
+        /// <param name="provider">Format to use when parsing number and unit. Defaults to <see cref="CultureInfo.CurrentUICulture" /> if null.</param>
         /// <example>
         ///     Length.ParseUnit("m", new CultureInfo("en-US"));
         /// </example>
@@ -425,7 +410,7 @@
         /// <example>
         ///     Length.TryParseUnit("m", new CultureInfo("en-US"));
         /// </example>
-        /// <param name="provider">Format to use when parsing number and unit. Defaults to <see cref="CultureInfo.CurrentCulture" /> if null.</param>
+        /// <param name="provider">Format to use when parsing number and unit. Defaults to <see cref="CultureInfo.CurrentUICulture" /> if null.</param>
         public static bool TryParseUnit(string str, IFormatProvider? provider, out LevelUnit unit)
         {
             return UnitParser.Default.TryParse<LevelUnit>(str, provider, out unit);
@@ -513,6 +498,20 @@
             return left.Value > right.GetValueAs(left.Unit);
         }
 
+        /// <summary>Returns true if exactly equal.</summary>
+        /// <remarks>Consider using <see cref="Equals(Level, double, ComparisonType)"/> for safely comparing floating point values.</remarks>
+        public static bool operator ==(Level left, Level right)
+        {
+            return left.Equals(right);
+        }
+
+        /// <summary>Returns true if not exactly equal.</summary>
+        /// <remarks>Consider using <see cref="Equals(Level, double, ComparisonType)"/> for safely comparing floating point values.</remarks>
+        public static bool operator !=(Level left, Level right)
+        {
+            return !(left == right);
+        }
+
         /// <inheritdoc />
         public int CompareTo(object obj)
         {
@@ -526,6 +525,23 @@
         public int CompareTo(Level other)
         {
             return _value.CompareTo(other.GetValueAs(this.Unit));
+        }
+
+        /// <inheritdoc />
+        /// <remarks>Consider using <see cref="Equals(Level, double, ComparisonType)"/> for safely comparing floating point values.</remarks>
+        public override bool Equals(object obj)
+        {
+            if(obj is null || !(obj is Level objLevel))
+                return false;
+
+            return Equals(objLevel);
+        }
+
+        /// <inheritdoc />
+        /// <remarks>Consider using <see cref="Equals(Level, double, ComparisonType)"/> for safely comparing floating point values.</remarks>
+        public bool Equals(Level other)
+        {
+            return _value.Equals(other.GetValueAs(this.Unit));
         }
 
         /// <summary>
@@ -712,37 +728,8 @@
         /// <inheritdoc />
         IQuantity<LevelUnit> IQuantity<LevelUnit>.ToUnit(LevelUnit unit, UnitConverter unitConverter) => ToUnit(unit, unitConverter);
 
-<<<<<<< HEAD
-        /// <summary>
-        ///     Converts the current value + unit to the base unit.
-        ///     This is typically the first step in converting from one unit to another.
-        /// </summary>
-        /// <returns>The value in the base unit representation.</returns>
-        private double GetValueInBaseUnit()
-        {
-            switch(Unit)
-            {
-                case LevelUnit.Decibel: return _value;
-                case LevelUnit.Neper: return (1/0.115129254)*_value;
-                default:
-                    throw new NotImplementedException($"Can not convert {Unit} to base units.");
-            }
-        }
-
-        /// <summary>
-        ///     Converts the current value + unit to the base unit.
-        ///     This is typically the first step in converting from one unit to another.
-        /// </summary>
-        /// <returns>The value in the base unit representation.</returns>
-        internal Level ToBaseUnit()
-        {
-            var baseUnitValue = GetValueInBaseUnit();
-            return new Level(baseUnitValue, ConversionBaseUnit);
-        }
-=======
         /// <inheritdoc />
         IQuantity<LevelUnit> IQuantity<LevelUnit>.ToUnit(UnitSystem unitSystem) => ToUnit(unitSystem);
->>>>>>> eca11394
 
         private double GetValueAs(LevelUnit unit)
         {
@@ -767,29 +754,63 @@
         ///     Gets the default string representation of value and unit using the given format provider.
         /// </summary>
         /// <returns>String representation.</returns>
-        /// <param name="provider">Format to use for localization and number formatting. Defaults to <see cref="CultureInfo.CurrentCulture" /> if null.</param>
+        /// <param name="provider">Format to use for localization and number formatting. Defaults to <see cref="CultureInfo.CurrentUICulture" /> if null.</param>
         public string ToString(IFormatProvider? provider)
         {
             return ToString("g", provider);
         }
 
+        /// <summary>
+        ///     Get string representation of value and unit.
+        /// </summary>
+        /// <param name="significantDigitsAfterRadix">The number of significant digits after the radix point.</param>
+        /// <returns>String representation.</returns>
+        /// <param name="provider">Format to use for localization and number formatting. Defaults to <see cref="CultureInfo.CurrentUICulture" /> if null.</param>
+        [Obsolete(@"This method is deprecated and will be removed at a future release. Please use ToString(""s2"") or ToString(""s2"", provider) where 2 is an example of the number passed to significantDigitsAfterRadix.")]
+        public string ToString(IFormatProvider? provider, int significantDigitsAfterRadix)
+        {
+            var value = Convert.ToDouble(Value);
+            var format = UnitFormatter.GetFormat(value, significantDigitsAfterRadix);
+            return ToString(provider, format);
+        }
+
+        /// <summary>
+        ///     Get string representation of value and unit.
+        /// </summary>
+        /// <param name="format">String format to use. Default:  "{0:0.##} {1} for value and unit abbreviation respectively."</param>
+        /// <param name="args">Arguments for string format. Value and unit are implicitly included as arguments 0 and 1.</param>
+        /// <returns>String representation.</returns>
+        /// <param name="provider">Format to use for localization and number formatting. Defaults to <see cref="CultureInfo.CurrentUICulture" /> if null.</param>
+        [Obsolete("This method is deprecated and will be removed at a future release. Please use string.Format().")]
+        public string ToString(IFormatProvider? provider, [NotNull] string format, [NotNull] params object[] args)
+        {
+            if (format == null) throw new ArgumentNullException(nameof(format));
+            if (args == null) throw new ArgumentNullException(nameof(args));
+
+            provider = provider ?? CultureInfo.CurrentUICulture;
+
+            var value = Convert.ToDouble(Value);
+            var formatArgs = UnitFormatter.GetFormatArgs(Unit, value, provider, args);
+            return string.Format(provider, format, formatArgs);
+        }
+
         /// <inheritdoc cref="QuantityFormatter.Format{TUnitType}(IQuantity{TUnitType}, string, IFormatProvider)"/>
         /// <summary>
-        /// Gets the string representation of this instance in the specified format string using <see cref="CultureInfo.CurrentCulture" />.
+        /// Gets the string representation of this instance in the specified format string using <see cref="CultureInfo.CurrentUICulture" />.
         /// </summary>
         /// <param name="format">The format string.</param>
         /// <returns>The string representation.</returns>
         public string ToString(string format)
         {
-            return ToString(format, CultureInfo.CurrentCulture);
+            return ToString(format, CultureInfo.CurrentUICulture);
         }
 
         /// <inheritdoc cref="QuantityFormatter.Format{TUnitType}(IQuantity{TUnitType}, string, IFormatProvider)"/>
         /// <summary>
-        /// Gets the string representation of this instance in the specified format string using the specified format provider, or <see cref="CultureInfo.CurrentCulture" /> if null.
+        /// Gets the string representation of this instance in the specified format string using the specified format provider, or <see cref="CultureInfo.CurrentUICulture" /> if null.
         /// </summary>
         /// <param name="format">The format string.</param>
-        /// <param name="provider">Format to use for localization and number formatting. Defaults to <see cref="CultureInfo.CurrentCulture" /> if null.</param>
+        /// <param name="provider">Format to use for localization and number formatting. Defaults to <see cref="CultureInfo.CurrentUICulture" /> if null.</param>
         /// <returns>The string representation.</returns>
         public string ToString(string format, IFormatProvider? provider)
         {
@@ -871,6 +892,8 @@
                 return this;
             else if(conversionType == typeof(LevelUnit))
                 return Unit;
+            else if(conversionType == typeof(QuantityType))
+                return Level.QuantityType;
             else if(conversionType == typeof(QuantityInfo))
                 return Level.Info;
             else if(conversionType == typeof(BaseDimensions))
