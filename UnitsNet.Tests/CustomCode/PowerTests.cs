--- conflicted
+++ resolved
@@ -8,12 +8,7 @@
 {
     public class PowerTests : PowerTestsBase
     {
-<<<<<<< HEAD
-        protected override bool SupportsSIUnitSystem => false;
-=======
         protected override bool SupportsSIUnitSystem => true;
-        protected override decimal FemtowattsInOneWatt => 1e15m;
->>>>>>> 1c5a0f31
 
         protected override double FemtowattsInOneWatt => 1e15;
 
