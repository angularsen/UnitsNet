<Project>
  <PropertyGroup>
    <ManagePackageVersionsCentrally>true</ManagePackageVersionsCentrally>
  </PropertyGroup>
  <ItemGroup>
    <PackageVersion Include="System.Runtime.CompilerServices.Unsafe" Version="6.1.2" />
<<<<<<< HEAD
    <PackageVersion Include="Fractions" Version="8.3.2" />
    <PackageVersion Include="BenchmarkDotNet" Version="0.15.2" />
    <PackageVersion Include="System.Collections.Immutable" Version="9.0.8" />
    <PackageVersion Include="System.Reflection.Metadata" Version="9.0.8" />
    <PackageVersion Include="Microsoft.NET.Test.Sdk" Version="17.14.1" />
    <PackageVersion Include="Newtonsoft.Json" Version="13.0.3" />
    <PackageVersion Include="System.Text.Json" Version="9.0.8" />
=======
    <PackageVersion Include="BenchmarkDotNet" Version="0.15.2" />
    <PackageVersion Include="Microsoft.NET.Test.Sdk" Version="17.14.1" />
    <PackageVersion Include="Newtonsoft.Json" Version="13.0.3" />
>>>>>>> 1c95be6d
    <PackageVersion Include="NuGet.Protocol" Version="6.14.0" />
    <PackageVersion Include="Serilog" Version="4.3.0" />
    <PackageVersion Include="Serilog.Sinks.Console" Version="6.0.0" />
    <PackageVersion Include="System.CommandLine.DragonFruit" Version="0.4.0-alpha.22272.1" />
    <PackageVersion Include="xunit" Version="2.9.3" />
    <PackageVersion Include="xunit.runner.visualstudio" Version="3.1.4">
      <PrivateAssets>all</PrivateAssets>
      <IncludeAssets>runtime; build; native; contentfiles; analyzers; buildtransitive</IncludeAssets>
    </PackageVersion>
    <PackageVersion Include="JetBrains.Annotations" Version="2025.2.0" />
  </ItemGroup>
</Project><|MERGE_RESOLUTION|>--- conflicted
+++ resolved
@@ -4,19 +4,12 @@
   </PropertyGroup>
   <ItemGroup>
     <PackageVersion Include="System.Runtime.CompilerServices.Unsafe" Version="6.1.2" />
-<<<<<<< HEAD
     <PackageVersion Include="Fractions" Version="8.3.2" />
     <PackageVersion Include="BenchmarkDotNet" Version="0.15.2" />
     <PackageVersion Include="System.Collections.Immutable" Version="9.0.8" />
-    <PackageVersion Include="System.Reflection.Metadata" Version="9.0.8" />
     <PackageVersion Include="Microsoft.NET.Test.Sdk" Version="17.14.1" />
     <PackageVersion Include="Newtonsoft.Json" Version="13.0.3" />
     <PackageVersion Include="System.Text.Json" Version="9.0.8" />
-=======
-    <PackageVersion Include="BenchmarkDotNet" Version="0.15.2" />
-    <PackageVersion Include="Microsoft.NET.Test.Sdk" Version="17.14.1" />
-    <PackageVersion Include="Newtonsoft.Json" Version="13.0.3" />
->>>>>>> 1c95be6d
     <PackageVersion Include="NuGet.Protocol" Version="6.14.0" />
     <PackageVersion Include="Serilog" Version="4.3.0" />
     <PackageVersion Include="Serilog.Sinks.Console" Version="6.0.0" />
