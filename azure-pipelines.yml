--- conflicted
+++ resolved
@@ -3,18 +3,15 @@
 # Add steps that build, run tests, deploy, and more:
 # https://aka.ms/yaml
 
-<<<<<<< HEAD
-trigger: none
-=======
 trigger: 
   branches:
     include:
       - master
+      - release/*
   paths:
     exclude:
       - '**/*.png'
       - '**/*.md'
->>>>>>> 7519a215
 
 pool:
   vmImage: windows-latest
