--- conflicted
+++ resolved
@@ -143,73 +143,5 @@
             bool actual = Length.TryParse(s, usEnglish, out Length _);
             Assert.Equal(expected, actual);
         }
-<<<<<<< HEAD
-
-        [Theory]
-        [InlineData("!")]
-        [InlineData("@")]
-        [InlineData("#")]
-        [InlineData("$")]
-        [InlineData("%")]
-        [InlineData("^")]
-        [InlineData("&")]
-        [InlineData("*")]
-        [InlineData("-")]
-        [InlineData("_")]
-        [InlineData("?")]
-        [InlineData("123")]
-        [InlineData(" ")]
-        public void TryParseLengthUnitAbbreviationSpecialCharacters(string s)
-        {
-            string abbrev = $"m{s}s";
-
-            UnitSystem unitSystem = UnitSystem.GetCached();
-            unitSystem.MapUnitToAbbreviation(LengthUnit.Meter, abbrev);
-
-            // Act
-            bool ok = unitSystem.TryParse(abbrev, out LengthUnit result);
-
-            // Assert
-            Assert.True(ok, "TryParse " + abbrev);
-            Assert.Equal(LengthUnit.Meter, result);
-        }
-
-        [Theory]
-        [InlineData("!")]
-        [InlineData("@")]
-        [InlineData("#")]
-        [InlineData("$")]
-        [InlineData("%%")]
-        [InlineData("^")]
-        [InlineData("&")]
-        [InlineData("*")]
-        [InlineData("-")]
-        [InlineData("_")]
-        [InlineData("?")]
-        [InlineData("123")]
-        [InlineData(" ")]
-        public void TryParseLengthSpecialCharacters(string s)
-        {
-            string abbrev = $"m{s}s";
-
-            UnitSystem unitSystem = UnitSystem.GetCached();
-            unitSystem.MapUnitToAbbreviation(LengthUnit.Meter, abbrev);
-
-            // Act
-            bool ok = Length.TryParse($"10 {abbrev}", out Length result);
-
-            // Assert
-            Assert.True(ok, $"TryParse \"10 {abbrev}\"");
-            Assert.Equal(10, result.Meters);
-        }
-
-        private static string AssertExceptionAndGetFullTypeName(Action code)
-        {
-            var exception = Assert.ThrowsAny<Exception>(code);
-            return exception.GetType().FullName;
-        }
-
-=======
->>>>>>> 1aa9653a
     }
 }