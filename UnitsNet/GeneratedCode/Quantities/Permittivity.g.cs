//------------------------------------------------------------------------------
// <auto-generated>
//     This code was generated by \generate-code.bat.
//
//     Changes to this file will be lost when the code is regenerated.
//     The build server regenerates the code before each build and a pre-build
//     step will regenerate the code on each local build.
//
//     See https://github.com/angularsen/UnitsNet/wiki/Adding-a-New-Unit for how to add or edit units.
//
//     Add CustomCode\Quantities\MyQuantity.extra.cs files to add code to generated quantities.
//     Add UnitDefinitions\MyQuantity.json and run generate-code.bat to generate new units or quantities.
//
// </auto-generated>
//------------------------------------------------------------------------------

// Licensed under MIT No Attribution, see LICENSE file at the root.
// Copyright 2013 Andreas Gullberg Larsen (andreas.larsen84@gmail.com). Maintained at https://github.com/angularsen/UnitsNet.

using System;
using System.Globalization;
using System.Linq;
using System.Runtime.Serialization;
using UnitsNet.InternalHelpers;
using UnitsNet.Units;

#nullable enable

// ReSharper disable once CheckNamespace

namespace UnitsNet
{
    /// <inheritdoc />
    /// <summary>
    ///     In electromagnetism, permittivity is the measure of resistance that is encountered when forming an electric field in a particular medium.
    /// </summary>
    /// <remarks>
    ///     https://en.wikipedia.org/wiki/Permittivity
    /// </remarks>
    [DataContract]
    public partial struct Permittivity : IQuantity<PermittivityUnit>, IComparable, IComparable<Permittivity>, IConvertible, IFormattable
    {
        /// <summary>
        ///     The numeric value this quantity was constructed with.
        /// </summary>
        [DataMember(Name = "Value", Order = 0)]
        private readonly double _value;

        /// <summary>
        ///     The unit this quantity was constructed with.
        /// </summary>
        [DataMember(Name = "Unit", Order = 1)]
        private readonly PermittivityUnit? _unit;

        static Permittivity()
        {
            BaseDimensions = new BaseDimensions(-3, -1, 4, 2, 0, 0, 0);
            BaseUnit = PermittivityUnit.FaradPerMeter;
            MaxValue = new Permittivity(double.MaxValue, BaseUnit);
            MinValue = new Permittivity(double.MinValue, BaseUnit);
            QuantityType = QuantityType.Permittivity;
            Units = Enum.GetValues(typeof(PermittivityUnit)).Cast<PermittivityUnit>().Except(new PermittivityUnit[]{ PermittivityUnit.Undefined }).ToArray();
            Zero = new Permittivity(0, BaseUnit);
            Info = new QuantityInfo<PermittivityUnit>("Permittivity",
                new UnitInfo<PermittivityUnit>[]
                {
                    new UnitInfo<PermittivityUnit>(PermittivityUnit.FaradPerMeter, "FaradsPerMeter", BaseUnits.Undefined),
                },
<<<<<<< HEAD
                ConversionBaseUnit, Zero, BaseDimensions);
=======
                BaseUnit, Zero, BaseDimensions, QuantityType.Permittivity);

            RegisterDefaultConversions(DefaultConversionFunctions);
>>>>>>> eca11394
        }

        /// <summary>
        ///     Creates the quantity with the given numeric value and unit.
        /// </summary>
        /// <param name="value">The numeric value to construct this quantity with.</param>
        /// <param name="unit">The unit representation to construct this quantity with.</param>
        /// <exception cref="ArgumentException">If value is NaN or Infinity.</exception>
        public Permittivity(double value, PermittivityUnit unit)
        {
            _value = Guard.EnsureValidNumber(value, nameof(value));
            _unit = unit;
        }

        /// <summary>
        /// Creates an instance of the quantity with the given numeric value in units compatible with the given <see cref="UnitSystem"/>.
        /// If multiple compatible units were found, the first match is used.
        /// </summary>
        /// <param name="value">The numeric value to construct this quantity with.</param>
        /// <param name="unitSystem">The unit system to create the quantity with.</param>
        /// <exception cref="ArgumentNullException">The given <see cref="UnitSystem"/> is null.</exception>
        /// <exception cref="ArgumentException">No unit was found for the given <see cref="UnitSystem"/>.</exception>
        public Permittivity(double value, UnitSystem unitSystem)
        {
            if(unitSystem is null) throw new ArgumentNullException(nameof(unitSystem));

            var unitInfos = Info.GetUnitInfosFor(unitSystem.BaseUnits);
            var firstUnitInfo = unitInfos.FirstOrDefault();

            _value = Guard.EnsureValidNumber(value, nameof(value));
            _unit = firstUnitInfo?.Value ?? throw new ArgumentException("No units were found for the given UnitSystem.", nameof(unitSystem));
        }

        #region Static Properties

        /// <summary>
        ///     The <see cref="UnitConverter" /> containing the default generated conversion functions for <see cref="Permittivity" /> instances.
        /// </summary>
        public static UnitConverter DefaultConversionFunctions { get; } = new UnitConverter();

        /// <inheritdoc cref="IQuantity.QuantityInfo"/>
        public static QuantityInfo<PermittivityUnit> Info { get; }

        /// <summary>
        ///     The <see cref="BaseDimensions" /> of this quantity.
        /// </summary>
        public static BaseDimensions BaseDimensions { get; }

        /// <summary>
        ///     The base unit of Permittivity, which is FaradPerMeter. All conversions go via this value.
        /// </summary>
<<<<<<< HEAD
        public static PermittivityUnit ConversionBaseUnit { get; } = PermittivityUnit.FaradPerMeter;
=======
        public static PermittivityUnit BaseUnit { get; }

        /// <summary>
        /// Represents the largest possible value of Permittivity
        /// </summary>
        [Obsolete("MaxValue and MinValue will be removed. Choose your own value or use nullability for unbounded lower/upper range checks. See discussion in https://github.com/angularsen/UnitsNet/issues/848.")]
        public static Permittivity MaxValue { get; }

        /// <summary>
        /// Represents the smallest possible value of Permittivity
        /// </summary>
        [Obsolete("MaxValue and MinValue will be removed. Choose your own value or use nullability for unbounded lower/upper range checks. See discussion in https://github.com/angularsen/UnitsNet/issues/848.")]
        public static Permittivity MinValue { get; }

        /// <summary>
        ///     The <see cref="QuantityType" /> of this quantity.
        /// </summary>
        [Obsolete("QuantityType will be removed in the future. Use the Info property instead.")]
        public static QuantityType QuantityType { get; }
>>>>>>> eca11394

        /// <summary>
        ///     All units of measurement for the Permittivity quantity.
        /// </summary>
<<<<<<< HEAD
        public static PermittivityUnit[] Units { get; } = Enum.GetValues(typeof(PermittivityUnit)).Cast<PermittivityUnit>().ToArray();
=======
        public static PermittivityUnit[] Units { get; }
>>>>>>> eca11394

        /// <summary>
        ///     Gets an instance of this quantity with a value of 0 in the base unit FaradPerMeter.
        /// </summary>
<<<<<<< HEAD
        public static Permittivity Zero { get; } = new Permittivity(0, ConversionBaseUnit);
=======
        public static Permittivity Zero { get; }
>>>>>>> eca11394

        #endregion

        #region Properties

        /// <summary>
        ///     The numeric value this quantity was constructed with.
        /// </summary>
        public double Value => _value;

        Enum IQuantity.Unit => Unit;

        /// <inheritdoc />
        public PermittivityUnit Unit => _unit.GetValueOrDefault(ConversionBaseUnit);

        /// <inheritdoc />
        public QuantityInfo<PermittivityUnit> QuantityInfo => Info;

        /// <inheritdoc cref="IQuantity.QuantityInfo"/>
        QuantityInfo IQuantity.QuantityInfo => Info;

        /// <summary>
<<<<<<< HEAD
=======
        ///     The <see cref="QuantityType" /> of this quantity.
        /// </summary>
        [Obsolete("QuantityType will be removed in the future. Use the Info property instead.")]
        public QuantityType Type => QuantityType.Permittivity;

        /// <summary>
>>>>>>> eca11394
        ///     The <see cref="BaseDimensions" /> of this quantity.
        /// </summary>
        public BaseDimensions Dimensions => Permittivity.BaseDimensions;

        #endregion

        #region Conversion Properties

        /// <summary>
        ///     Get Permittivity in FaradsPerMeter.
        /// </summary>
        public double FaradsPerMeter => As(PermittivityUnit.FaradPerMeter);

        #endregion

        #region Static Methods

        /// <summary>
        /// Registers the default conversion functions in the given <see cref="UnitConverter"/> instance.
        /// </summary>
        /// <param name="unitConverter">The <see cref="UnitConverter"/> to register the default conversion functions in.</param>
        internal static void RegisterDefaultConversions(UnitConverter unitConverter)
        {
            // Register in unit converter: BaseUnit -> PermittivityUnit
            
            // Register in unit converter: BaseUnit <-> BaseUnit
            unitConverter.SetConversionFunction<Permittivity>(PermittivityUnit.FaradPerMeter, PermittivityUnit.FaradPerMeter, quantity => quantity);

            // Register in unit converter: PermittivityUnit -> BaseUnit
        }

        /// <summary>
        ///     Get unit abbreviation string.
        /// </summary>
        /// <param name="unit">Unit to get abbreviation for.</param>
        /// <returns>Unit abbreviation string.</returns>
        public static string GetAbbreviation(PermittivityUnit unit)
        {
            return GetAbbreviation(unit, null);
        }

        /// <summary>
        ///     Get unit abbreviation string.
        /// </summary>
        /// <param name="unit">Unit to get abbreviation for.</param>
        /// <returns>Unit abbreviation string.</returns>
        /// <param name="provider">Format to use for localization. Defaults to <see cref="CultureInfo.CurrentCulture" /> if null.</param>
        public static string GetAbbreviation(PermittivityUnit unit, IFormatProvider? provider)
        {
            return UnitAbbreviationsCache.Default.GetDefaultAbbreviation(unit, provider);
        }

        #endregion

        #region Static Factory Methods

        /// <summary>
        ///     Get Permittivity from FaradsPerMeter.
        /// </summary>
        /// <exception cref="ArgumentException">If value is NaN or Infinity.</exception>
        public static Permittivity FromFaradsPerMeter(QuantityValue faradspermeter)
        {
            double value = (double) faradspermeter;
            return new Permittivity(value, PermittivityUnit.FaradPerMeter);
        }

        /// <summary>
        ///     Dynamically convert from value and unit enum <see cref="PermittivityUnit" /> to <see cref="Permittivity" />.
        /// </summary>
        /// <param name="value">Value to convert from.</param>
        /// <param name="fromUnit">Unit to convert from.</param>
        /// <returns>Permittivity unit value.</returns>
        public static Permittivity From(QuantityValue value, PermittivityUnit fromUnit)
        {
            return new Permittivity((double)value, fromUnit);
        }

        #endregion

        #region Static Parse Methods

        /// <summary>
        ///     Parse a string with one or two quantities of the format "&lt;quantity&gt; &lt;unit&gt;".
        /// </summary>
        /// <param name="str">String to parse. Typically in the form: {number} {unit}</param>
        /// <example>
        ///     Length.Parse("5.5 m", new CultureInfo("en-US"));
        /// </example>
        /// <exception cref="ArgumentNullException">The value of 'str' cannot be null. </exception>
        /// <exception cref="ArgumentException">
        ///     Expected string to have one or two pairs of quantity and unit in the format
        ///     "&lt;quantity&gt; &lt;unit&gt;". Eg. "5.5 m" or "1ft 2in"
        /// </exception>
        /// <exception cref="AmbiguousUnitParseException">
        ///     More than one unit is represented by the specified unit abbreviation.
        ///     Example: Volume.Parse("1 cup") will throw, because it can refer to any of
        ///     <see cref="VolumeUnit.MetricCup" />, <see cref="VolumeUnit.UsLegalCup" /> and <see cref="VolumeUnit.UsCustomaryCup" />.
        /// </exception>
        /// <exception cref="UnitsNetException">
        ///     If anything else goes wrong, typically due to a bug or unhandled case.
        ///     We wrap exceptions in <see cref="UnitsNetException" /> to allow you to distinguish
        ///     Units.NET exceptions from other exceptions.
        /// </exception>
        public static Permittivity Parse(string str)
        {
            return Parse(str, null);
        }

        /// <summary>
        ///     Parse a string with one or two quantities of the format "&lt;quantity&gt; &lt;unit&gt;".
        /// </summary>
        /// <param name="str">String to parse. Typically in the form: {number} {unit}</param>
        /// <example>
        ///     Length.Parse("5.5 m", new CultureInfo("en-US"));
        /// </example>
        /// <exception cref="ArgumentNullException">The value of 'str' cannot be null. </exception>
        /// <exception cref="ArgumentException">
        ///     Expected string to have one or two pairs of quantity and unit in the format
        ///     "&lt;quantity&gt; &lt;unit&gt;". Eg. "5.5 m" or "1ft 2in"
        /// </exception>
        /// <exception cref="AmbiguousUnitParseException">
        ///     More than one unit is represented by the specified unit abbreviation.
        ///     Example: Volume.Parse("1 cup") will throw, because it can refer to any of
        ///     <see cref="VolumeUnit.MetricCup" />, <see cref="VolumeUnit.UsLegalCup" /> and <see cref="VolumeUnit.UsCustomaryCup" />.
        /// </exception>
        /// <exception cref="UnitsNetException">
        ///     If anything else goes wrong, typically due to a bug or unhandled case.
        ///     We wrap exceptions in <see cref="UnitsNetException" /> to allow you to distinguish
        ///     Units.NET exceptions from other exceptions.
        /// </exception>
        /// <param name="provider">Format to use when parsing number and unit. Defaults to <see cref="CultureInfo.CurrentCulture" /> if null.</param>
        public static Permittivity Parse(string str, IFormatProvider? provider)
        {
            return QuantityParser.Default.Parse<Permittivity, PermittivityUnit>(
                str,
                provider,
                From);
        }

        /// <summary>
        ///     Try to parse a string with one or two quantities of the format "&lt;quantity&gt; &lt;unit&gt;".
        /// </summary>
        /// <param name="str">String to parse. Typically in the form: {number} {unit}</param>
        /// <param name="result">Resulting unit quantity if successful.</param>
        /// <example>
        ///     Length.Parse("5.5 m", new CultureInfo("en-US"));
        /// </example>
        public static bool TryParse(string? str, out Permittivity result)
        {
            return TryParse(str, null, out result);
        }

        /// <summary>
        ///     Try to parse a string with one or two quantities of the format "&lt;quantity&gt; &lt;unit&gt;".
        /// </summary>
        /// <param name="str">String to parse. Typically in the form: {number} {unit}</param>
        /// <param name="result">Resulting unit quantity if successful.</param>
        /// <returns>True if successful, otherwise false.</returns>
        /// <example>
        ///     Length.Parse("5.5 m", new CultureInfo("en-US"));
        /// </example>
        /// <param name="provider">Format to use when parsing number and unit. Defaults to <see cref="CultureInfo.CurrentCulture" /> if null.</param>
        public static bool TryParse(string? str, IFormatProvider? provider, out Permittivity result)
        {
            return QuantityParser.Default.TryParse<Permittivity, PermittivityUnit>(
                str,
                provider,
                From,
                out result);
        }

        /// <summary>
        ///     Parse a unit string.
        /// </summary>
        /// <param name="str">String to parse. Typically in the form: {number} {unit}</param>
        /// <example>
        ///     Length.ParseUnit("m", new CultureInfo("en-US"));
        /// </example>
        /// <exception cref="ArgumentNullException">The value of 'str' cannot be null. </exception>
        /// <exception cref="UnitsNetException">Error parsing string.</exception>
        public static PermittivityUnit ParseUnit(string str)
        {
            return ParseUnit(str, null);
        }

        /// <summary>
        ///     Parse a unit string.
        /// </summary>
        /// <param name="str">String to parse. Typically in the form: {number} {unit}</param>
        /// <param name="provider">Format to use when parsing number and unit. Defaults to <see cref="CultureInfo.CurrentCulture" /> if null.</param>
        /// <example>
        ///     Length.ParseUnit("m", new CultureInfo("en-US"));
        /// </example>
        /// <exception cref="ArgumentNullException">The value of 'str' cannot be null. </exception>
        /// <exception cref="UnitsNetException">Error parsing string.</exception>
        public static PermittivityUnit ParseUnit(string str, IFormatProvider? provider)
        {
            return UnitParser.Default.Parse<PermittivityUnit>(str, provider);
        }

        /// <inheritdoc cref="TryParseUnit(string,IFormatProvider,out UnitsNet.Units.PermittivityUnit)"/>
        public static bool TryParseUnit(string str, out PermittivityUnit unit)
        {
            return TryParseUnit(str, null, out unit);
        }

        /// <summary>
        ///     Parse a unit string.
        /// </summary>
        /// <param name="str">String to parse. Typically in the form: {number} {unit}</param>
        /// <param name="unit">The parsed unit if successful.</param>
        /// <returns>True if successful, otherwise false.</returns>
        /// <example>
        ///     Length.TryParseUnit("m", new CultureInfo("en-US"));
        /// </example>
        /// <param name="provider">Format to use when parsing number and unit. Defaults to <see cref="CultureInfo.CurrentCulture" /> if null.</param>
        public static bool TryParseUnit(string str, IFormatProvider? provider, out PermittivityUnit unit)
        {
            return UnitParser.Default.TryParse<PermittivityUnit>(str, provider, out unit);
        }

        #endregion

        #region Arithmetic Operators

        /// <summary>Negate the value.</summary>
        public static Permittivity operator -(Permittivity right)
        {
            return new Permittivity(-right.Value, right.Unit);
        }

        /// <summary>Get <see cref="Permittivity"/> from adding two <see cref="Permittivity"/>.</summary>
        public static Permittivity operator +(Permittivity left, Permittivity right)
        {
            return new Permittivity(left.Value + right.GetValueAs(left.Unit), left.Unit);
        }

        /// <summary>Get <see cref="Permittivity"/> from subtracting two <see cref="Permittivity"/>.</summary>
        public static Permittivity operator -(Permittivity left, Permittivity right)
        {
            return new Permittivity(left.Value - right.GetValueAs(left.Unit), left.Unit);
        }

        /// <summary>Get <see cref="Permittivity"/> from multiplying value and <see cref="Permittivity"/>.</summary>
        public static Permittivity operator *(double left, Permittivity right)
        {
            return new Permittivity(left * right.Value, right.Unit);
        }

        /// <summary>Get <see cref="Permittivity"/> from multiplying value and <see cref="Permittivity"/>.</summary>
        public static Permittivity operator *(Permittivity left, double right)
        {
            return new Permittivity(left.Value * right, left.Unit);
        }

        /// <summary>Get <see cref="Permittivity"/> from dividing <see cref="Permittivity"/> by value.</summary>
        public static Permittivity operator /(Permittivity left, double right)
        {
            return new Permittivity(left.Value / right, left.Unit);
        }

        /// <summary>Get ratio value from dividing <see cref="Permittivity"/> by <see cref="Permittivity"/>.</summary>
        public static double operator /(Permittivity left, Permittivity right)
        {
            return left.FaradsPerMeter / right.FaradsPerMeter;
        }

        #endregion

        #region Equality / IComparable

        /// <summary>Returns true if less or equal to.</summary>
        public static bool operator <=(Permittivity left, Permittivity right)
        {
            return left.Value <= right.GetValueAs(left.Unit);
        }

        /// <summary>Returns true if greater than or equal to.</summary>
        public static bool operator >=(Permittivity left, Permittivity right)
        {
            return left.Value >= right.GetValueAs(left.Unit);
        }

        /// <summary>Returns true if less than.</summary>
        public static bool operator <(Permittivity left, Permittivity right)
        {
            return left.Value < right.GetValueAs(left.Unit);
        }

        /// <summary>Returns true if greater than.</summary>
        public static bool operator >(Permittivity left, Permittivity right)
        {
            return left.Value > right.GetValueAs(left.Unit);
        }

        /// <inheritdoc />
        public int CompareTo(object obj)
        {
            if(obj is null) throw new ArgumentNullException(nameof(obj));
            if(!(obj is Permittivity objPermittivity)) throw new ArgumentException("Expected type Permittivity.", nameof(obj));

            return CompareTo(objPermittivity);
        }

        /// <inheritdoc />
        public int CompareTo(Permittivity other)
        {
            return _value.CompareTo(other.GetValueAs(this.Unit));
        }

        /// <summary>
        ///     <para>
        ///     Compare equality to another Permittivity within the given absolute or relative tolerance.
        ///     </para>
        ///     <para>
        ///     Relative tolerance is defined as the maximum allowable absolute difference between this quantity's value and
        ///     <paramref name="other"/> as a percentage of this quantity's value. <paramref name="other"/> will be converted into
        ///     this quantity's unit for comparison. A relative tolerance of 0.01 means the absolute difference must be within +/- 1% of
        ///     this quantity's value to be considered equal.
        ///     <example>
        ///     In this example, the two quantities will be equal if the value of b is within +/- 1% of a (0.02m or 2cm).
        ///     <code>
        ///     var a = Length.FromMeters(2.0);
        ///     var b = Length.FromInches(50.0);
        ///     a.Equals(b, 0.01, ComparisonType.Relative);
        ///     </code>
        ///     </example>
        ///     </para>
        ///     <para>
        ///     Absolute tolerance is defined as the maximum allowable absolute difference between this quantity's value and
        ///     <paramref name="other"/> as a fixed number in this quantity's unit. <paramref name="other"/> will be converted into
        ///     this quantity's unit for comparison.
        ///     <example>
        ///     In this example, the two quantities will be equal if the value of b is within 0.01 of a (0.01m or 1cm).
        ///     <code>
        ///     var a = Length.FromMeters(2.0);
        ///     var b = Length.FromInches(50.0);
        ///     a.Equals(b, 0.01, ComparisonType.Absolute);
        ///     </code>
        ///     </example>
        ///     </para>
        ///     <para>
        ///     Note that it is advised against specifying zero difference, due to the nature
        ///     of floating point operations and using System.Double internally.
        ///     </para>
        /// </summary>
        /// <param name="other">The other quantity to compare to.</param>
        /// <param name="tolerance">The absolute or relative tolerance value. Must be greater than or equal to 0.</param>
        /// <param name="comparisonType">The comparison type: either relative or absolute.</param>
        /// <returns>True if the absolute difference between the two values is not greater than the specified relative or absolute tolerance.</returns>
        public bool Equals(Permittivity other, double tolerance, ComparisonType comparisonType)
        {
            if(tolerance < 0)
                throw new ArgumentOutOfRangeException("tolerance", "Tolerance must be greater than or equal to 0.");

            double thisValue = (double)this.Value;
            double otherValueInThisUnits = other.As(this.Unit);

            return UnitsNet.Comparison.Equals(thisValue, otherValueInThisUnits, tolerance, comparisonType);
        }

        /// <summary>
        ///     Returns the hash code for this instance.
        /// </summary>
        /// <returns>A hash code for the current Permittivity.</returns>
        public override int GetHashCode()
        {
            return new { Info.Name, Value, Unit }.GetHashCode();
        }

        #endregion

        #region Conversion Methods

        /// <summary>
        ///     Convert to the unit representation <paramref name="unit" />.
        /// </summary>
        /// <returns>Value converted to the specified unit.</returns>
        public double As(PermittivityUnit unit)
        {
            if(Unit == unit)
                return Convert.ToDouble(Value);

            var converted = GetValueAs(unit);
            return Convert.ToDouble(converted);
        }

        /// <inheritdoc cref="IQuantity.As(UnitSystem)"/>
        public double As(UnitSystem unitSystem)
        {
            if(unitSystem is null)
                throw new ArgumentNullException(nameof(unitSystem));

            var unitInfos = Info.GetUnitInfosFor(unitSystem.BaseUnits);

            var firstUnitInfo = unitInfos.FirstOrDefault();
            if(firstUnitInfo == null)
                throw new ArgumentException("No units were found for the given UnitSystem.", nameof(unitSystem));

            return As(firstUnitInfo.Value);
        }

        /// <inheritdoc />
        double IQuantity.As(Enum unit)
        {
            if(!(unit is PermittivityUnit unitAsPermittivityUnit))
                throw new ArgumentException($"The given unit is of type {unit.GetType()}. Only {typeof(PermittivityUnit)} is supported.", nameof(unit));

            return As(unitAsPermittivityUnit);
        }

        /// <summary>
        ///     Converts this Permittivity to another Permittivity with the unit representation <paramref name="unit" />.
        /// </summary>
        /// <param name="unit">The unit to convert to.</param>
        /// <returns>A Permittivity with the specified unit.</returns>
        public Permittivity ToUnit(PermittivityUnit unit)
        {
            return ToUnit(unit, DefaultConversionFunctions);
        }

        /// <summary>
        ///     Converts this Permittivity to another Permittivity using the given <paramref name="unitConverter"/> with the unit representation <paramref name="unit" />.
        /// </summary>
        /// <param name="unit">The unit to convert to.</param>
        /// <param name="unitConverter">The <see cref="UnitConverter"/> to use for the conversion.</param>
        /// <returns>A Permittivity with the specified unit.</returns>
        public Permittivity ToUnit(PermittivityUnit unit, UnitConverter unitConverter)
        {
            if(Unit == unit)
            {
                // Already in requested units.
                return this;
            }
            else if(unitConverter.TryGetConversionFunction((typeof(Permittivity), Unit, typeof(Permittivity), unit), out var conversionFunction))
            {
                // Direct conversion to requested unit found. Return the converted quantity.
                var converted = conversionFunction(this);
                return (Permittivity)converted;
            }
            else if(Unit != BaseUnit)
            {
                // Direct conversion to requested unit NOT found. Convert to BaseUnit, and then from BaseUnit to requested unit.
                var inBaseUnits = ToUnit(BaseUnit);
                return inBaseUnits.ToUnit(unit);
            }
            else
            {
                throw new NotImplementedException($"Can not convert {Unit} to {unit}.");
            }
        }

        /// <inheritdoc />
        IQuantity IQuantity.ToUnit(Enum unit)
        {
            if(!(unit is PermittivityUnit unitAsPermittivityUnit))
                throw new ArgumentException($"The given unit is of type {unit.GetType()}. Only {typeof(PermittivityUnit)} is supported.", nameof(unit));

            return ToUnit(unitAsPermittivityUnit, DefaultConversionFunctions);
        }

        /// <inheritdoc />
        IQuantity IQuantity.ToUnit(Enum unit, UnitConverter unitConverter)
        {
            if(!(unit is PermittivityUnit unitAsPermittivityUnit))
                throw new ArgumentException($"The given unit is of type {unit.GetType()}. Only {typeof(PermittivityUnit)} is supported.", nameof(unit));

            return ToUnit(unitAsPermittivityUnit, unitConverter);
        }

        /// <inheritdoc cref="IQuantity.ToUnit(UnitSystem)"/>
        public Permittivity ToUnit(UnitSystem unitSystem)
        {
            if(unitSystem is null)
                throw new ArgumentNullException(nameof(unitSystem));

            var unitInfos = Info.GetUnitInfosFor(unitSystem.BaseUnits);

            var firstUnitInfo = unitInfos.FirstOrDefault();
            if(firstUnitInfo == null)
                throw new ArgumentException("No units were found for the given UnitSystem.", nameof(unitSystem));

            return ToUnit(firstUnitInfo.Value);
        }

        /// <inheritdoc />
        IQuantity IQuantity.ToUnit(UnitSystem unitSystem) => ToUnit(unitSystem);

        /// <inheritdoc />
        IQuantity<PermittivityUnit> IQuantity<PermittivityUnit>.ToUnit(PermittivityUnit unit) => ToUnit(unit);

        /// <inheritdoc />
        IQuantity<PermittivityUnit> IQuantity<PermittivityUnit>.ToUnit(PermittivityUnit unit, UnitConverter unitConverter) => ToUnit(unit, unitConverter);

<<<<<<< HEAD
        /// <summary>
        ///     Converts the current value + unit to the base unit.
        ///     This is typically the first step in converting from one unit to another.
        /// </summary>
        /// <returns>The value in the base unit representation.</returns>
        private double GetValueInBaseUnit()
        {
            switch(Unit)
            {
                case PermittivityUnit.FaradPerMeter: return _value;
                default:
                    throw new NotImplementedException($"Can not convert {Unit} to base units.");
            }
        }

        /// <summary>
        ///     Converts the current value + unit to the base unit.
        ///     This is typically the first step in converting from one unit to another.
        /// </summary>
        /// <returns>The value in the base unit representation.</returns>
        internal Permittivity ToBaseUnit()
        {
            var baseUnitValue = GetValueInBaseUnit();
            return new Permittivity(baseUnitValue, ConversionBaseUnit);
        }
=======
        /// <inheritdoc />
        IQuantity<PermittivityUnit> IQuantity<PermittivityUnit>.ToUnit(UnitSystem unitSystem) => ToUnit(unitSystem);
>>>>>>> eca11394

        private double GetValueAs(PermittivityUnit unit)
        {
            var converted = ToUnit(unit);
            return (double)converted.Value;
        }

        #endregion

        #region ToString Methods

        /// <summary>
        ///     Gets the default string representation of value and unit.
        /// </summary>
        /// <returns>String representation.</returns>
        public override string ToString()
        {
            return ToString("g");
        }

        /// <summary>
        ///     Gets the default string representation of value and unit using the given format provider.
        /// </summary>
        /// <returns>String representation.</returns>
        /// <param name="provider">Format to use for localization and number formatting. Defaults to <see cref="CultureInfo.CurrentCulture" /> if null.</param>
        public string ToString(IFormatProvider? provider)
        {
            return ToString("g", provider);
        }

        /// <inheritdoc cref="QuantityFormatter.Format{TUnitType}(IQuantity{TUnitType}, string, IFormatProvider)"/>
        /// <summary>
        /// Gets the string representation of this instance in the specified format string using <see cref="CultureInfo.CurrentCulture" />.
        /// </summary>
        /// <param name="format">The format string.</param>
        /// <returns>The string representation.</returns>
        public string ToString(string format)
        {
            return ToString(format, CultureInfo.CurrentCulture);
        }

        /// <inheritdoc cref="QuantityFormatter.Format{TUnitType}(IQuantity{TUnitType}, string, IFormatProvider)"/>
        /// <summary>
        /// Gets the string representation of this instance in the specified format string using the specified format provider, or <see cref="CultureInfo.CurrentCulture" /> if null.
        /// </summary>
        /// <param name="format">The format string.</param>
        /// <param name="provider">Format to use for localization and number formatting. Defaults to <see cref="CultureInfo.CurrentCulture" /> if null.</param>
        /// <returns>The string representation.</returns>
        public string ToString(string format, IFormatProvider? provider)
        {
            return QuantityFormatter.Format<PermittivityUnit>(this, format, provider);
        }

        #endregion

        #region IConvertible Methods

        TypeCode IConvertible.GetTypeCode()
        {
            return TypeCode.Object;
        }

        bool IConvertible.ToBoolean(IFormatProvider provider)
        {
            throw new InvalidCastException($"Converting {typeof(Permittivity)} to bool is not supported.");
        }

        byte IConvertible.ToByte(IFormatProvider provider)
        {
            return Convert.ToByte(_value);
        }

        char IConvertible.ToChar(IFormatProvider provider)
        {
            throw new InvalidCastException($"Converting {typeof(Permittivity)} to char is not supported.");
        }

        DateTime IConvertible.ToDateTime(IFormatProvider provider)
        {
            throw new InvalidCastException($"Converting {typeof(Permittivity)} to DateTime is not supported.");
        }

        decimal IConvertible.ToDecimal(IFormatProvider provider)
        {
            return Convert.ToDecimal(_value);
        }

        double IConvertible.ToDouble(IFormatProvider provider)
        {
            return Convert.ToDouble(_value);
        }

        short IConvertible.ToInt16(IFormatProvider provider)
        {
            return Convert.ToInt16(_value);
        }

        int IConvertible.ToInt32(IFormatProvider provider)
        {
            return Convert.ToInt32(_value);
        }

        long IConvertible.ToInt64(IFormatProvider provider)
        {
            return Convert.ToInt64(_value);
        }

        sbyte IConvertible.ToSByte(IFormatProvider provider)
        {
            return Convert.ToSByte(_value);
        }

        float IConvertible.ToSingle(IFormatProvider provider)
        {
            return Convert.ToSingle(_value);
        }

        string IConvertible.ToString(IFormatProvider provider)
        {
            return ToString("g", provider);
        }

        object IConvertible.ToType(Type conversionType, IFormatProvider provider)
        {
            if(conversionType == typeof(Permittivity))
                return this;
            else if(conversionType == typeof(PermittivityUnit))
                return Unit;
            else if(conversionType == typeof(QuantityInfo))
                return Permittivity.Info;
            else if(conversionType == typeof(BaseDimensions))
                return Permittivity.BaseDimensions;
            else
                throw new InvalidCastException($"Converting {typeof(Permittivity)} to {conversionType} is not supported.");
        }

        ushort IConvertible.ToUInt16(IFormatProvider provider)
        {
            return Convert.ToUInt16(_value);
        }

        uint IConvertible.ToUInt32(IFormatProvider provider)
        {
            return Convert.ToUInt32(_value);
        }

        ulong IConvertible.ToUInt64(IFormatProvider provider)
        {
            return Convert.ToUInt64(_value);
        }

        #endregion
    }
}<|MERGE_RESOLUTION|>--- conflicted
+++ resolved
@@ -21,6 +21,7 @@
 using System.Globalization;
 using System.Linq;
 using System.Runtime.Serialization;
+using JetBrains.Annotations;
 using UnitsNet.InternalHelpers;
 using UnitsNet.Units;
 
@@ -38,7 +39,7 @@
     ///     https://en.wikipedia.org/wiki/Permittivity
     /// </remarks>
     [DataContract]
-    public partial struct Permittivity : IQuantity<PermittivityUnit>, IComparable, IComparable<Permittivity>, IConvertible, IFormattable
+    public partial struct Permittivity : IQuantity<PermittivityUnit>, IEquatable<Permittivity>, IComparable, IComparable<Permittivity>, IConvertible, IFormattable
     {
         /// <summary>
         ///     The numeric value this quantity was constructed with.
@@ -66,13 +67,9 @@
                 {
                     new UnitInfo<PermittivityUnit>(PermittivityUnit.FaradPerMeter, "FaradsPerMeter", BaseUnits.Undefined),
                 },
-<<<<<<< HEAD
-                ConversionBaseUnit, Zero, BaseDimensions);
-=======
                 BaseUnit, Zero, BaseDimensions, QuantityType.Permittivity);
 
             RegisterDefaultConversions(DefaultConversionFunctions);
->>>>>>> eca11394
         }
 
         /// <summary>
@@ -83,6 +80,9 @@
         /// <exception cref="ArgumentException">If value is NaN or Infinity.</exception>
         public Permittivity(double value, PermittivityUnit unit)
         {
+            if(unit == PermittivityUnit.Undefined)
+              throw new ArgumentException("The quantity can not be created with an undefined unit.", nameof(unit));
+
             _value = Guard.EnsureValidNumber(value, nameof(value));
             _unit = unit;
         }
@@ -124,9 +124,6 @@
         /// <summary>
         ///     The base unit of Permittivity, which is FaradPerMeter. All conversions go via this value.
         /// </summary>
-<<<<<<< HEAD
-        public static PermittivityUnit ConversionBaseUnit { get; } = PermittivityUnit.FaradPerMeter;
-=======
         public static PermittivityUnit BaseUnit { get; }
 
         /// <summary>
@@ -146,25 +143,16 @@
         /// </summary>
         [Obsolete("QuantityType will be removed in the future. Use the Info property instead.")]
         public static QuantityType QuantityType { get; }
->>>>>>> eca11394
 
         /// <summary>
         ///     All units of measurement for the Permittivity quantity.
         /// </summary>
-<<<<<<< HEAD
-        public static PermittivityUnit[] Units { get; } = Enum.GetValues(typeof(PermittivityUnit)).Cast<PermittivityUnit>().ToArray();
-=======
         public static PermittivityUnit[] Units { get; }
->>>>>>> eca11394
 
         /// <summary>
         ///     Gets an instance of this quantity with a value of 0 in the base unit FaradPerMeter.
         /// </summary>
-<<<<<<< HEAD
-        public static Permittivity Zero { get; } = new Permittivity(0, ConversionBaseUnit);
-=======
         public static Permittivity Zero { get; }
->>>>>>> eca11394
 
         #endregion
 
@@ -178,7 +166,7 @@
         Enum IQuantity.Unit => Unit;
 
         /// <inheritdoc />
-        public PermittivityUnit Unit => _unit.GetValueOrDefault(ConversionBaseUnit);
+        public PermittivityUnit Unit => _unit.GetValueOrDefault(BaseUnit);
 
         /// <inheritdoc />
         public QuantityInfo<PermittivityUnit> QuantityInfo => Info;
@@ -187,15 +175,12 @@
         QuantityInfo IQuantity.QuantityInfo => Info;
 
         /// <summary>
-<<<<<<< HEAD
-=======
         ///     The <see cref="QuantityType" /> of this quantity.
         /// </summary>
         [Obsolete("QuantityType will be removed in the future. Use the Info property instead.")]
         public QuantityType Type => QuantityType.Permittivity;
 
         /// <summary>
->>>>>>> eca11394
         ///     The <see cref="BaseDimensions" /> of this quantity.
         /// </summary>
         public BaseDimensions Dimensions => Permittivity.BaseDimensions;
@@ -242,7 +227,7 @@
         /// </summary>
         /// <param name="unit">Unit to get abbreviation for.</param>
         /// <returns>Unit abbreviation string.</returns>
-        /// <param name="provider">Format to use for localization. Defaults to <see cref="CultureInfo.CurrentCulture" /> if null.</param>
+        /// <param name="provider">Format to use for localization. Defaults to <see cref="CultureInfo.CurrentUICulture" /> if null.</param>
         public static string GetAbbreviation(PermittivityUnit unit, IFormatProvider? provider)
         {
             return UnitAbbreviationsCache.Default.GetDefaultAbbreviation(unit, provider);
@@ -326,7 +311,7 @@
         ///     We wrap exceptions in <see cref="UnitsNetException" /> to allow you to distinguish
         ///     Units.NET exceptions from other exceptions.
         /// </exception>
-        /// <param name="provider">Format to use when parsing number and unit. Defaults to <see cref="CultureInfo.CurrentCulture" /> if null.</param>
+        /// <param name="provider">Format to use when parsing number and unit. Defaults to <see cref="CultureInfo.CurrentUICulture" /> if null.</param>
         public static Permittivity Parse(string str, IFormatProvider? provider)
         {
             return QuantityParser.Default.Parse<Permittivity, PermittivityUnit>(
@@ -357,7 +342,7 @@
         /// <example>
         ///     Length.Parse("5.5 m", new CultureInfo("en-US"));
         /// </example>
-        /// <param name="provider">Format to use when parsing number and unit. Defaults to <see cref="CultureInfo.CurrentCulture" /> if null.</param>
+        /// <param name="provider">Format to use when parsing number and unit. Defaults to <see cref="CultureInfo.CurrentUICulture" /> if null.</param>
         public static bool TryParse(string? str, IFormatProvider? provider, out Permittivity result)
         {
             return QuantityParser.Default.TryParse<Permittivity, PermittivityUnit>(
@@ -385,7 +370,7 @@
         ///     Parse a unit string.
         /// </summary>
         /// <param name="str">String to parse. Typically in the form: {number} {unit}</param>
-        /// <param name="provider">Format to use when parsing number and unit. Defaults to <see cref="CultureInfo.CurrentCulture" /> if null.</param>
+        /// <param name="provider">Format to use when parsing number and unit. Defaults to <see cref="CultureInfo.CurrentUICulture" /> if null.</param>
         /// <example>
         ///     Length.ParseUnit("m", new CultureInfo("en-US"));
         /// </example>
@@ -411,7 +396,7 @@
         /// <example>
         ///     Length.TryParseUnit("m", new CultureInfo("en-US"));
         /// </example>
-        /// <param name="provider">Format to use when parsing number and unit. Defaults to <see cref="CultureInfo.CurrentCulture" /> if null.</param>
+        /// <param name="provider">Format to use when parsing number and unit. Defaults to <see cref="CultureInfo.CurrentUICulture" /> if null.</param>
         public static bool TryParseUnit(string str, IFormatProvider? provider, out PermittivityUnit unit)
         {
             return UnitParser.Default.TryParse<PermittivityUnit>(str, provider, out unit);
@@ -491,6 +476,20 @@
             return left.Value > right.GetValueAs(left.Unit);
         }
 
+        /// <summary>Returns true if exactly equal.</summary>
+        /// <remarks>Consider using <see cref="Equals(Permittivity, double, ComparisonType)"/> for safely comparing floating point values.</remarks>
+        public static bool operator ==(Permittivity left, Permittivity right)
+        {
+            return left.Equals(right);
+        }
+
+        /// <summary>Returns true if not exactly equal.</summary>
+        /// <remarks>Consider using <see cref="Equals(Permittivity, double, ComparisonType)"/> for safely comparing floating point values.</remarks>
+        public static bool operator !=(Permittivity left, Permittivity right)
+        {
+            return !(left == right);
+        }
+
         /// <inheritdoc />
         public int CompareTo(object obj)
         {
@@ -504,6 +503,23 @@
         public int CompareTo(Permittivity other)
         {
             return _value.CompareTo(other.GetValueAs(this.Unit));
+        }
+
+        /// <inheritdoc />
+        /// <remarks>Consider using <see cref="Equals(Permittivity, double, ComparisonType)"/> for safely comparing floating point values.</remarks>
+        public override bool Equals(object obj)
+        {
+            if(obj is null || !(obj is Permittivity objPermittivity))
+                return false;
+
+            return Equals(objPermittivity);
+        }
+
+        /// <inheritdoc />
+        /// <remarks>Consider using <see cref="Equals(Permittivity, double, ComparisonType)"/> for safely comparing floating point values.</remarks>
+        public bool Equals(Permittivity other)
+        {
+            return _value.Equals(other.GetValueAs(this.Unit));
         }
 
         /// <summary>
@@ -690,36 +706,8 @@
         /// <inheritdoc />
         IQuantity<PermittivityUnit> IQuantity<PermittivityUnit>.ToUnit(PermittivityUnit unit, UnitConverter unitConverter) => ToUnit(unit, unitConverter);
 
-<<<<<<< HEAD
-        /// <summary>
-        ///     Converts the current value + unit to the base unit.
-        ///     This is typically the first step in converting from one unit to another.
-        /// </summary>
-        /// <returns>The value in the base unit representation.</returns>
-        private double GetValueInBaseUnit()
-        {
-            switch(Unit)
-            {
-                case PermittivityUnit.FaradPerMeter: return _value;
-                default:
-                    throw new NotImplementedException($"Can not convert {Unit} to base units.");
-            }
-        }
-
-        /// <summary>
-        ///     Converts the current value + unit to the base unit.
-        ///     This is typically the first step in converting from one unit to another.
-        /// </summary>
-        /// <returns>The value in the base unit representation.</returns>
-        internal Permittivity ToBaseUnit()
-        {
-            var baseUnitValue = GetValueInBaseUnit();
-            return new Permittivity(baseUnitValue, ConversionBaseUnit);
-        }
-=======
         /// <inheritdoc />
         IQuantity<PermittivityUnit> IQuantity<PermittivityUnit>.ToUnit(UnitSystem unitSystem) => ToUnit(unitSystem);
->>>>>>> eca11394
 
         private double GetValueAs(PermittivityUnit unit)
         {
@@ -744,29 +732,63 @@
         ///     Gets the default string representation of value and unit using the given format provider.
         /// </summary>
         /// <returns>String representation.</returns>
-        /// <param name="provider">Format to use for localization and number formatting. Defaults to <see cref="CultureInfo.CurrentCulture" /> if null.</param>
+        /// <param name="provider">Format to use for localization and number formatting. Defaults to <see cref="CultureInfo.CurrentUICulture" /> if null.</param>
         public string ToString(IFormatProvider? provider)
         {
             return ToString("g", provider);
         }
 
+        /// <summary>
+        ///     Get string representation of value and unit.
+        /// </summary>
+        /// <param name="significantDigitsAfterRadix">The number of significant digits after the radix point.</param>
+        /// <returns>String representation.</returns>
+        /// <param name="provider">Format to use for localization and number formatting. Defaults to <see cref="CultureInfo.CurrentUICulture" /> if null.</param>
+        [Obsolete(@"This method is deprecated and will be removed at a future release. Please use ToString(""s2"") or ToString(""s2"", provider) where 2 is an example of the number passed to significantDigitsAfterRadix.")]
+        public string ToString(IFormatProvider? provider, int significantDigitsAfterRadix)
+        {
+            var value = Convert.ToDouble(Value);
+            var format = UnitFormatter.GetFormat(value, significantDigitsAfterRadix);
+            return ToString(provider, format);
+        }
+
+        /// <summary>
+        ///     Get string representation of value and unit.
+        /// </summary>
+        /// <param name="format">String format to use. Default:  "{0:0.##} {1} for value and unit abbreviation respectively."</param>
+        /// <param name="args">Arguments for string format. Value and unit are implicitly included as arguments 0 and 1.</param>
+        /// <returns>String representation.</returns>
+        /// <param name="provider">Format to use for localization and number formatting. Defaults to <see cref="CultureInfo.CurrentUICulture" /> if null.</param>
+        [Obsolete("This method is deprecated and will be removed at a future release. Please use string.Format().")]
+        public string ToString(IFormatProvider? provider, [NotNull] string format, [NotNull] params object[] args)
+        {
+            if (format == null) throw new ArgumentNullException(nameof(format));
+            if (args == null) throw new ArgumentNullException(nameof(args));
+
+            provider = provider ?? CultureInfo.CurrentUICulture;
+
+            var value = Convert.ToDouble(Value);
+            var formatArgs = UnitFormatter.GetFormatArgs(Unit, value, provider, args);
+            return string.Format(provider, format, formatArgs);
+        }
+
         /// <inheritdoc cref="QuantityFormatter.Format{TUnitType}(IQuantity{TUnitType}, string, IFormatProvider)"/>
         /// <summary>
-        /// Gets the string representation of this instance in the specified format string using <see cref="CultureInfo.CurrentCulture" />.
+        /// Gets the string representation of this instance in the specified format string using <see cref="CultureInfo.CurrentUICulture" />.
         /// </summary>
         /// <param name="format">The format string.</param>
         /// <returns>The string representation.</returns>
         public string ToString(string format)
         {
-            return ToString(format, CultureInfo.CurrentCulture);
+            return ToString(format, CultureInfo.CurrentUICulture);
         }
 
         /// <inheritdoc cref="QuantityFormatter.Format{TUnitType}(IQuantity{TUnitType}, string, IFormatProvider)"/>
         /// <summary>
-        /// Gets the string representation of this instance in the specified format string using the specified format provider, or <see cref="CultureInfo.CurrentCulture" /> if null.
+        /// Gets the string representation of this instance in the specified format string using the specified format provider, or <see cref="CultureInfo.CurrentUICulture" /> if null.
         /// </summary>
         /// <param name="format">The format string.</param>
-        /// <param name="provider">Format to use for localization and number formatting. Defaults to <see cref="CultureInfo.CurrentCulture" /> if null.</param>
+        /// <param name="provider">Format to use for localization and number formatting. Defaults to <see cref="CultureInfo.CurrentUICulture" /> if null.</param>
         /// <returns>The string representation.</returns>
         public string ToString(string format, IFormatProvider? provider)
         {
@@ -848,6 +870,8 @@
                 return this;
             else if(conversionType == typeof(PermittivityUnit))
                 return Unit;
+            else if(conversionType == typeof(QuantityType))
+                return Permittivity.QuantityType;
             else if(conversionType == typeof(QuantityInfo))
                 return Permittivity.Info;
             else if(conversionType == typeof(BaseDimensions))
