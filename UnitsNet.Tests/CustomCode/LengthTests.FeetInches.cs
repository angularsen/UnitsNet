﻿// Licensed under MIT No Attribution, see LICENSE file at the root.
// Copyright 2013 Andreas Gullberg Larsen (andreas.larsen84@gmail.com). Maintained at https://github.com/angularsen/UnitsNet.

using System.Collections.Generic;
using System.Globalization;
using Xunit;

namespace UnitsNet.Tests.CustomCode
{
    public class FeetInchesTests
    {
        private const double FeetInOneMeter = 3.28084;
        private const double InchesInOneMeter = 39.37007874;
        private const double FeetTolerance = 1e-5;
        private const double InchesTolerance = 1e-5;

        [Fact]
        public void FeetInchesFrom()
        {
            var meter = Length<double>.FromFeetInches(2, 3);
            double expectedMeters = 2/FeetInOneMeter + 3/InchesInOneMeter;
            AssertEx.EqualTolerance(expectedMeters, meter.Meters, FeetTolerance);
        }

        [Fact]
        public void FeetInchesRoundTrip()
        {
            var meter = Length<double>.FromFeetInches(2, 3);
            FeetInches feetInches = meter.FeetInches;
            AssertEx.EqualTolerance(2, feetInches.Feet, FeetTolerance);
            AssertEx.EqualTolerance(3, feetInches.Inches, InchesTolerance);
        }

        public static IEnumerable<object[]> ValidData => new List<object[]>
        {
            new object[]{"1'", 1, new CultureInfo("en-US", false)},                    // Feet only
            new object[]{"1′", 1, new CultureInfo("en-US", false)},                    // Feet only
            new object[]{"1,000′", 1000, new CultureInfo("en-US", false)},             // Feet only, with seperator
            new object[]{"1e3'", 1000, new CultureInfo("en-US", false)},               // Feet only, exponential notation
            new object[]{"1\"", 0.08333333, new CultureInfo("en-US", false)},          // Inches only
            new object[]{"1″", 0.08333333, new CultureInfo("en-US", false)},           // Inches only
            new object[]{"0' 1\"", 0.08333333, new CultureInfo("en-US", false)},       // Inches only
            new object[]{"0' 1″", 0.08333333, new CultureInfo("en-US", false)},        // Inches only
            new object[]{"0′ 1\"", 0.08333333, new CultureInfo("en-US", false)},       // Inches only
            new object[]{"0′ 1″", 0.08333333, new CultureInfo("en-US", false)},        // Inches only
            new object[]{"1' 1\"", 1.08333333, new CultureInfo("en-US", false)},       // Normal form
            new object[]{"1′ 1″", 1.08333333, new CultureInfo("en-US", false)},        // Normal form
            new object[]{" 1′ 1″ ", 1.08333333, new CultureInfo("en-US", false)},      // Normal form, requires trimming
            new object[]{"1'1\"", 1.08333333, new CultureInfo("en-US", false)},        // Without space
            new object[]{"1′1″", 1.08333333, new CultureInfo("en-US", false)},         // Without space
            new object[]{"1 ft 1 in", 1.08333333, new CultureInfo("en-US", false)},
            new object[]{"1ft 1in", 1.08333333, new CultureInfo("en-US", false)},
            new object[]{"-1'", -1, new CultureInfo("en-US", false)},                  // Feet only
            new object[]{"-1′", -1, new CultureInfo("en-US", false)},                  // Feet only
            new object[]{"-1,000′", -1000, new CultureInfo("en-US", false)},           // Feet only, with seperator
            new object[]{"-1e3'", -1000, new CultureInfo("en-US", false)},             // Feet only, exponential notation
            new object[]{"-1\"", -0.08333333, new CultureInfo("en-US", false)},        // Inches only
            new object[]{"-1″", -0.08333333, new CultureInfo("en-US", false)},         // Inches only
            new object[]{"-0' 1\"", -0.08333333, new CultureInfo("en-US", false)},     // Inches only
            new object[]{"-0' 1″", -0.08333333, new CultureInfo("en-US", false)},      // Inches only
            new object[]{"-0′ 1\"", -0.08333333, new CultureInfo("en-US", false)},     // Inches only
            new object[]{"-0′ 1″", -0.08333333, new CultureInfo("en-US", false)},      // Inches only
            new object[]{"-1' 1\"", -1.08333333, new CultureInfo("en-US", false)},     // Normal form
            new object[]{"-1′ 1″", -1.08333333, new CultureInfo("en-US", false)},      // Normal form
            new object[]{" -1′ 1″ ", -1.08333333, new CultureInfo("en-US", false)},    // Normal form, requires trimming
            new object[]{"-1'1\"", -1.08333333, new CultureInfo("en-US", false)},      // Without space
            new object[]{"-1′1″", -1.08333333, new CultureInfo("en-US", false)},       // Without space
            new object[]{"-1 ft 1 in", -1.08333333, new CultureInfo("en-US", false)},
            new object[]{"-1ft 1in", -1.08333333, new CultureInfo("en-US", false)},
            new object[]{"1’000′", 1000, new CultureInfo("de-CH", false)},             // Feet only, with seperator
            new object[]{"1’000′ 6\"", 1000.5, new CultureInfo("de-CH", false)},       // Normal form, using separators for culture
        };

        [Theory]
        [MemberData(nameof(ValidData))]
        public void TryParseFeetInches(string str, double expectedFeet, CultureInfo formatProvider)
        {
<<<<<<< HEAD
            Assert.True(Length<double>.TryParseFeetInches(str, out Length<double> result));
=======
            Assert.True(Length.TryParseFeetInches(str, out Length result, formatProvider));
>>>>>>> 6e7ae0e5
            AssertEx.EqualTolerance(expectedFeet, result.Feet, 1e-5);
        }

        public static IEnumerable<object[]> InvalidData => new List<object[]>
        {
            new object[]{"a", new CultureInfo("en-US", false)},        // Missing or invalid apostrophe or double prime chars
            new object[]{"1", new CultureInfo("en-US", false)},
            new object[]{"1`", new CultureInfo("en-US", false)},
            new object[]{"1^", new CultureInfo("en-US", false)},
            new object[]{"1' 1'", new CultureInfo("en-US", false)},    // Feet apostrophe twice
            new object[]{"1′ 1′", new CultureInfo("en-US", false)},
            new object[]{"1' 1", new CultureInfo("en-US", false)},     // No inches double prime
            new object[]{"1′ 1", new CultureInfo("en-US", false)},
            new object[]{"1′ 1`", new CultureInfo("en-US", false)},    // Invalid inches double prime
            new object[]{"1' 1`", new CultureInfo("en-US", false)},
            new object[]{"1'1'", new CultureInfo("en-US", false)},     // Same without space
            new object[]{"1′1′", new CultureInfo("en-US", false)},
            new object[]{"1'1", new CultureInfo("en-US", false)},
            new object[]{"1′1", new CultureInfo("en-US", false)},
            new object[]{"1′1`", new CultureInfo("en-US", false)},
            new object[]{"1'1`", new CultureInfo("en-US", false)}
        };

        [Theory]
        [MemberData(nameof(InvalidData))]
        public void TryParseFeetInches_GivenInvalidString_ReturnsFalseAndZeroOut(string str, CultureInfo formatProvider)
        {
<<<<<<< HEAD
            Assert.False(Length<double>.TryParseFeetInches(str, out Length<double> result ));
            Assert.Equal(Length<double>.Zero, result);
=======
            Assert.False(Length.TryParseFeetInches(str, out Length result, formatProvider));
            Assert.Equal(Length.Zero, result);
>>>>>>> 6e7ae0e5
        }
    }
}<|MERGE_RESOLUTION|>--- conflicted
+++ resolved
@@ -75,11 +75,7 @@
         [MemberData(nameof(ValidData))]
         public void TryParseFeetInches(string str, double expectedFeet, CultureInfo formatProvider)
         {
-<<<<<<< HEAD
-            Assert.True(Length<double>.TryParseFeetInches(str, out Length<double> result));
-=======
-            Assert.True(Length.TryParseFeetInches(str, out Length result, formatProvider));
->>>>>>> 6e7ae0e5
+            Assert.True(Length<double>.TryParseFeetInches(str, out Length<double> result, formatProvider));
             AssertEx.EqualTolerance(expectedFeet, result.Feet, 1e-5);
         }
 
@@ -107,13 +103,8 @@
         [MemberData(nameof(InvalidData))]
         public void TryParseFeetInches_GivenInvalidString_ReturnsFalseAndZeroOut(string str, CultureInfo formatProvider)
         {
-<<<<<<< HEAD
-            Assert.False(Length<double>.TryParseFeetInches(str, out Length<double> result ));
+            Assert.False(Length<double>.TryParseFeetInches(str, out Length<double> result, formatProvider));
             Assert.Equal(Length<double>.Zero, result);
-=======
-            Assert.False(Length.TryParseFeetInches(str, out Length result, formatProvider));
-            Assert.Equal(Length.Zero, result);
->>>>>>> 6e7ae0e5
         }
     }
 }