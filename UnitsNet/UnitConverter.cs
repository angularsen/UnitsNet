﻿// Copyright (c) 2013 Andreas Gullberg Larsen (andreas.larsen84@gmail.com).
// https://github.com/angularsen/UnitsNet
//
// Permission is hereby granted, free of charge, to any person obtaining a copy
// of this software and associated documentation files (the "Software"), to deal
// in the Software without restriction, including without limitation the rights
// to use, copy, modify, merge, publish, distribute, sublicense, and/or sell
// copies of the Software, and to permit persons to whom the Software is
// furnished to do so, subject to the following conditions:
//
// The above copyright notice and this permission notice shall be included in
// all copies or substantial portions of the Software.
//
// THE SOFTWARE IS PROVIDED "AS IS", WITHOUT WARRANTY OF ANY KIND, EXPRESS OR
// IMPLIED, INCLUDING BUT NOT LIMITED TO THE WARRANTIES OF MERCHANTABILITY,
// FITNESS FOR A PARTICULAR PURPOSE AND NONINFRINGEMENT. IN NO EVENT SHALL THE
// AUTHORS OR COPYRIGHT HOLDERS BE LIABLE FOR ANY CLAIM, DAMAGES OR OTHER
// LIABILITY, WHETHER IN AN ACTION OF CONTRACT, TORT OR OTHERWISE, ARISING FROM,
// OUT OF OR IN CONNECTION WITH THE SOFTWARE OR THE USE OR OTHER DEALINGS IN
// THE SOFTWARE.

using System;
using System.Collections.Generic;
using System.Globalization;
using System.Linq;
using System.Reflection;
using UnitsNet.InternalHelpers;
using UnitsNet.Units;

#if WINDOWS_UWP
    using FromValue = System.Double;
#else
    using FromValue = UnitsNet.QuantityValue;
#endif

namespace UnitsNet
{
    using ConversionFunctionLookup = ValueTuple<Type, Enum, Type, Enum>;

    public delegate IQuantity ConversionFunction(IQuantity inputValue);

    /// <summary>
    ///     Convert between units of a quantity, such as converting from meters to centimeters of a given length.
    /// </summary>
    public sealed partial class UnitConverter
    {
<<<<<<< HEAD
        public static UnitConverter Default { get; }

        private static readonly string QuantityNamespace = typeof(Length).Namespace;
        private static readonly string UnitTypeNamespace = typeof(LengthUnit).Namespace;
        private static readonly Assembly UnitsNetAssembly = typeof(Length).GetAssembly();

        private readonly Dictionary<ConversionFunctionLookup, ConversionFunction> _conversionFunctions = new Dictionary<ConversionFunctionLookup, ConversionFunction>();

        static UnitConverter()
        {
            Default = new UnitConverter();

            RegisterDefaultConversions(Default);
        }

        public UnitConverter()
        {
        }

#if !WINDOWS_UWP

        public void SetConversionFunction<QuantityType>(Enum from, Enum to, ConversionFunction conversionFunction)
            where QuantityType : IQuantity
        {
            SetConversionFunction(typeof(QuantityType), from, typeof(QuantityType), to, conversionFunction);
        }

        public void SetConversionFunction<SourceQuantity, TargetQuantity>(Enum from, Enum to, ConversionFunction conversionFunction)
            where SourceQuantity : IQuantity
            where TargetQuantity : IQuantity
        {
            SetConversionFunction(typeof(SourceQuantity), from, typeof(TargetQuantity), to, conversionFunction);
        }

        public void SetConversionFunction(Type fromType, Enum from, Type toType, Enum to, ConversionFunction conversionFunction)
        {
            var conversionLookup = new ConversionFunctionLookup(fromType, from, toType, to);
            SetConversionFunction(conversionLookup, conversionFunction);
        }

        public void SetConversionFunction(ConversionFunctionLookup conversionLookup, ConversionFunction conversionFunction)
        {
            _conversionFunctions[conversionLookup] = conversionFunction;
        }

        public ConversionFunction GetConversionFunction<T>(Enum from, Enum to) where T : IQuantity
        {
            return GetConversionFunction(typeof(T), from, typeof(T), to);
        }

        public ConversionFunction GetConversionFunction<SourceQuantity, TargetQuantity>(Enum from, Enum to)
            where SourceQuantity : IQuantity
            where TargetQuantity : IQuantity
        {
            return GetConversionFunction(typeof(SourceQuantity), from, typeof(TargetQuantity), to);
        }

        public ConversionFunction GetConversionFunction(Type fromType, Enum from, Type toType, Enum to)
        {
            var conversionLookup = new ConversionFunctionLookup(fromType, from, toType, to);
            return GetConversionFunction(conversionLookup);
        }

        public ConversionFunction GetConversionFunction(ConversionFunctionLookup conversionLookup)
        {
            return _conversionFunctions[conversionLookup];
        }

        public bool TryGetConversionFunction<T>(Enum from, Enum to, out ConversionFunction conversionFunction) where T : IQuantity
        {
            return TryGetConversionFunction(typeof(T), from, typeof(T), to, out conversionFunction);
        }

        public bool TryGetConversionFunction<SourceQuantity, TargetQuantity>(Enum from, Enum to, out ConversionFunction conversionFunction)
            where SourceQuantity : IQuantity
            where TargetQuantity : IQuantity
        {
            return TryGetConversionFunction(typeof(SourceQuantity), from, typeof(TargetQuantity), to, out conversionFunction);
        }

        public bool TryGetConversionFunction(Type fromType, Enum from, Type toType, Enum to, out ConversionFunction conversionFunction)
        {
            var conversionLookup = new ConversionFunctionLookup(fromType, from, toType, to);
            return TryGetConversionFunction(conversionLookup, out conversionFunction);
        }

        public bool TryGetConversionFunction(ConversionFunctionLookup conversionLookup, out ConversionFunction conversionFunction)
        {
            return _conversionFunctions.TryGetValue(conversionLookup, out conversionFunction);
        }

#endif
=======
        private static readonly string UnitTypeNamespace = typeof(LengthUnit).Namespace;
        private static readonly Assembly UnitsNetAssembly = typeof(Length).GetAssembly();

        private static readonly Type[] QuantityTypes = UnitsNetAssembly.GetTypes()
            .Where(typeof(IQuantity).IsAssignableFrom)
            .Where(x => x.IsClass() || x.IsValueType()) // Future-proofing: we are discussing changing quantities from struct to class
            .ToArray();

        private static readonly Type[] UnitTypes = UnitsNetAssembly.GetTypes()
            .Where(x => x.Namespace == UnitTypeNamespace && x.IsEnum() && x.Name.EndsWith("Unit"))
            .ToArray();
>>>>>>> 04c78c03

        /// <summary>
        ///     Convert between any two quantity units by their names, such as converting a "Length" of N "Meter" to "Centimeter".
        ///     This is particularly useful for creating things like a generated unit conversion UI,
        ///     where you list some selectors:
        ///     a) Quantity: Length, Mass, Force etc.
        ///     b) From unit: Meter, Centimeter etc if Length is selected
        ///     c) To unit: Meter, Centimeter etc if Length is selected
        /// </summary>
        /// <param name="fromValue">
        ///     Input value, which together with <paramref name="fromUnit" /> represents the quantity to
        ///     convert from.
        /// </param>
        /// <param name="quantityName">
        ///     Name of quantity, such as "Length" and "Mass". <see cref="QuantityType" /> for all
        ///     values.
        /// </param>
        /// <param name="fromUnit">
        ///     Name of unit, such as "Meter" or "Centimeter" if "Length" was passed as
        ///     <paramref name="quantityName" />.
        /// </param>
        /// <param name="toUnit">
        ///     Name of unit, such as "Meter" or "Centimeter" if "Length" was passed as
        ///     <paramref name="quantityName" />.
        /// </param>
        /// <example>double centimeters = ConvertByName(5, "Length", "Meter", "Centimeter"); // 500</example>
        /// <returns>Output value as the result of converting to <paramref name="toUnit" />.</returns>
        /// <exception cref="QuantityNotFoundException">No quantities were found that match <paramref name="quantityName" />.</exception>
        /// <exception cref="UnitNotFoundException">No units match the abbreviation.</exception>
        /// <exception cref="AmbiguousUnitParseException">More than one unit matches the abbreviation.</exception>
        public static double ConvertByName(FromValue fromValue, string quantityName, string fromUnit, string toUnit)
        {
            if(!TryGetQuantityType(quantityName, out var quantityType))
                throw new QuantityNotFoundException($"The given quantity name was not found: {quantityName}");

            if(!TryGetUnitType(quantityName, out var unitType))
                throw new UnitNotFoundException($"The unit type for the given quantity was not found: {quantityName}");

            if(!TryParseUnit(unitType, fromUnit, out var fromUnitValue)) // ex: LengthUnit.Meter
            {
                var e = new UnitNotFoundException($"Unit not found [{fromUnit}].");
                e.Data["unitName"] = fromUnit;
                throw e;
            }

            if(!TryParseUnit(unitType, toUnit, out var toUnitValue)) // ex: LengthUnit.Centimeter
            {
                var e = new UnitNotFoundException($"Unit not found [{toUnit}].");
                e.Data["unitName"] = toUnit;
                throw e;
            }

            var fromMethod = GetStaticFromMethod(quantityType, unitType); // ex: UnitsNet.Length.From(double inputValue, LengthUnit inputUnit)
            var fromResult = fromMethod.Invoke(null, new[] {fromValue, fromUnitValue}); // ex: Length quantity = UnitsNet.Length.From(5, LengthUnit.Meter)

            var asMethod = GetAsMethod(quantityType, unitType); // ex: quantity.As(LengthUnit outputUnit)
            var asResult = asMethod.Invoke(fromResult, new[] {toUnitValue}); // ex: double outputValue = quantity.As(LengthUnit.Centimeter)

            return (double)asResult;
        }

        /// <summary>
        ///     Convert between any two quantity units by their names, such as converting a "Length" of N "Meter" to "Centimeter".
        ///     This is particularly useful for creating things like a generated unit conversion UI,
        ///     where you list some selectors:
        ///     a) Quantity: Length, Mass, Force etc.
        ///     b) From unit: Meter, Centimeter etc if Length is selected
        ///     c) To unit: Meter, Centimeter etc if Length is selected
        /// </summary>
        /// <param name="inputValue">
        ///     Input value, which together with <paramref name="fromUnit" /> represents the quantity to
        ///     convert from.
        /// </param>
        /// <param name="quantityName">
        ///     Name of quantity, such as "Length" and "Mass". <see cref="QuantityType" /> for all
        ///     values.
        /// </param>
        /// <param name="fromUnit">
        ///     Name of unit, such as "Meter" or "Centimeter" if "Length" was passed as
        ///     <paramref name="quantityName" />.
        /// </param>
        /// <param name="toUnit">
        ///     Name of unit, such as "Meter" or "Centimeter" if "Length" was passed as
        ///     <paramref name="quantityName" />.
        /// </param>
        /// <param name="result">Result if conversion was successful, 0 if not.</param>
        /// <example>bool ok = TryConvertByName(5, "Length", "Meter", "Centimeter", out double centimeters); // 500</example>
        /// <returns>True if conversion was successful.</returns>
        public static bool TryConvertByName(FromValue inputValue, string quantityName, string fromUnit, string toUnit, out double result)
        {
            result = 0d;

            if(!TryGetQuantityType(quantityName, out var quantityType))
                return false;

            if(!TryGetUnitType(quantityName, out var unitType))
                return false;

            if(!TryParseUnit(unitType, fromUnit, out var fromUnitValue)) // ex: LengthUnit.Meter
                return false;

            if(!TryParseUnit(unitType, toUnit, out var toUnitValue)) // ex: LengthUnit.Centimeter
                return false;

            var fromMethod = GetStaticFromMethod(quantityType, unitType); // ex: UnitsNet.Length.From(double inputValue, LengthUnit inputUnit)
            var fromResult = fromMethod.Invoke(null, new[] {inputValue, fromUnitValue}); // ex: Length quantity = UnitsNet.Length.From(5, LengthUnit.Meter)

            var asMethod = GetAsMethod(quantityType, unitType); // ex: quantity.As(LengthUnit outputUnit)
            var asResult = asMethod.Invoke(fromResult, new[] {toUnitValue}); // ex: double outputValue = quantity.As(LengthUnit.Centimeter)

            result = (double)asResult;
            return true;
        }

        /// <summary>
        ///     Convert between any two quantity units by their abbreviations, such as converting a "Length" of N "m" to "cm".
        ///     This is particularly useful for creating things like a generated unit conversion UI,
        ///     where you list some selectors:
        ///     a) Quantity: Length, Mass, Force etc.
        ///     b) From unit: Meter, Centimeter etc if Length is selected
        ///     c) To unit: Meter, Centimeter etc if Length is selected
        /// </summary>
        /// <param name="fromValue">
        ///     Input value, which together with <paramref name="fromUnitAbbrev" /> represents the quantity to
        ///     convert from.
        /// </param>
        /// <param name="quantityName">
        ///     Name of quantity, such as "Length" and "Mass". <see cref="QuantityType" /> for all
        ///     values.
        /// </param>
        /// <param name="fromUnitAbbrev">
        ///     Name of unit, such as "Meter" or "Centimeter" if "Length" was passed as
        ///     <paramref name="quantityName" />.
        /// </param>
        /// <param name="toUnitAbbrev">
        ///     Name of unit, such as "Meter" or "Centimeter" if "Length" was passed as
        ///     <paramref name="quantityName" />.
        /// </param>
        /// <example>double centimeters = ConvertByName(5, "Length", "m", "cm"); // 500</example>
        /// <returns>Output value as the result of converting to <paramref name="toUnitAbbrev" />.</returns>
        public static double ConvertByAbbreviation(FromValue fromValue, string quantityName, string fromUnitAbbrev, string toUnitAbbrev)
        {
            // WindowsRuntimeComponent does not support default values on public methods
            // ReSharper disable once IntroduceOptionalParameters.Global
            return ConvertByAbbreviation(fromValue, quantityName, fromUnitAbbrev, toUnitAbbrev, null);
        }

        /// <summary>
        ///     Convert between any two quantity units by their abbreviations, such as converting a "Length" of N "m" to "cm".
        ///     This is particularly useful for creating things like a generated unit conversion UI,
        ///     where you list some selectors:
        ///     a) Quantity: Length, Mass, Force etc.
        ///     b) From unit: Meter, Centimeter etc if Length is selected
        ///     c) To unit: Meter, Centimeter etc if Length is selected
        /// </summary>
        /// <param name="fromValue">
        ///     Input value, which together with <paramref name="fromUnitAbbrev" /> represents the quantity to
        ///     convert from.
        /// </param>
        /// <param name="quantityName">
        ///     Name of quantity, such as "Length" and "Mass". <see cref="QuantityType" /> for all
        ///     values.
        /// </param>
        /// <param name="fromUnitAbbrev">
        ///     Name of unit, such as "Meter" or "Centimeter" if "Length" was passed as
        ///     <paramref name="quantityName" />.
        /// </param>
        /// <param name="toUnitAbbrev">
        ///     Name of unit, such as "Meter" or "Centimeter" if "Length" was passed as
        ///     <paramref name="quantityName" />.
        /// </param>
        /// <param name="culture">Culture to parse abbreviations with.</param>
        /// <example>double centimeters = ConvertByName(5, "Length", "m", "cm"); // 500</example>
        /// <returns>Output value as the result of converting to <paramref name="toUnitAbbrev" />.</returns>
        /// <exception cref="QuantityNotFoundException">No quantity types match the <paramref name="quantityName"/>.</exception>
        /// <exception cref="UnitNotFoundException">No unit types match the prefix of <paramref name="quantityName"/> or no units are mapped to the abbreviation.</exception>
        /// <exception cref="AmbiguousUnitParseException">More than one unit matches the abbreviation.</exception>
        public static double ConvertByAbbreviation(FromValue fromValue, string quantityName, string fromUnitAbbrev, string toUnitAbbrev, string culture)
        {
            if(!TryGetQuantityType(quantityName, out var quantityType))
                throw new QuantityNotFoundException($"The given quantity name was not found: {quantityName}");

            if(!TryGetUnitType(quantityName, out var unitType))
                throw new UnitNotFoundException($"The unit type for the given quantity was not found: {quantityName}");

            var cultureInfo = string.IsNullOrWhiteSpace(culture)? GlobalConfiguration.DefaultCulture : new CultureInfo(culture);

            var fromUnitValue = UnitParser.Default.Parse(fromUnitAbbrev, unitType, cultureInfo); // ex: ("m", LengthUnit) => LengthUnit.Meter
            var toUnitValue = UnitParser.Default.Parse(toUnitAbbrev, unitType, cultureInfo); // ex:("cm", LengthUnit) => LengthUnit.Centimeter

            var fromMethod = GetStaticFromMethod(quantityType, unitType); // ex: UnitsNet.Length.From(double inputValue, LengthUnit inputUnit)
            var fromResult = fromMethod.Invoke(null, new[] {fromValue, fromUnitValue}); // ex: Length quantity = UnitsNet.Length.From(5, LengthUnit.Meter)

            var asMethod = GetAsMethod(quantityType, unitType); // ex: quantity.As(LengthUnit outputUnit)
            var asResult = asMethod.Invoke(fromResult, new[] {toUnitValue}); // ex: double outputValue = quantity.As(LengthUnit.Centimeter)

            return (double)asResult;
        }

        /// <summary>
        ///     Convert between any two quantity units by their abbreviations, such as converting a "Length" of N "m" to "cm".
        ///     This is particularly useful for creating things like a generated unit conversion UI,
        ///     where you list some selectors:
        ///     a) Quantity: Length, Mass, Force etc.
        ///     b) From unit: Meter, Centimeter etc if Length is selected
        ///     c) To unit: Meter, Centimeter etc if Length is selected
        /// </summary>
        /// <param name="fromValue">
        ///     Input value, which together with <paramref name="fromUnitAbbrev" /> represents the quantity to
        ///     convert from.
        /// </param>
        /// <param name="quantityName">
        ///     Name of quantity, such as "Length" and "Mass". <see cref="QuantityType" /> for all
        ///     values.
        /// </param>
        /// <param name="fromUnitAbbrev">
        ///     Name of unit, such as "Meter" or "Centimeter" if "Length" was passed as
        ///     <paramref name="quantityName" />.
        /// </param>
        /// <param name="toUnitAbbrev">
        ///     Name of unit, such as "Meter" or "Centimeter" if "Length" was passed as
        ///     <paramref name="quantityName" />.
        /// </param>
        /// <param name="result">Result if conversion was successful, 0 if not.</param>
        /// <example>double centimeters = ConvertByName(5, "Length", "m", "cm"); // 500</example>
        /// <returns>True if conversion was successful.</returns>
        public static bool TryConvertByAbbreviation(FromValue fromValue, string quantityName, string fromUnitAbbrev, string toUnitAbbrev, out double result)
        {
            return TryConvertByAbbreviation(fromValue, quantityName, fromUnitAbbrev, toUnitAbbrev, out result, null);
        }

        /// <summary>
        ///     Convert between any two quantity units by their abbreviations, such as converting a "Length" of N "m" to "cm".
        ///     This is particularly useful for creating things like a generated unit conversion UI,
        ///     where you list some selectors:
        ///     a) Quantity: Length, Mass, Force etc.
        ///     b) From unit: Meter, Centimeter etc if Length is selected
        ///     c) To unit: Meter, Centimeter etc if Length is selected
        /// </summary>
        /// <param name="fromValue">
        ///     Input value, which together with <paramref name="fromUnitAbbrev" /> represents the quantity to
        ///     convert from.
        /// </param>
        /// <param name="quantityName">
        ///     Name of quantity, such as "Length" and "Mass". <see cref="QuantityType" /> for all
        ///     values.
        /// </param>
        /// <param name="fromUnitAbbrev">
        ///     Name of unit, such as "Meter" or "Centimeter" if "Length" was passed as
        ///     <paramref name="quantityName" />.
        /// </param>
        /// <param name="toUnitAbbrev">
        ///     Name of unit, such as "Meter" or "Centimeter" if "Length" was passed as
        ///     <paramref name="quantityName" />.
        /// </param>
        /// <param name="culture">Culture to parse abbreviations with.</param>
        /// <param name="result">Result if conversion was successful, 0 if not.</param>
        /// <example>double centimeters = ConvertByName(5, "Length", "m", "cm"); // 500</example>
        /// <returns>True if conversion was successful.</returns>
        public static bool TryConvertByAbbreviation(FromValue fromValue, string quantityName, string fromUnitAbbrev, string toUnitAbbrev, out double result,
            string culture)
        {
            result = 0d;

            if(!TryGetQuantityType(quantityName, out var quantityType))
                return false;

            if(!TryGetUnitType(quantityName, out var unitType))
                return false;

            var cultureInfo = string.IsNullOrWhiteSpace(culture)? GlobalConfiguration.DefaultCulture : new CultureInfo(culture);

            if(!UnitParser.Default.TryParse(fromUnitAbbrev, unitType, cultureInfo, out var fromUnitValue)) // ex: ("m", LengthUnit) => LengthUnit.Meter
                return false;

            if(!UnitParser.Default.TryParse(toUnitAbbrev, unitType, cultureInfo, out var toUnitValue)) // ex:("cm", LengthUnit) => LengthUnit.Centimeter
                return false;

            var fromMethod = GetStaticFromMethod(quantityType, unitType); // ex: UnitsNet.Length.From(double inputValue, LengthUnit inputUnit)
            var fromResult = fromMethod.Invoke(null, new[] {fromValue, fromUnitValue}); // ex: Length quantity = UnitsNet.Length.From(5, LengthUnit.Meter)

            var asMethod = GetAsMethod(quantityType, unitType); // ex: quantity.As(LengthUnit outputUnit)
            var asResult = asMethod.Invoke(fromResult, new[] {toUnitValue}); // ex: double outputValue = quantity.As(LengthUnit.Centimeter)

            result = (double)asResult;
            return true;
        }

        private static MethodInfo GetAsMethod(Type quantityType, Type unitType)
        {
            // Only a single As() method as of this writing, but let's safe-guard a bit for future-proofing
            // ex: double result = quantity.As(LengthUnit outputUnit);
            return quantityType.GetDeclaredMethods()
                .Single(m => m.Name == "As" &&
                             !m.IsStatic &&
                             m.IsPublic &&
                             HasParameterTypes(m, unitType) &&
                             m.ReturnType == typeof(double));
        }

        private static MethodInfo GetStaticFromMethod(Type quantityType, Type unitType)
        {
            // Want to match: Length l = UnitsNet.Length.From(double inputValue, LengthUnit inputUnit)
            // Do NOT match : Length? UnitsNet.Length.From(double? inputValue, LengthUnit inputUnit)
            return quantityType.GetDeclaredMethods()
                .Single(m => m.Name == "From" &&
                             m.IsStatic &&
                             m.IsPublic &&
                             HasParameterTypes(m, typeof(FromValue), unitType) &&
                             m.ReturnType == quantityType);
        }

        private static bool HasParameterTypes(MethodInfo methodInfo, params Type[] expectedTypes)
        {
            var parameters = methodInfo.GetParameters();
            if (parameters.Length != expectedTypes.Length)
                throw new ArgumentException($"The number of parameters {parameters.Length} did not match the number of types {expectedTypes.Length}.");

            for (var i = 0; i < parameters.Length; i++)
            {
                var p = parameters[i];
                var t = expectedTypes[i];
                if (p.ParameterType != t)
                    return false;
            }

            return true;
        }


        /// <summary>
        ///     Parse a unit by the unit enum type <paramref name="unitType" /> and a unit enum value <paramref name="unitName" />>
        /// </summary>
        /// <param name="unitType">Unit type, such as <see cref="LengthUnit" />.</param>
        /// <param name="unitName">Unit name, such as "Meter" corresponding to <see cref="LengthUnit.Meter" />.</param>
        /// <param name="unitValue">The return enum value, such as <see cref="LengthUnit.Meter" /> boxed as an object.</param>
        /// <returns>True if succeeded, otherwise false.</returns>
        /// <exception cref="UnitNotFoundException">No unit values match the <paramref name="unitName" />.</exception>
        private static bool TryParseUnit(Type unitType, string unitName, out object unitValue)
        {
            unitValue = null;
            var eNames = Enum.GetNames(unitType);
            unitName = eNames.FirstOrDefault(x => x.Equals(unitName, StringComparison.OrdinalIgnoreCase));
            if(unitName == null)
                return false;

            unitValue = Enum.Parse(unitType, unitName);
            return true;
        }

        private static bool TryGetUnitType(string quantityName, out Type unitType)
        {
            var unitTypeName = quantityName + "Unit"; // ex. LengthUnit

            unitType = UnitTypes.FirstOrDefault(x =>
                x.Name.Equals(unitTypeName, StringComparison.OrdinalIgnoreCase));

            return unitType != null;
        }

        private static bool TryGetQuantityType(string quantityName, out Type quantityType)
        {
            quantityType = QuantityTypes.FirstOrDefault(x => x.Name.Equals(quantityName, StringComparison.OrdinalIgnoreCase));

            return quantityType != null;
        }
    }
}<|MERGE_RESOLUTION|>--- conflicted
+++ resolved
@@ -44,10 +44,8 @@
     /// </summary>
     public sealed partial class UnitConverter
     {
-<<<<<<< HEAD
         public static UnitConverter Default { get; }
 
-        private static readonly string QuantityNamespace = typeof(Length).Namespace;
         private static readonly string UnitTypeNamespace = typeof(LengthUnit).Namespace;
         private static readonly Assembly UnitsNetAssembly = typeof(Length).GetAssembly();
 
@@ -137,9 +135,6 @@
         }
 
 #endif
-=======
-        private static readonly string UnitTypeNamespace = typeof(LengthUnit).Namespace;
-        private static readonly Assembly UnitsNetAssembly = typeof(Length).GetAssembly();
 
         private static readonly Type[] QuantityTypes = UnitsNetAssembly.GetTypes()
             .Where(typeof(IQuantity).IsAssignableFrom)
@@ -149,7 +144,6 @@
         private static readonly Type[] UnitTypes = UnitsNetAssembly.GetTypes()
             .Where(x => x.Namespace == UnitTypeNamespace && x.IsEnum() && x.Name.EndsWith("Unit"))
             .ToArray();
->>>>>>> 04c78c03
 
         /// <summary>
         ///     Convert between any two quantity units by their names, such as converting a "Length" of N "Meter" to "Centimeter".
