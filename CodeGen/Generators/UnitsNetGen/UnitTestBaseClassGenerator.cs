--- conflicted
+++ resolved
@@ -346,16 +346,11 @@
 
             {_quantity.Name}.{_quantity.Name}Info quantityInfo = {_quantity.Name}.{_quantity.Name}Info.CreateDefault(mappings => mappings.SelectUnits(expectedUnits));
 
-<<<<<<< HEAD
             Assert.Equal(""{_quantity.Name}"", quantityInfo.Name);
             Assert.Equal({_quantity.Name}.Zero, quantityInfo.Zero);
             Assert.Equal({_quantity.Name}.BaseUnit, quantityInfo.BaseUnitInfo.Value);
             Assert.Equal(expectedUnits, quantityInfo.Units);
             Assert.Equal(expectedUnits, quantityInfo.UnitInfos.Select(x => x.Value));
-=======
-            var units = Enum.GetValues<{_unitEnumName}>().OrderBy(x => x.ToString()).ToArray();
-            var unitNames = units.Select(x => x.ToString());
->>>>>>> 7264a1f5
         }}
 
         [Fact]
@@ -1199,7 +1194,7 @@
         [Fact]
         public void HasAtLeastOneAbbreviationSpecified()
         {{
-            var units = Enum.GetValues<{_unitEnumName}>();
+            var units = EnumUtils.GetEnumValues<{_unitEnumName}>();
             foreach (var unit in units)
             {{
                 var defaultAbbreviation = UnitsNetSetup.Default.UnitAbbreviations.GetDefaultAbbreviation(unit);
