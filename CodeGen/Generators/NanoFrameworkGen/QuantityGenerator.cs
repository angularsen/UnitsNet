--- conflicted
+++ resolved
@@ -65,12 +65,7 @@
         /// </summary>
         /// <param name=""value"">The numeric value to construct this quantity with.</param>
         /// <param name=""unit"">The unit representation to construct this quantity with.</param>
-<<<<<<< HEAD
-        public {_quantity.Name}({_quantity.ValueType} value, {_unitEnumName} unit)
-=======
-        /// <exception cref=""ArgumentException"">If value is NaN or Infinity.</exception>
         public {_quantity.Name}(double value, {_unitEnumName} unit)
->>>>>>> 32fbd5d6
         {{
             _value = value;
             _unit = unit;
