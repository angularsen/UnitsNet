--- conflicted
+++ resolved
@@ -83,6 +83,12 @@
         };
 
         [Fact]
+        public void Ctor_WithUndefinedUnit_ThrowsArgumentException()
+        {
+            Assert.Throws<ArgumentException>(() => new VolumePerLength((double)0.0, VolumePerLengthUnit.Undefined));
+        }
+
+        [Fact]
         public void DefaultCtor_ReturnsQuantityWithZeroValueAndBaseUnit()
         {
             var quantity = new VolumePerLength();
@@ -90,6 +96,7 @@
             Assert.Equal(VolumePerLengthUnit.CubicMeterPerMeter, quantity.Unit);
         }
 
+
         [Fact]
         public void Ctor_WithInfinityValue_ThrowsArgumentException()
         {
@@ -133,9 +140,14 @@
 
             Assert.Equal(VolumePerLength.Zero, quantityInfo.Zero);
             Assert.Equal("VolumePerLength", quantityInfo.Name);
-
-            var units = EnumUtils.GetEnumValues<VolumePerLengthUnit>().ToArray();
+            Assert.Equal(QuantityType.VolumePerLength, quantityInfo.QuantityType);
+
+            var units = EnumUtils.GetEnumValues<VolumePerLengthUnit>().Except(new[] {VolumePerLengthUnit.Undefined}).ToArray();
             var unitNames = units.Select(x => x.ToString());
+
+            // Obsolete members
+            Assert.Equal(units, quantityInfo.Units);
+            Assert.Equal(unitNames, quantityInfo.UnitNames);
         }
 
         [Fact]
@@ -213,7 +225,7 @@
         [Fact]
         public void As_SIUnitSystem_ThrowsArgumentExceptionIfNotSupported()
         {
-            var quantity = new VolumePerLength(value: 1, unit: VolumePerLength.ConversionBaseUnit);
+            var quantity = new VolumePerLength(value: 1, unit: VolumePerLength.BaseUnit);
             Func<object> AsWithSIUnitSystem = () => quantity.As(UnitSystem.SI);
 
             if (SupportsSIUnitSystem)
@@ -252,10 +264,6 @@
         [MemberData(nameof(UnitTypes))]
         public void ToUnit_FromNonBaseUnit_ReturnsQuantityWithGivenUnit(VolumePerLengthUnit unit)
         {
-<<<<<<< HEAD
-            var quantityInBaseUnit = VolumePerLength.FromCubicMetersPerMeter(1).ToBaseUnit();
-            Assert.Equal(VolumePerLength.ConversionBaseUnit, quantityInBaseUnit.Unit);
-=======
             // See if there is a unit available that is not the base unit.
             var fromUnit = VolumePerLength.Units.FirstOrDefault(u => u != VolumePerLength.BaseUnit && u != VolumePerLengthUnit.Undefined);
 
@@ -266,7 +274,6 @@
             var quantity = VolumePerLength.From(3.0, fromUnit);
             var converted = quantity.ToUnit(unit);
             Assert.Equal(converted.Unit, unit);
->>>>>>> eca11394
         }
 
         [Fact]
@@ -336,6 +343,49 @@
         }
 
         [Fact]
+        public void EqualityOperators()
+        {
+            var a = VolumePerLength.FromCubicMetersPerMeter(1);
+            var b = VolumePerLength.FromCubicMetersPerMeter(2);
+
+#pragma warning disable CS8073
+// ReSharper disable EqualExpressionComparison
+
+            Assert.True(a == a);
+            Assert.False(a != a);
+
+            Assert.True(a != b);
+            Assert.False(a == b);
+
+            Assert.False(a == null);
+            Assert.False(null == a);
+
+// ReSharper restore EqualExpressionComparison
+#pragma warning restore CS8073
+        }
+
+        [Fact]
+        public void Equals_SameType_IsImplemented()
+        {
+            var a = VolumePerLength.FromCubicMetersPerMeter(1);
+            var b = VolumePerLength.FromCubicMetersPerMeter(2);
+
+            Assert.True(a.Equals(a));
+            Assert.False(a.Equals(b));
+        }
+
+        [Fact]
+        public void Equals_QuantityAsObject_IsImplemented()
+        {
+            object a = VolumePerLength.FromCubicMetersPerMeter(1);
+            object b = VolumePerLength.FromCubicMetersPerMeter(2);
+
+            Assert.True(a.Equals(a));
+            Assert.False(a.Equals(b));
+            Assert.False(a.Equals((object)null));
+        }
+
+        [Fact]
         public void Equals_RelativeTolerance_IsImplemented()
         {
             var v = VolumePerLength.FromCubicMetersPerMeter(1);
@@ -365,11 +415,20 @@
         }
 
         [Fact]
+        public void UnitsDoesNotContainUndefined()
+        {
+            Assert.DoesNotContain(VolumePerLengthUnit.Undefined, VolumePerLength.Units);
+        }
+
+        [Fact]
         public void HasAtLeastOneAbbreviationSpecified()
         {
             var units = Enum.GetValues(typeof(VolumePerLengthUnit)).Cast<VolumePerLengthUnit>();
             foreach(var unit in units)
             {
+                if(unit == VolumePerLengthUnit.Undefined)
+                    continue;
+
                 var defaultAbbreviation = UnitAbbreviationsCache.Default.GetDefaultAbbreviation(unit);
             }
         }
@@ -383,8 +442,8 @@
         [Fact]
         public void ToString_ReturnsValueAndUnitAbbreviationInCurrentCulture()
         {
-            var prevCulture = Thread.CurrentThread.CurrentCulture;
-            Thread.CurrentThread.CurrentCulture = CultureInfo.GetCultureInfo("en-US");
+            var prevCulture = Thread.CurrentThread.CurrentUICulture;
+            Thread.CurrentThread.CurrentUICulture = CultureInfo.GetCultureInfo("en-US");
             try {
                 Assert.Equal("1 m³/m", new VolumePerLength(1, VolumePerLengthUnit.CubicMeterPerMeter).ToString());
                 Assert.Equal("1 yd³/ft", new VolumePerLength(1, VolumePerLengthUnit.CubicYardPerFoot).ToString());
@@ -396,7 +455,7 @@
             }
             finally
             {
-                Thread.CurrentThread.CurrentCulture = prevCulture;
+                Thread.CurrentThread.CurrentUICulture = prevCulture;
             }
         }
 
@@ -418,10 +477,10 @@
         [Fact]
         public void ToString_SFormat_FormatsNumberWithGivenDigitsAfterRadixForCurrentCulture()
         {
-            var oldCulture = CultureInfo.CurrentCulture;
+            var oldCulture = CultureInfo.CurrentUICulture;
             try
             {
-                CultureInfo.CurrentCulture = CultureInfo.InvariantCulture;
+                CultureInfo.CurrentUICulture = CultureInfo.InvariantCulture;
                 Assert.Equal("0.1 m³/m", new VolumePerLength(0.123456, VolumePerLengthUnit.CubicMeterPerMeter).ToString("s1"));
                 Assert.Equal("0.12 m³/m", new VolumePerLength(0.123456, VolumePerLengthUnit.CubicMeterPerMeter).ToString("s2"));
                 Assert.Equal("0.123 m³/m", new VolumePerLength(0.123456, VolumePerLengthUnit.CubicMeterPerMeter).ToString("s3"));
@@ -429,7 +488,7 @@
             }
             finally
             {
-                CultureInfo.CurrentCulture = oldCulture;
+                CultureInfo.CurrentUICulture = oldCulture;
             }
         }
 
@@ -443,27 +502,28 @@
             Assert.Equal("0.1235 m³/m", new VolumePerLength(0.123456, VolumePerLengthUnit.CubicMeterPerMeter).ToString("s4", culture));
         }
 
-        [Theory]
-        [InlineData(null)]
-        [InlineData("en-US")]
-        public void ToString_NullFormat_DefaultsToGeneralFormat(string cultureName)
-        {
-            var quantity = VolumePerLength.FromCubicMetersPerMeter(1.0);
-            CultureInfo formatProvider = cultureName == null
-                ? null
-                : CultureInfo.GetCultureInfo(cultureName);
-
-            Assert.Equal(quantity.ToString("g", formatProvider), quantity.ToString(null, formatProvider));
-        }
-
-        [Theory]
-        [InlineData(null)]
-        [InlineData("g")]
-        public void ToString_NullProvider_EqualsCurrentCulture(string format)
-        {
-            var quantity = VolumePerLength.FromCubicMetersPerMeter(1.0);
-            Assert.Equal(quantity.ToString(format, CultureInfo.CurrentCulture), quantity.ToString(format, null));
-        }
+
+        [Fact]
+        public void ToString_NullFormat_ThrowsArgumentNullException()
+        {
+            var quantity = VolumePerLength.FromCubicMetersPerMeter(1.0);
+            Assert.Throws<ArgumentNullException>(() => quantity.ToString(null, null, null));
+        }
+
+        [Fact]
+        public void ToString_NullArgs_ThrowsArgumentNullException()
+        {
+            var quantity = VolumePerLength.FromCubicMetersPerMeter(1.0);
+            Assert.Throws<ArgumentNullException>(() => quantity.ToString(null, "g", null));
+        }
+
+        [Fact]
+        public void ToString_NullProvider_EqualsCurrentUICulture()
+        {
+            var quantity = VolumePerLength.FromCubicMetersPerMeter(1.0);
+            Assert.Equal(quantity.ToString(CultureInfo.CurrentUICulture, "g"), quantity.ToString(null, "g"));
+        }
+
 
         [Fact]
         public void Convert_ToBool_ThrowsInvalidCastException()
@@ -582,6 +642,13 @@
         {
             var quantity = VolumePerLength.FromCubicMetersPerMeter(1.0);
             Assert.Equal(quantity.Unit, Convert.ChangeType(quantity, typeof(VolumePerLengthUnit)));
+        }
+
+        [Fact]
+        public void Convert_ChangeType_QuantityType_EqualsQuantityType()
+        {
+            var quantity = VolumePerLength.FromCubicMetersPerMeter(1.0);
+            Assert.Equal(QuantityType.VolumePerLength, Convert.ChangeType(quantity, typeof(QuantityType)));
         }
 
         [Fact]
