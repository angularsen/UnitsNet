﻿// Licensed under MIT No Attribution, see LICENSE file at the root.
// Copyright 2013 Andreas Gullberg Larsen (andreas.larsen84@gmail.com). Maintained at https://github.com/angularsen/UnitsNet.

using System;
using System.Linq;
using BenchmarkDotNet.Attributes;
using BenchmarkDotNet.Jobs;
using UnitsNet.Units;

namespace UnitsNet.Benchmark.Conversions.ToValue;

[MemoryDiagnoser]
[SimpleJob(RuntimeMoniker.Net48)]
[SimpleJob(RuntimeMoniker.Net90)]
public class QuantityAsBenchmarks
{
    private static readonly QuantityValue Value = 123.456;
    private readonly Random _random = new(42);

    private (Mass Quantity, MassUnit Unit)[] _massConversions = [];
    private (Volume Quantity, VolumeUnit Unit)[] _volumeConversions = [];
    private (Density Quantity, DensityUnit Unit)[] _densityConversions = [];
    private (Pressure Quantity, PressureUnit Unit)[] _pressureConversions = [];
    private (VolumeFlow Quantity, VolumeFlowUnit Unit)[] _volumeFlowConversions = [];

    [Params(1000)]
    public int NbConversions { get; set; }

    // [Params(false)]
    [Params(true, false)]
    public bool Frozen { get; set; }

    [Params(ConversionCachingMode.All)]
    public ConversionCachingMode CachingMode { get; set; }

    [GlobalSetup]
    public void ConfigureCaching()
    {
        UnitsNetSetup.ConfigureDefaults(builder => builder.WithConverterOptions(new QuantityConverterBuildOptions(Frozen, CachingMode)));
    }

    [GlobalSetup(Target = nameof(MassAs))]
    public void PrepareMassConversionsToTest()
    {
<<<<<<< HEAD
        ConfigureCaching();
        // _massConversions = _random.GetRandomConversions<Mass, MassUnit>(Value, [MassUnit.Milligram, MassUnit.Microgram], NbConversions);
        _massConversions = _random.GetRandomConversions<Mass, MassUnit>(Value, Mass.Units, NbConversions);
=======
        _massConversions = _random.GetRandomConversions<Mass, MassUnit>(Value, Mass.Units.ToArray(), NbConversions);
>>>>>>> d21e5269
    }

    [GlobalSetup(Target = nameof(VolumeAs))]
    public void PrepareVolumeConversionsToTest()
    {
<<<<<<< HEAD
        ConfigureCaching();
        _volumeConversions = _random.GetRandomConversions<Volume, VolumeUnit>(Value, Volume.Units, NbConversions);
=======
        _volumeConversions = _random.GetRandomConversions<Volume, VolumeUnit>(Value, Volume.Units.ToArray(), NbConversions);
>>>>>>> d21e5269
    }

    [GlobalSetup(Target = nameof(DensityAs))]
    public void PrepareDensityConversionsToTest()
    {
<<<<<<< HEAD
        ConfigureCaching();
        _densityConversions = _random.GetRandomConversions<Density, DensityUnit>(Value, Density.Units, NbConversions);
=======
        _densityConversions = _random.GetRandomConversions<Density, DensityUnit>(Value, Density.Units.ToArray(), NbConversions);
>>>>>>> d21e5269
    }

    [GlobalSetup(Target = nameof(PressureAs))]
    public void PreparePressureConversionsToTest()
    {
<<<<<<< HEAD
        ConfigureCaching();
        _pressureConversions = _random.GetRandomConversions<Pressure, PressureUnit>(Value, Pressure.Units, NbConversions);
=======
        _pressureConversions = _random.GetRandomConversions<Pressure, PressureUnit>(Value, Pressure.Units.ToArray(), NbConversions);
>>>>>>> d21e5269
    }

    [GlobalSetup(Target = nameof(VolumeFlowAs))]
    public void PrepareVolumeFlowConversionsToTest()
    {
<<<<<<< HEAD
        ConfigureCaching();
        _volumeFlowConversions = _random.GetRandomConversions<VolumeFlow, VolumeFlowUnit>(Value, VolumeFlow.Units, NbConversions);
=======
        _volumeFlowConversions = _random.GetRandomConversions<VolumeFlow, VolumeFlowUnit>(Value, VolumeFlow.Units.ToArray(), NbConversions);
>>>>>>> d21e5269
    }

    [Benchmark(Baseline = true)]
    public void MassAs()
    {
        foreach ((Mass quantity, MassUnit unit) in _massConversions)
        {
            quantity.As(unit);
        }
    }

    [Benchmark]
    public void VolumeAs()
    {
        foreach ((Volume quantity, VolumeUnit unit) in _volumeConversions)
        {
            quantity.As(unit);
        }
    }

    [Benchmark]
    public void DensityAs()
    {
        foreach ((Density quantity, DensityUnit unit) in _densityConversions)
        {
            quantity.As(unit);
        }
    }

    [Benchmark]
    public void PressureAs()
    {
        foreach ((Pressure quantity, PressureUnit unit) in _pressureConversions)
        {
            quantity.As(unit);
        }
    }

    [Benchmark]
    public void VolumeFlowAs()
    {
        foreach ((VolumeFlow quantity, VolumeFlowUnit unit) in _volumeFlowConversions)
        {
            quantity.As(unit);
        }
    }
}<|MERGE_RESOLUTION|>--- conflicted
+++ resolved
@@ -42,57 +42,37 @@
     [GlobalSetup(Target = nameof(MassAs))]
     public void PrepareMassConversionsToTest()
     {
-<<<<<<< HEAD
         ConfigureCaching();
         // _massConversions = _random.GetRandomConversions<Mass, MassUnit>(Value, [MassUnit.Milligram, MassUnit.Microgram], NbConversions);
         _massConversions = _random.GetRandomConversions<Mass, MassUnit>(Value, Mass.Units, NbConversions);
-=======
-        _massConversions = _random.GetRandomConversions<Mass, MassUnit>(Value, Mass.Units.ToArray(), NbConversions);
->>>>>>> d21e5269
     }
 
     [GlobalSetup(Target = nameof(VolumeAs))]
     public void PrepareVolumeConversionsToTest()
     {
-<<<<<<< HEAD
         ConfigureCaching();
         _volumeConversions = _random.GetRandomConversions<Volume, VolumeUnit>(Value, Volume.Units, NbConversions);
-=======
-        _volumeConversions = _random.GetRandomConversions<Volume, VolumeUnit>(Value, Volume.Units.ToArray(), NbConversions);
->>>>>>> d21e5269
     }
 
     [GlobalSetup(Target = nameof(DensityAs))]
     public void PrepareDensityConversionsToTest()
     {
-<<<<<<< HEAD
         ConfigureCaching();
         _densityConversions = _random.GetRandomConversions<Density, DensityUnit>(Value, Density.Units, NbConversions);
-=======
-        _densityConversions = _random.GetRandomConversions<Density, DensityUnit>(Value, Density.Units.ToArray(), NbConversions);
->>>>>>> d21e5269
     }
 
     [GlobalSetup(Target = nameof(PressureAs))]
     public void PreparePressureConversionsToTest()
     {
-<<<<<<< HEAD
         ConfigureCaching();
         _pressureConversions = _random.GetRandomConversions<Pressure, PressureUnit>(Value, Pressure.Units, NbConversions);
-=======
-        _pressureConversions = _random.GetRandomConversions<Pressure, PressureUnit>(Value, Pressure.Units.ToArray(), NbConversions);
->>>>>>> d21e5269
     }
 
     [GlobalSetup(Target = nameof(VolumeFlowAs))]
     public void PrepareVolumeFlowConversionsToTest()
     {
-<<<<<<< HEAD
         ConfigureCaching();
         _volumeFlowConversions = _random.GetRandomConversions<VolumeFlow, VolumeFlowUnit>(Value, VolumeFlow.Units, NbConversions);
-=======
-        _volumeFlowConversions = _random.GetRandomConversions<VolumeFlow, VolumeFlowUnit>(Value, VolumeFlow.Units.ToArray(), NbConversions);
->>>>>>> d21e5269
     }
 
     [Benchmark(Baseline = true)]
