{
  "Name": "Power",
  "BaseUnit": "Watt",
  "ValueType": "decimal",
  "XmlDocSummary": "In physics, power is the rate of doing work. It is equivalent to an amount of energy consumed per unit time.",
  "BaseDimensions": {
    "L": 2,
    "M": 1,
    "T": -3
  },
  "Units": [
    {
      "SingularName": "Watt",
      "PluralName": "Watts",
      "FromUnitToBaseFunc": "{x}",
      "FromBaseToUnitFunc": "{x}",
      "Prefixes": [ "Femto", "Pico", "Nano", "Micro", "Milli", "Deci", "Deca", "Kilo", "Mega", "Giga", "Tera", "Peta" ],
      "Localization": [
        {
          "Culture": "en-US",
          "Abbreviations": [ "W" ]
        }
      ]
    },
    {
      "SingularName": "MechanicalHorsepower",
      "PluralName": "MechanicalHorsepower",
      "FromUnitToBaseFunc": "{x} * 745.69m",
      "FromBaseToUnitFunc": "{x} / 745.69m",
      "Localization": [
        {
          "Culture": "en-US",
          "Abbreviations": [ "hp(I)" ]
        }
      ]
    },
    {
      "SingularName": "MetricHorsepower",
      "PluralName": "MetricHorsepower",
      "FromUnitToBaseFunc": "{x} * 735.49875m",
      "FromBaseToUnitFunc": "{x} / 735.49875m",
      "Localization": [
        {
          "Culture": "en-US",
          "Abbreviations": [ "hp(M)" ]
        }
      ]
    },
    {
      "SingularName": "ElectricalHorsepower",
      "PluralName": "ElectricalHorsepower",
      "FromUnitToBaseFunc": "{x} * 746m",
      "FromBaseToUnitFunc": "{x} / 746m",
      "Localization": [
        {
          "Culture": "en-US",
          "Abbreviations": [ "hp(E)" ]
        }
      ]
    },
    {
      "SingularName": "BoilerHorsepower",
      "PluralName": "BoilerHorsepower",
      "FromUnitToBaseFunc": "{x} * 9812.5m",
      "FromBaseToUnitFunc": "{x} / 9812.5m",
      "Localization": [
        {
          "Culture": "en-US",
          "Abbreviations": [ "hp(S)" ]
        }
      ]
    },
    {
      "SingularName": "HydraulicHorsepower",
      "PluralName": "HydraulicHorsepower",
      "FromUnitToBaseFunc": "{x} * 745.69988145m",
      "FromBaseToUnitFunc": "{x} / 745.69988145m",
      "Localization": [
        {
          "Culture": "en-US",
          "Abbreviations": [ "hp(H)" ]
        }
      ]
    },
    {
      "SingularName": "BritishThermalUnitPerHour",
      "PluralName": "BritishThermalUnitsPerHour",
<<<<<<< HEAD
      "FromUnitToBaseFunc": "{x} * 0.29307107017m",
      "FromBaseToUnitFunc": "{x} / 0.29307107017m",
      "Prefixes": [ "Kilo" ],
=======
      "FromUnitToBaseFunc": "{x} * 0.293071m",
      "FromBaseToUnitFunc": "{x} / 0.293071m",
      "Prefixes": [ "Kilo", "Mega" ],
>>>>>>> 06da6d16
      "Localization": [
        {
          "Culture": "en-US",
          "Abbreviations": [ "Btu/h", "Btu/hr" ]
        }
      ]
    },
    {
      "SingularName": "JoulePerHour",
      "PluralName": "JoulesPerHour",
      "FromUnitToBaseFunc": "{x} / 3600m",
      "FromBaseToUnitFunc": "{x} * 3600m",
      "Prefixes": [ "Milli", "Kilo", "Mega", "Giga" ],
      "Localization": [
        {
          "Culture": "en-US",
          "Abbreviations": [ "J/h" ]
        }
      ]
    }
  ]
}<|MERGE_RESOLUTION|>--- conflicted
+++ resolved
@@ -85,15 +85,9 @@
     {
       "SingularName": "BritishThermalUnitPerHour",
       "PluralName": "BritishThermalUnitsPerHour",
-<<<<<<< HEAD
       "FromUnitToBaseFunc": "{x} * 0.29307107017m",
       "FromBaseToUnitFunc": "{x} / 0.29307107017m",
-      "Prefixes": [ "Kilo" ],
-=======
-      "FromUnitToBaseFunc": "{x} * 0.293071m",
-      "FromBaseToUnitFunc": "{x} / 0.293071m",
       "Prefixes": [ "Kilo", "Mega" ],
->>>>>>> 06da6d16
       "Localization": [
         {
           "Culture": "en-US",
