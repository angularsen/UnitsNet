--- conflicted
+++ resolved
@@ -406,22 +406,18 @@
             => Pressure.FromMillipascals(value.ToQuantityValue());
 #endif
 
-<<<<<<< HEAD
+        /// <inheritdoc cref="Pressure.FromMillitorrs(QuantityValue)" />
+        public static Pressure Millitorrs<T>(this T value)
+            where T : notnull
+#if NET7_0_OR_GREATER
+            , INumber<T>
+            => Pressure.FromMillitorrs(QuantityValue.CreateChecked(value));
+#else
+            , IConvertible
+            => Pressure.FromMillitorrs(value.ToQuantityValue());
+#endif
+
         /// <inheritdoc cref="Pressure.FromNewtonsPerSquareCentimeter(QuantityValue)" />
-=======
-        /// <inheritdoc cref="Pressure.FromMillitorrs(double)" />
-        public static Pressure Millitorrs<T>(this T value)
-            where T : notnull
-#if NET7_0_OR_GREATER
-            , INumber<T>
-            => Pressure.FromMillitorrs(double.CreateChecked(value));
-#else
-            , IConvertible
-            => Pressure.FromMillitorrs(value.ToDouble(null));
-#endif
-
-        /// <inheritdoc cref="Pressure.FromNewtonsPerSquareCentimeter(double)" />
->>>>>>> 484966fa
         public static Pressure NewtonsPerSquareCentimeter<T>(this T value)
             where T : notnull
 #if NET7_0_OR_GREATER
