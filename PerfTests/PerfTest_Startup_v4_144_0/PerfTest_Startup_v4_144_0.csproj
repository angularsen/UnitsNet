<Project Sdk="Microsoft.NET.Sdk">

    <PropertyGroup>
        <OutputType>Exe</OutputType>
<<<<<<< HEAD
        <TargetFramework>net8.0</TargetFramework>
=======
        <TargetFramework>net9.0</TargetFramework>
>>>>>>> e627d7d6
        <ImplicitUsings>enable</ImplicitUsings>
        <Nullable>enable</Nullable>
        <RootNamespace>perftest_before</RootNamespace>
    </PropertyGroup>

    <ItemGroup>
      <PackageReference Include="UnitsNet" VersionOverride="4.144.0" />
    </ItemGroup>

</Project><|MERGE_RESOLUTION|>--- conflicted
+++ resolved
@@ -2,11 +2,7 @@
 
     <PropertyGroup>
         <OutputType>Exe</OutputType>
-<<<<<<< HEAD
-        <TargetFramework>net8.0</TargetFramework>
-=======
         <TargetFramework>net9.0</TargetFramework>
->>>>>>> e627d7d6
         <ImplicitUsings>enable</ImplicitUsings>
         <Nullable>enable</Nullable>
         <RootNamespace>perftest_before</RootNamespace>
