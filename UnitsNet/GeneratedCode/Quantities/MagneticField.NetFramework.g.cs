--- conflicted
+++ resolved
@@ -151,6 +151,21 @@
         #region Conversion Properties
 
         /// <summary>
+        ///     Get MagneticField in Microteslas.
+        /// </summary>
+        public double Microteslas => As(MagneticFieldUnit.Microtesla);
+
+        /// <summary>
+        ///     Get MagneticField in Milliteslas.
+        /// </summary>
+        public double Milliteslas => As(MagneticFieldUnit.Millitesla);
+
+        /// <summary>
+        ///     Get MagneticField in Nanoteslas.
+        /// </summary>
+        public double Nanoteslas => As(MagneticFieldUnit.Nanotesla);
+
+        /// <summary>
         ///     Get MagneticField in Teslas.
         /// </summary>
         public double Teslas => As(MagneticFieldUnit.Tesla);
@@ -185,38 +200,34 @@
         #region Static Factory Methods
 
         /// <summary>
-<<<<<<< HEAD
+        ///     Get MagneticField from Microteslas.
+        /// </summary>
+        /// <exception cref="ArgumentException">If value is NaN or Infinity.</exception>
+        public static MagneticField FromMicroteslas(QuantityValue microteslas)
+        {
+            double value = (double) microteslas;
+            return new MagneticField(value, MagneticFieldUnit.Microtesla);
+        }
+        /// <summary>
+        ///     Get MagneticField from Milliteslas.
+        /// </summary>
+        /// <exception cref="ArgumentException">If value is NaN or Infinity.</exception>
+        public static MagneticField FromMilliteslas(QuantityValue milliteslas)
+        {
+            double value = (double) milliteslas;
+            return new MagneticField(value, MagneticFieldUnit.Millitesla);
+        }
+        /// <summary>
+        ///     Get MagneticField from Nanoteslas.
+        /// </summary>
+        /// <exception cref="ArgumentException">If value is NaN or Infinity.</exception>
+        public static MagneticField FromNanoteslas(QuantityValue nanoteslas)
+        {
+            double value = (double) nanoteslas;
+            return new MagneticField(value, MagneticFieldUnit.Nanotesla);
+        }
+        /// <summary>
         ///     Get MagneticField from Teslas.
-=======
-        ///     Get nullable MagneticField from nullable Microteslas.
-        /// </summary>
-        [Obsolete("Nullable type support is obsolete and will be removed in a future release.")]
-        public static MagneticField? FromMicroteslas(QuantityValue? microteslas)
-        {
-            return microteslas.HasValue ? FromMicroteslas(microteslas.Value) : default(MagneticField?);
-        }
-
-        /// <summary>
-        ///     Get nullable MagneticField from nullable Milliteslas.
-        /// </summary>
-        [Obsolete("Nullable type support is obsolete and will be removed in a future release.")]
-        public static MagneticField? FromMilliteslas(QuantityValue? milliteslas)
-        {
-            return milliteslas.HasValue ? FromMilliteslas(milliteslas.Value) : default(MagneticField?);
-        }
-
-        /// <summary>
-        ///     Get nullable MagneticField from nullable Nanoteslas.
-        /// </summary>
-        [Obsolete("Nullable type support is obsolete and will be removed in a future release.")]
-        public static MagneticField? FromNanoteslas(QuantityValue? nanoteslas)
-        {
-            return nanoteslas.HasValue ? FromNanoteslas(nanoteslas.Value) : default(MagneticField?);
-        }
-
-        /// <summary>
-        ///     Get nullable MagneticField from nullable Teslas.
->>>>>>> d2b439a0
         /// </summary>
         /// <exception cref="ArgumentException">If value is NaN or Infinity.</exception>
         public static MagneticField FromTeslas(QuantityValue teslas)
@@ -575,6 +586,9 @@
         {
             switch(Unit)
             {
+                case MagneticFieldUnit.Microtesla: return (_value) * 1e-6d;
+                case MagneticFieldUnit.Millitesla: return (_value) * 1e-3d;
+                case MagneticFieldUnit.Nanotesla: return (_value) * 1e-9d;
                 case MagneticFieldUnit.Tesla: return _value;
                 default:
                     throw new NotImplementedException($"Can not convert {Unit} to base units.");
@@ -590,6 +604,9 @@
 
             switch(unit)
             {
+                case MagneticFieldUnit.Microtesla: return (baseUnitValue) / 1e-6d;
+                case MagneticFieldUnit.Millitesla: return (baseUnitValue) / 1e-3d;
+                case MagneticFieldUnit.Nanotesla: return (baseUnitValue) / 1e-9d;
                 case MagneticFieldUnit.Tesla: return baseUnitValue;
                 default:
                     throw new NotImplementedException($"Can not convert {Unit} to {unit}.");
