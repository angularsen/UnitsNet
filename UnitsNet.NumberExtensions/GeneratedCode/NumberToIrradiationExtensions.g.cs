--- conflicted
+++ resolved
@@ -32,10 +32,7 @@
     /// </summary>
     public static class NumberToIrradiationExtensions
     {
-<<<<<<< HEAD
-        /// <inheritdoc cref="Irradiation.FromJoulesPerSquareCentimeter(double)" />
-=======
-        /// <inheritdoc cref="Irradiation.FromBtusPerSquareFoot(UnitsNet.QuantityValue)" />
+        /// <inheritdoc cref="Irradiation.FromBtusPerSquareFoot(double)" />
         public static Irradiation BtusPerSquareFoot<T>(this T value)
             where T : notnull
 #if NET7_0_OR_GREATER
@@ -43,8 +40,7 @@
 #endif
             => Irradiation.FromBtusPerSquareFoot(Convert.ToDouble(value));
 
-        /// <inheritdoc cref="Irradiation.FromJoulesPerSquareCentimeter(UnitsNet.QuantityValue)" />
->>>>>>> 0eb58d31
+        /// <inheritdoc cref="Irradiation.FromJoulesPerSquareCentimeter(double)" />
         public static Irradiation JoulesPerSquareCentimeter<T>(this T value)
             where T : notnull
 #if NET7_0_OR_GREATER
@@ -68,10 +64,7 @@
 #endif
             => Irradiation.FromJoulesPerSquareMillimeter(Convert.ToDouble(value));
 
-<<<<<<< HEAD
-        /// <inheritdoc cref="Irradiation.FromKilojoulesPerSquareMeter(double)" />
-=======
-        /// <inheritdoc cref="Irradiation.FromKilobtusPerSquareFoot(UnitsNet.QuantityValue)" />
+        /// <inheritdoc cref="Irradiation.FromKilobtusPerSquareFoot(double)" />
         public static Irradiation KilobtusPerSquareFoot<T>(this T value)
             where T : notnull
 #if NET7_0_OR_GREATER
@@ -79,8 +72,7 @@
 #endif
             => Irradiation.FromKilobtusPerSquareFoot(Convert.ToDouble(value));
 
-        /// <inheritdoc cref="Irradiation.FromKilojoulesPerSquareMeter(UnitsNet.QuantityValue)" />
->>>>>>> 0eb58d31
+        /// <inheritdoc cref="Irradiation.FromKilojoulesPerSquareMeter(double)" />
         public static Irradiation KilojoulesPerSquareMeter<T>(this T value)
             where T : notnull
 #if NET7_0_OR_GREATER
