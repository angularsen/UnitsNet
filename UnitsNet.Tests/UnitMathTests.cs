﻿using System;
using System.Collections.Generic;
using System.Linq;
using UnitsNet.Units;
using Xunit;

namespace UnitsNet.Tests
{
    public class UnitMathTests
    {
        [Fact]
        public void AbsoluteValueOfZeroReturnsZero()
        {
            var quantity = Length.Zero;

            var result = quantity.Abs();

            Assert.StrictEqual(quantity, result);
        }

        [Fact]
        public void AbsoluteValueOfPositiveReturnsSameValue()
        {
            var quantity = Length.FromCentimeters(1);

            var result = quantity.Abs();

            Assert.StrictEqual(quantity, result);
        }

        [Fact]
        public void AbsoluteValueOfNegativeReturnsPositive()
        {
            var quantity = Length.FromCentimeters(-1);

            var result = quantity.Abs();

            Assert.StrictEqual(-quantity, result);
        }

        [Fact]
        public void AbsoluteValueOfNullReferenceThrowsException()
        {
            IQuantity quantity = null!;

            Assert.Throws<NullReferenceException>(() => quantity.Abs());
        }

        [Fact]
        public void AverageOfEmptySourceThrowsException()
        {
            var units = new Length[] { };

            Assert.Throws<InvalidOperationException>(() => units.Average(LengthUnit.Centimeter));
        }

        [Fact]
        public void AverageOfLengthsCalculatesCorrectly()
        {
            var units = new[] { Length.FromMeters(1), Length.FromCentimeters(50) };

            Length average = units.Average(LengthUnit.Centimeter);

            Assert.Equal(75, average.Value);
            Assert.Equal(LengthUnit.Centimeter, average.Unit);
        }

        [Fact]
        public void AverageOfLengthsWithNullSelectorThrowsException()
        {
            var units = new[]
            {
                new KeyValuePair<string, Length>("1", Length.FromMeters(1)), new KeyValuePair<string, Length>("2", Length.FromCentimeters(50))
            };
            
            Assert.Throws<ArgumentNullException>(() => units.Average((Func<KeyValuePair<string, Length>, Length>)null!, LengthUnit.Centimeter));
        }

        [Fact]
        public void AverageOfLengthsWithSelectorCalculatesCorrectly()
        {
            var units = new[]
            {
                new KeyValuePair<string, Length>("1", Length.FromMeters(1)), new KeyValuePair<string, Length>("2", Length.FromCentimeters(50))
            };

            Length average = units.Average(x => x.Value, LengthUnit.Centimeter);

            Assert.Equal(75, average.Value);
            Assert.Equal(LengthUnit.Centimeter, average.Unit);
        }

        [Fact]
        public void MaxOfTwoLengthsReturnsTheLargestValue()
        {
            var firstValue = Length.FromMeters(1);
            var secondValue = Length.FromCentimeters(50);

            Length max = UnitMath.Max(firstValue, secondValue);

            Assert.Equal(1, max.Value);
            Assert.Equal(LengthUnit.Meter, max.Unit);
        }

        [Fact]
<<<<<<< HEAD
        public void MaxOfEmptySourceThrowsException()
        {
            var units = new Length[] { };

            Assert.Throws<InvalidOperationException>(() => units.Max(LengthUnit.Centimeter));
        }

        [Fact]
        public void MaxOfLengthsCalculatesCorrectly()
        {
            var units = new[] { Length.FromMeters(1), Length.FromCentimeters(50) };

            Length max = units.Max(LengthUnit.Centimeter);

            Assert.Equal(100, max.Value);
            Assert.Equal(LengthUnit.Centimeter, max.Unit);
        }

        [Fact]
        public void MaxOfLengthsWithNullSelectorThrowsException()
        {
            var units = new[]
            {
                new KeyValuePair<string, Length>("1", Length.FromMeters(1)), new KeyValuePair<string, Length>("2", Length.FromCentimeters(50))
            };

            Assert.Throws<ArgumentNullException>(() => units.Max((Func<KeyValuePair<string, Length>, Length>)null!, LengthUnit.Centimeter));
        }

        [Fact]
        public void MaxOfLengthsWithSelectorCalculatesCorrectly()
        {
            var units = new[]
            {
                new KeyValuePair<string, Length>("1", Length.FromMeters(1)), new KeyValuePair<string, Length>("2", Length.FromCentimeters(50))
            };

            Length max = units.Max(x => x.Value, LengthUnit.Centimeter);

            Assert.Equal(100, max.Value);
            Assert.Equal(LengthUnit.Centimeter, max.Unit);
        }

        [Fact]
=======
>>>>>>> 342641e9
        public void MinOfTwoLengthsReturnsTheSmallestValue()
        {
            var firstValue = Length.FromMeters(1);
            var secondValue = Length.FromCentimeters(50);

            Length min = UnitMath.Min(firstValue, secondValue);

            Assert.Equal(50, min.Value);
            Assert.Equal(LengthUnit.Centimeter, min.Unit);
        }

        [Fact]
<<<<<<< HEAD
        public void MinOfEmptySourceThrowsException()
        {
            var units = new Length[] { };

            Assert.Throws<InvalidOperationException>(() => units.Min(LengthUnit.Centimeter));
        }

        [Fact]
        public void MinOfLengthsCalculatesCorrectly()
        {
            var units = new[] { Length.FromMeters(1), Length.FromCentimeters(50) };

            Length min = units.Min(LengthUnit.Centimeter);

            Assert.Equal(50, min.Value);
            Assert.Equal(LengthUnit.Centimeter, min.Unit);
        }

        [Fact]
        public void MinOfLengthsCalculatesCorrectlyWithLinq()
        {
            var units = new[] { Length.FromMeters(1), Length.FromCentimeters(50) };

            Length min = units.Min();

            Assert.Equal(50, min.Value);
            Assert.Equal(LengthUnit.Centimeter, min.Unit);
        }

        [Fact]
        public void MinOfLengthsWithNullSelectorThrowsException()
        {
            var units = new[]
            {
                new KeyValuePair<string, Length>("1", Length.FromMeters(1)), new KeyValuePair<string, Length>("2", Length.FromCentimeters(50))
            };

            Assert.Throws<ArgumentNullException>(() => units.Min((Func<KeyValuePair<string, Length>, Length>)null!, LengthUnit.Centimeter));
        }

        [Fact]
        public void MinOfLengthsWithSelectorCalculatesCorrectly()
        {
            var units = new[]
            {
                new KeyValuePair<string, Length>("1", Length.FromMeters(1)), new KeyValuePair<string, Length>("2", Length.FromCentimeters(50))
            };

            Length min = units.Min(x => x.Value, LengthUnit.Centimeter);

            Assert.Equal(50, min.Value);
            Assert.Equal(LengthUnit.Centimeter, min.Unit);
        }

        [Fact]
=======
>>>>>>> 342641e9
        public void SumOfEmptySourceReturnsZero()
        {
            var units = new Length[] { };

            Length sum = units.Sum(Length.BaseUnit);

            Assert.Equal(Length.Zero, sum);
        }

        [Fact]
        public void SumOfLengthsCalculatesCorrectly()
        {
            var units = new[] { Length.FromMeters(1), Length.FromCentimeters(50) };

            Length sum = units.Sum(LengthUnit.Centimeter);

            Assert.Equal(150, sum.Value);
            Assert.Equal(LengthUnit.Centimeter, sum.Unit);
        }

        [Fact]
        public void SumOfLengthsWithNullSelectorThrowsException()
        {
            var units = new[]
            {
                new KeyValuePair<string, Length>("1", Length.FromMeters(1)), new KeyValuePair<string, Length>("2", Length.FromCentimeters(50))
            };

            Assert.Throws<ArgumentNullException>(() => units.Sum((Func<KeyValuePair<string, Length>, Length>)null!, LengthUnit.Centimeter));
        }

        [Fact]
        public void SumOfLengthsWithSelectorCalculatesCorrectly()
        {
            var units = new[]
            {
                new KeyValuePair<string, Length>("1", Length.FromMeters(1)), new KeyValuePair<string, Length>("2", Length.FromCentimeters(50))
            };

            Length sum = units.Sum(x => x.Value, LengthUnit.Centimeter);

            Assert.Equal(150, sum.Value);
            Assert.Equal(LengthUnit.Centimeter, sum.Unit);
        }

        [Fact]
        public void ClampCalculatesCorrectly()
        {
            var min = Length.FromMeters(-1);
            var max = Length.FromCentimeters(150);

            var value1 = Length.FromMillimeters(33);

            Length clampedValue = UnitMath.Clamp(value1, min, max);
            Assert.Equal(33, clampedValue.Value);
            Assert.Equal(LengthUnit.Millimeter, clampedValue.Unit);

            var value2 = Length.FromMillimeters(-1500);

            Length clampedMin = UnitMath.Clamp(value2, min, max);
            Assert.Equal(-1000, clampedMin.Value);
            Assert.Equal(LengthUnit.Millimeter, clampedMin.Unit);

            var value3 = Length.FromMillimeters(2000);

            Length clampedMax = UnitMath.Clamp(value3, min, max);
            Assert.Equal(1500, clampedMax.Value);
            Assert.Equal(LengthUnit.Millimeter, clampedMax.Unit);
        }

        [Fact]
        public void ClampMinGreaterThanMaxThrowsException()
        {
            var min = Length.FromMeters(2);
            var max = Length.FromCentimeters(150);
            var value = Length.FromMillimeters(33);

            Assert.Throws<ArgumentException>(() => UnitMath.Clamp(value, min, max));
        }
    }
}<|MERGE_RESOLUTION|>--- conflicted
+++ resolved
@@ -103,53 +103,6 @@
         }
 
         [Fact]
-<<<<<<< HEAD
-        public void MaxOfEmptySourceThrowsException()
-        {
-            var units = new Length[] { };
-
-            Assert.Throws<InvalidOperationException>(() => units.Max(LengthUnit.Centimeter));
-        }
-
-        [Fact]
-        public void MaxOfLengthsCalculatesCorrectly()
-        {
-            var units = new[] { Length.FromMeters(1), Length.FromCentimeters(50) };
-
-            Length max = units.Max(LengthUnit.Centimeter);
-
-            Assert.Equal(100, max.Value);
-            Assert.Equal(LengthUnit.Centimeter, max.Unit);
-        }
-
-        [Fact]
-        public void MaxOfLengthsWithNullSelectorThrowsException()
-        {
-            var units = new[]
-            {
-                new KeyValuePair<string, Length>("1", Length.FromMeters(1)), new KeyValuePair<string, Length>("2", Length.FromCentimeters(50))
-            };
-
-            Assert.Throws<ArgumentNullException>(() => units.Max((Func<KeyValuePair<string, Length>, Length>)null!, LengthUnit.Centimeter));
-        }
-
-        [Fact]
-        public void MaxOfLengthsWithSelectorCalculatesCorrectly()
-        {
-            var units = new[]
-            {
-                new KeyValuePair<string, Length>("1", Length.FromMeters(1)), new KeyValuePair<string, Length>("2", Length.FromCentimeters(50))
-            };
-
-            Length max = units.Max(x => x.Value, LengthUnit.Centimeter);
-
-            Assert.Equal(100, max.Value);
-            Assert.Equal(LengthUnit.Centimeter, max.Unit);
-        }
-
-        [Fact]
-=======
->>>>>>> 342641e9
         public void MinOfTwoLengthsReturnsTheSmallestValue()
         {
             var firstValue = Length.FromMeters(1);
@@ -162,64 +115,6 @@
         }
 
         [Fact]
-<<<<<<< HEAD
-        public void MinOfEmptySourceThrowsException()
-        {
-            var units = new Length[] { };
-
-            Assert.Throws<InvalidOperationException>(() => units.Min(LengthUnit.Centimeter));
-        }
-
-        [Fact]
-        public void MinOfLengthsCalculatesCorrectly()
-        {
-            var units = new[] { Length.FromMeters(1), Length.FromCentimeters(50) };
-
-            Length min = units.Min(LengthUnit.Centimeter);
-
-            Assert.Equal(50, min.Value);
-            Assert.Equal(LengthUnit.Centimeter, min.Unit);
-        }
-
-        [Fact]
-        public void MinOfLengthsCalculatesCorrectlyWithLinq()
-        {
-            var units = new[] { Length.FromMeters(1), Length.FromCentimeters(50) };
-
-            Length min = units.Min();
-
-            Assert.Equal(50, min.Value);
-            Assert.Equal(LengthUnit.Centimeter, min.Unit);
-        }
-
-        [Fact]
-        public void MinOfLengthsWithNullSelectorThrowsException()
-        {
-            var units = new[]
-            {
-                new KeyValuePair<string, Length>("1", Length.FromMeters(1)), new KeyValuePair<string, Length>("2", Length.FromCentimeters(50))
-            };
-
-            Assert.Throws<ArgumentNullException>(() => units.Min((Func<KeyValuePair<string, Length>, Length>)null!, LengthUnit.Centimeter));
-        }
-
-        [Fact]
-        public void MinOfLengthsWithSelectorCalculatesCorrectly()
-        {
-            var units = new[]
-            {
-                new KeyValuePair<string, Length>("1", Length.FromMeters(1)), new KeyValuePair<string, Length>("2", Length.FromCentimeters(50))
-            };
-
-            Length min = units.Min(x => x.Value, LengthUnit.Centimeter);
-
-            Assert.Equal(50, min.Value);
-            Assert.Equal(LengthUnit.Centimeter, min.Unit);
-        }
-
-        [Fact]
-=======
->>>>>>> 342641e9
         public void SumOfEmptySourceReturnsZero()
         {
             var units = new Length[] { };
