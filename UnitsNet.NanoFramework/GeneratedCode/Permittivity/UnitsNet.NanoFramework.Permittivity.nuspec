--- conflicted
+++ resolved
@@ -2,11 +2,7 @@
 <package xmlns="http://schemas.microsoft.com/packaging/2012/06/nuspec.xsd">
   <metadata>
     <id>UnitsNet.nanoFramework.Permittivity</id>
-<<<<<<< HEAD
     <version>5.0.0-alpha004</version>
-=======
-    <version>4.126.0</version>
->>>>>>> b5300902
     <title>Units.NET Permittivity - nanoFramework</title>
     <authors>Andreas Gullberg Larsen,nanoFramework project contributors</authors>
     <owners>UnitsNet</owners>
