//------------------------------------------------------------------------------
// <auto-generated>
//     This code was generated by \generate-code.bat.
//
//     Changes to this file will be lost when the code is regenerated.
//     The build server regenerates the code before each build and a pre-build
//     step will regenerate the code on each local build.
//
//     See https://github.com/angularsen/UnitsNet/wiki/Adding-a-New-Unit for how to add or edit units.
//
//     Add CustomCode\Quantities\MyQuantity.extra.cs files to add code to generated quantities.
//     Add UnitDefinitions\MyQuantity.json and run generate-code.bat to generate new units or quantities.
//
// </auto-generated>
//------------------------------------------------------------------------------

// Licensed under MIT No Attribution, see LICENSE file at the root.
// Copyright 2013 Andreas Gullberg Larsen (andreas.larsen84@gmail.com). Maintained at https://github.com/angularsen/UnitsNet.

using System;
using UnitsNet.Units;

namespace UnitsNet
{
    /// <inheritdoc />
    /// <summary>
    ///     Many different units of length have been used around the world. The main units in modern use are U.S. customary units in the United States and the Metric system elsewhere. British Imperial units are still used for some purposes in the United Kingdom and some other countries. The metric system is sub-divided into SI and non-SI units.
    /// </summary>
    public struct  Length
    {
        /// <summary>
        ///     The numeric value this quantity was constructed with.
        /// </summary>
        private readonly double _value;

        /// <summary>
        ///     The unit this quantity was constructed with.
        /// </summary>
        private readonly LengthUnit _unit;

        /// <summary>
        ///     The numeric value this quantity was constructed with.
        /// </summary>
        public double Value => _value;

        /// <inheritdoc />
        public LengthUnit Unit => _unit;
        /// <summary>
        ///     Creates the quantity with the given numeric value and unit.
        /// </summary>
        /// <param name="value">The numeric value to construct this quantity with.</param>
        /// <param name="unit">The unit representation to construct this quantity with.</param>
        /// <exception cref="ArgumentException">If value is NaN or Infinity.</exception>
        public Length(double value, LengthUnit unit)
        {
            _value = value;
            _unit = unit;
        }

        /// <summary>
        ///     The base unit of Duration, which is Second. All conversions go via this value.
        /// </summary>
        public static LengthUnit BaseUnit { get; } = LengthUnit.Meter;

        /// <summary>
        /// Represents the largest possible value of Duration
        /// </summary>
        public static Length MaxValue { get; } = new Length(double.MaxValue, BaseUnit);

        /// <summary>
        /// Represents the smallest possible value of Duration
        /// </summary>
        public static Length MinValue { get; } = new Length(double.MinValue, BaseUnit);
        /// <summary>
        ///     Gets an instance of this quantity with a value of 0 in the base unit Second.
        /// </summary>
        public static Length Zero { get; } = new Length(0, BaseUnit);
        #region Conversion Properties

        /// <summary>
        ///     Get Length in AstronomicalUnits.
        /// </summary>
        public double AstronomicalUnits => As(LengthUnit.AstronomicalUnit);

        /// <summary>
        ///     Get Length in Centimeters.
        /// </summary>
        public double Centimeters => As(LengthUnit.Centimeter);

        /// <summary>
        ///     Get Length in Chains.
        /// </summary>
        public double Chains => As(LengthUnit.Chain);

        /// <summary>
        ///     Get Length in Decameters.
        /// </summary>
        public double Decameters => As(LengthUnit.Decameter);

        /// <summary>
        ///     Get Length in Decimeters.
        /// </summary>
        public double Decimeters => As(LengthUnit.Decimeter);

        /// <summary>
        ///     Get Length in DtpPicas.
        /// </summary>
        public double DtpPicas => As(LengthUnit.DtpPica);

        /// <summary>
        ///     Get Length in DtpPoints.
        /// </summary>
        public double DtpPoints => As(LengthUnit.DtpPoint);

        /// <summary>
        ///     Get Length in Fathoms.
        /// </summary>
        public double Fathoms => As(LengthUnit.Fathom);

        /// <summary>
        ///     Get Length in Feet.
        /// </summary>
        public double Feet => As(LengthUnit.Foot);

        /// <summary>
        ///     Get Length in Hands.
        /// </summary>
        public double Hands => As(LengthUnit.Hand);

        /// <summary>
        ///     Get Length in Hectometers.
        /// </summary>
        public double Hectometers => As(LengthUnit.Hectometer);

        /// <summary>
        ///     Get Length in Inches.
        /// </summary>
        public double Inches => As(LengthUnit.Inch);

        /// <summary>
        ///     Get Length in KilolightYears.
        /// </summary>
        public double KilolightYears => As(LengthUnit.KilolightYear);

        /// <summary>
        ///     Get Length in Kilometers.
        /// </summary>
        public double Kilometers => As(LengthUnit.Kilometer);

        /// <summary>
        ///     Get Length in Kiloparsecs.
        /// </summary>
        public double Kiloparsecs => As(LengthUnit.Kiloparsec);

        /// <summary>
        ///     Get Length in LightYears.
        /// </summary>
        public double LightYears => As(LengthUnit.LightYear);

        /// <summary>
        ///     Get Length in MegalightYears.
        /// </summary>
        public double MegalightYears => As(LengthUnit.MegalightYear);

        /// <summary>
        ///     Get Length in Megaparsecs.
        /// </summary>
        public double Megaparsecs => As(LengthUnit.Megaparsec);

        /// <summary>
        ///     Get Length in Meters.
        /// </summary>
        public double Meters => As(LengthUnit.Meter);

        /// <summary>
        ///     Get Length in Microinches.
        /// </summary>
        public double Microinches => As(LengthUnit.Microinch);

        /// <summary>
        ///     Get Length in Micrometers.
        /// </summary>
        public double Micrometers => As(LengthUnit.Micrometer);

        /// <summary>
        ///     Get Length in Mils.
        /// </summary>
        public double Mils => As(LengthUnit.Mil);

        /// <summary>
        ///     Get Length in Miles.
        /// </summary>
        public double Miles => As(LengthUnit.Mile);

        /// <summary>
        ///     Get Length in Millimeters.
        /// </summary>
        public double Millimeters => As(LengthUnit.Millimeter);

        /// <summary>
        ///     Get Length in Nanometers.
        /// </summary>
        public double Nanometers => As(LengthUnit.Nanometer);

        /// <summary>
        ///     Get Length in NauticalMiles.
        /// </summary>
        public double NauticalMiles => As(LengthUnit.NauticalMile);

        /// <summary>
        ///     Get Length in Parsecs.
        /// </summary>
        public double Parsecs => As(LengthUnit.Parsec);

        /// <summary>
        ///     Get Length in PrinterPicas.
        /// </summary>
        public double PrinterPicas => As(LengthUnit.PrinterPica);

        /// <summary>
        ///     Get Length in PrinterPoints.
        /// </summary>
        public double PrinterPoints => As(LengthUnit.PrinterPoint);

        /// <summary>
        ///     Get Length in Shackles.
        /// </summary>
        public double Shackles => As(LengthUnit.Shackle);

        /// <summary>
        ///     Get Length in SolarRadiuses.
        /// </summary>
        public double SolarRadiuses => As(LengthUnit.SolarRadius);

        /// <summary>
        ///     Get Length in Twips.
        /// </summary>
        public double Twips => As(LengthUnit.Twip);

        /// <summary>
        ///     Get Length in UsSurveyFeet.
        /// </summary>
        public double UsSurveyFeet => As(LengthUnit.UsSurveyFoot);

        /// <summary>
        ///     Get Length in Yards.
        /// </summary>
        public double Yards => As(LengthUnit.Yard);

        #endregion

        #region Static Factory Methods

        /// <summary>
        ///     Get Length from AstronomicalUnits.
        /// </summary>
        /// <exception cref="ArgumentException">If value is NaN or Infinity.</exception>
        public static Length FromAstronomicalUnits(double astronomicalunits) => new Length(astronomicalunits, LengthUnit.AstronomicalUnit);

        /// <summary>
        ///     Get Length from Centimeters.
        /// </summary>
        /// <exception cref="ArgumentException">If value is NaN or Infinity.</exception>
        public static Length FromCentimeters(double centimeters) => new Length(centimeters, LengthUnit.Centimeter);

        /// <summary>
        ///     Get Length from Chains.
        /// </summary>
        /// <exception cref="ArgumentException">If value is NaN or Infinity.</exception>
        public static Length FromChains(double chains) => new Length(chains, LengthUnit.Chain);

        /// <summary>
        ///     Get Length from Decameters.
        /// </summary>
        /// <exception cref="ArgumentException">If value is NaN or Infinity.</exception>
        public static Length FromDecameters(double decameters) => new Length(decameters, LengthUnit.Decameter);

        /// <summary>
        ///     Get Length from Decimeters.
        /// </summary>
        /// <exception cref="ArgumentException">If value is NaN or Infinity.</exception>
        public static Length FromDecimeters(double decimeters) => new Length(decimeters, LengthUnit.Decimeter);

        /// <summary>
        ///     Get Length from DtpPicas.
        /// </summary>
        /// <exception cref="ArgumentException">If value is NaN or Infinity.</exception>
        public static Length FromDtpPicas(double dtppicas) => new Length(dtppicas, LengthUnit.DtpPica);

        /// <summary>
        ///     Get Length from DtpPoints.
        /// </summary>
        /// <exception cref="ArgumentException">If value is NaN or Infinity.</exception>
        public static Length FromDtpPoints(double dtppoints) => new Length(dtppoints, LengthUnit.DtpPoint);

        /// <summary>
        ///     Get Length from Fathoms.
        /// </summary>
        /// <exception cref="ArgumentException">If value is NaN or Infinity.</exception>
        public static Length FromFathoms(double fathoms) => new Length(fathoms, LengthUnit.Fathom);

        /// <summary>
        ///     Get Length from Feet.
        /// </summary>
        /// <exception cref="ArgumentException">If value is NaN or Infinity.</exception>
        public static Length FromFeet(double feet) => new Length(feet, LengthUnit.Foot);

        /// <summary>
        ///     Get Length from Hands.
        /// </summary>
        /// <exception cref="ArgumentException">If value is NaN or Infinity.</exception>
        public static Length FromHands(double hands) => new Length(hands, LengthUnit.Hand);

        /// <summary>
        ///     Get Length from Hectometers.
        /// </summary>
        /// <exception cref="ArgumentException">If value is NaN or Infinity.</exception>
        public static Length FromHectometers(double hectometers) => new Length(hectometers, LengthUnit.Hectometer);

        /// <summary>
        ///     Get Length from Inches.
        /// </summary>
        /// <exception cref="ArgumentException">If value is NaN or Infinity.</exception>
        public static Length FromInches(double inches) => new Length(inches, LengthUnit.Inch);

        /// <summary>
        ///     Get Length from KilolightYears.
        /// </summary>
        /// <exception cref="ArgumentException">If value is NaN or Infinity.</exception>
        public static Length FromKilolightYears(double kilolightyears) => new Length(kilolightyears, LengthUnit.KilolightYear);

        /// <summary>
        ///     Get Length from Kilometers.
        /// </summary>
        /// <exception cref="ArgumentException">If value is NaN or Infinity.</exception>
        public static Length FromKilometers(double kilometers) => new Length(kilometers, LengthUnit.Kilometer);

        /// <summary>
        ///     Get Length from Kiloparsecs.
        /// </summary>
        /// <exception cref="ArgumentException">If value is NaN or Infinity.</exception>
        public static Length FromKiloparsecs(double kiloparsecs) => new Length(kiloparsecs, LengthUnit.Kiloparsec);

        /// <summary>
        ///     Get Length from LightYears.
        /// </summary>
        /// <exception cref="ArgumentException">If value is NaN or Infinity.</exception>
        public static Length FromLightYears(double lightyears) => new Length(lightyears, LengthUnit.LightYear);

        /// <summary>
        ///     Get Length from MegalightYears.
        /// </summary>
        /// <exception cref="ArgumentException">If value is NaN or Infinity.</exception>
        public static Length FromMegalightYears(double megalightyears) => new Length(megalightyears, LengthUnit.MegalightYear);

        /// <summary>
        ///     Get Length from Megaparsecs.
        /// </summary>
        /// <exception cref="ArgumentException">If value is NaN or Infinity.</exception>
        public static Length FromMegaparsecs(double megaparsecs) => new Length(megaparsecs, LengthUnit.Megaparsec);

        /// <summary>
        ///     Get Length from Meters.
        /// </summary>
        /// <exception cref="ArgumentException">If value is NaN or Infinity.</exception>
        public static Length FromMeters(double meters) => new Length(meters, LengthUnit.Meter);

        /// <summary>
        ///     Get Length from Microinches.
        /// </summary>
        /// <exception cref="ArgumentException">If value is NaN or Infinity.</exception>
        public static Length FromMicroinches(double microinches) => new Length(microinches, LengthUnit.Microinch);

        /// <summary>
        ///     Get Length from Micrometers.
        /// </summary>
        /// <exception cref="ArgumentException">If value is NaN or Infinity.</exception>
        public static Length FromMicrometers(double micrometers) => new Length(micrometers, LengthUnit.Micrometer);

        /// <summary>
        ///     Get Length from Mils.
        /// </summary>
        /// <exception cref="ArgumentException">If value is NaN or Infinity.</exception>
        public static Length FromMils(double mils) => new Length(mils, LengthUnit.Mil);

        /// <summary>
        ///     Get Length from Miles.
        /// </summary>
        /// <exception cref="ArgumentException">If value is NaN or Infinity.</exception>
        public static Length FromMiles(double miles) => new Length(miles, LengthUnit.Mile);

        /// <summary>
        ///     Get Length from Millimeters.
        /// </summary>
        /// <exception cref="ArgumentException">If value is NaN or Infinity.</exception>
        public static Length FromMillimeters(double millimeters) => new Length(millimeters, LengthUnit.Millimeter);

        /// <summary>
        ///     Get Length from Nanometers.
        /// </summary>
        /// <exception cref="ArgumentException">If value is NaN or Infinity.</exception>
        public static Length FromNanometers(double nanometers) => new Length(nanometers, LengthUnit.Nanometer);

        /// <summary>
        ///     Get Length from NauticalMiles.
        /// </summary>
        /// <exception cref="ArgumentException">If value is NaN or Infinity.</exception>
        public static Length FromNauticalMiles(double nauticalmiles) => new Length(nauticalmiles, LengthUnit.NauticalMile);

        /// <summary>
        ///     Get Length from Parsecs.
        /// </summary>
        /// <exception cref="ArgumentException">If value is NaN or Infinity.</exception>
        public static Length FromParsecs(double parsecs) => new Length(parsecs, LengthUnit.Parsec);

        /// <summary>
        ///     Get Length from PrinterPicas.
        /// </summary>
        /// <exception cref="ArgumentException">If value is NaN or Infinity.</exception>
        public static Length FromPrinterPicas(double printerpicas) => new Length(printerpicas, LengthUnit.PrinterPica);

        /// <summary>
        ///     Get Length from PrinterPoints.
        /// </summary>
        /// <exception cref="ArgumentException">If value is NaN or Infinity.</exception>
        public static Length FromPrinterPoints(double printerpoints) => new Length(printerpoints, LengthUnit.PrinterPoint);

        /// <summary>
        ///     Get Length from Shackles.
        /// </summary>
        /// <exception cref="ArgumentException">If value is NaN or Infinity.</exception>
        public static Length FromShackles(double shackles) => new Length(shackles, LengthUnit.Shackle);

        /// <summary>
        ///     Get Length from SolarRadiuses.
        /// </summary>
        /// <exception cref="ArgumentException">If value is NaN or Infinity.</exception>
        public static Length FromSolarRadiuses(double solarradiuses) => new Length(solarradiuses, LengthUnit.SolarRadius);

        /// <summary>
        ///     Get Length from Twips.
        /// </summary>
        /// <exception cref="ArgumentException">If value is NaN or Infinity.</exception>
        public static Length FromTwips(double twips) => new Length(twips, LengthUnit.Twip);

        /// <summary>
        ///     Get Length from UsSurveyFeet.
        /// </summary>
        /// <exception cref="ArgumentException">If value is NaN or Infinity.</exception>
        public static Length FromUsSurveyFeet(double ussurveyfeet) => new Length(ussurveyfeet, LengthUnit.UsSurveyFoot);

        /// <summary>
        ///     Get Length from Yards.
        /// </summary>
        /// <exception cref="ArgumentException">If value is NaN or Infinity.</exception>
        public static Length FromYards(double yards) => new Length(yards, LengthUnit.Yard);


        /// <summary>
        ///     Dynamically convert from value and unit enum <see cref="LengthUnit" /> to <see cref="Length" />.
        /// </summary>
        /// <param name="value">Value to convert from.</param>
        /// <param name="fromUnit">Unit to convert from.</param>
        /// <returns>Length unit value.</returns>
        public static Length From(double value, LengthUnit fromUnit)
        {
            return new Length(value, fromUnit);
        }

        #endregion

        #region Conversion Methods

        /// <summary>
        ///     Convert to the unit representation <paramref name="unit" />.
        /// </summary>
        /// <returns>Value converted to the specified unit.</returns>
        public double As(LengthUnit unit) => GetValueAs(unit);

        /// <summary>
        ///     Converts this Duration to another Duration with the unit representation <paramref name="unit" />.
        /// </summary>
        /// <returns>A Duration with the specified unit.</returns>
        public Length ToUnit(LengthUnit unit)
        {
            var convertedValue = GetValueAs(unit);
            return new Length(convertedValue, unit);
        }

        /// <summary>
        ///     Converts the current value + unit to the base unit.
        ///     This is typically the first step in converting from one unit to another.
        /// </summary>
        /// <returns>The value in the base unit representation.</returns>
        private double GetValueInBaseUnit()
        {
            return Unit switch
            {
<<<<<<< HEAD
                LengthUnit.AstronomicalUnit => _value * 1.4959787070e11,
                LengthUnit.Centimeter => (_value) * 1e-2d,
                LengthUnit.Chain => _value*20.1168,
                LengthUnit.Decimeter => (_value) * 1e-1d,
                LengthUnit.DtpPica => _value/236.220472441,
                LengthUnit.DtpPoint => (_value/72)*2.54e-2,
                LengthUnit.Fathom => _value*1.8288,
                LengthUnit.Foot => _value*0.3048,
                LengthUnit.Hand => _value * 1.016e-1,
                LengthUnit.Hectometer => (_value) * 1e2d,
                LengthUnit.Inch => _value*2.54e-2,
                LengthUnit.KilolightYear => (_value * 9.46073047258e15) * 1e3d,
                LengthUnit.Kilometer => (_value) * 1e3d,
                LengthUnit.Kiloparsec => (_value * 3.08567758128e16) * 1e3d,
                LengthUnit.LightYear => _value * 9.46073047258e15,
                LengthUnit.MegalightYear => (_value * 9.46073047258e15) * 1e6d,
                LengthUnit.Megaparsec => (_value * 3.08567758128e16) * 1e6d,
                LengthUnit.Meter => _value,
                LengthUnit.Microinch => _value*2.54e-8,
                LengthUnit.Micrometer => (_value) * 1e-6d,
                LengthUnit.Mil => _value*2.54e-5,
                LengthUnit.Mile => _value*1609.34,
                LengthUnit.Millimeter => (_value) * 1e-3d,
                LengthUnit.Nanometer => (_value) * 1e-9d,
                LengthUnit.NauticalMile => _value*1852,
                LengthUnit.Parsec => _value * 3.08567758128e16,
                LengthUnit.PrinterPica => _value/237.106301584,
                LengthUnit.PrinterPoint => (_value/72.27)*2.54e-2,
                LengthUnit.Shackle => _value*27.432,
                LengthUnit.SolarRadius => _value * 6.95510000E+08,
                LengthUnit.Twip => _value/56692.913385826,
                LengthUnit.UsSurveyFoot => _value*1200/3937,
                LengthUnit.Yard => _value*0.9144,
                _ => throw new NotImplementedException($"Can not convert {Unit} to base units.")
            };
=======
                case LengthUnit.AstronomicalUnit: return _value * 1.4959787070e11;
                case LengthUnit.Centimeter: return (_value) * 1e-2d;
                case LengthUnit.Chain: return _value*20.1168;
                case LengthUnit.Decameter: return (_value) * 1e1d;
                case LengthUnit.Decimeter: return (_value) * 1e-1d;
                case LengthUnit.DtpPica: return _value/236.220472441;
                case LengthUnit.DtpPoint: return (_value/72)*2.54e-2;
                case LengthUnit.Fathom: return _value*1.8288;
                case LengthUnit.Foot: return _value*0.3048;
                case LengthUnit.Hand: return _value * 1.016e-1;
                case LengthUnit.Hectometer: return (_value) * 1e2d;
                case LengthUnit.Inch: return _value*2.54e-2;
                case LengthUnit.KilolightYear: return (_value * 9.46073047258e15) * 1e3d;
                case LengthUnit.Kilometer: return (_value) * 1e3d;
                case LengthUnit.Kiloparsec: return (_value * 3.08567758128e16) * 1e3d;
                case LengthUnit.LightYear: return _value * 9.46073047258e15;
                case LengthUnit.MegalightYear: return (_value * 9.46073047258e15) * 1e6d;
                case LengthUnit.Megaparsec: return (_value * 3.08567758128e16) * 1e6d;
                case LengthUnit.Meter: return _value;
                case LengthUnit.Microinch: return _value*2.54e-8;
                case LengthUnit.Micrometer: return (_value) * 1e-6d;
                case LengthUnit.Mil: return _value*2.54e-5;
                case LengthUnit.Mile: return _value*1609.34;
                case LengthUnit.Millimeter: return (_value) * 1e-3d;
                case LengthUnit.Nanometer: return (_value) * 1e-9d;
                case LengthUnit.NauticalMile: return _value*1852;
                case LengthUnit.Parsec: return _value * 3.08567758128e16;
                case LengthUnit.PrinterPica: return _value/237.106301584;
                case LengthUnit.PrinterPoint: return (_value/72.27)*2.54e-2;
                case LengthUnit.Shackle: return _value*27.432;
                case LengthUnit.SolarRadius: return _value * 6.95510000E+08;
                case LengthUnit.Twip: return _value/56692.913385826;
                case LengthUnit.UsSurveyFoot: return _value*1200/3937;
                case LengthUnit.Yard: return _value*0.9144;
                default:
                    throw new NotImplementedException($"Can not convert {Unit} to base units.");
            }
>>>>>>> 127524cf
        }

        private double GetValueAs(LengthUnit unit)
        {
            if (Unit == unit)
                return _value;

            var baseUnitValue = GetValueInBaseUnit();

            return unit switch
            {
<<<<<<< HEAD
                LengthUnit.AstronomicalUnit => baseUnitValue / 1.4959787070e11,
                LengthUnit.Centimeter => (baseUnitValue) / 1e-2d,
                LengthUnit.Chain => baseUnitValue/20.1168,
                LengthUnit.Decimeter => (baseUnitValue) / 1e-1d,
                LengthUnit.DtpPica => baseUnitValue*236.220472441,
                LengthUnit.DtpPoint => (baseUnitValue/2.54e-2)*72,
                LengthUnit.Fathom => baseUnitValue/1.8288,
                LengthUnit.Foot => baseUnitValue/0.3048,
                LengthUnit.Hand => baseUnitValue / 1.016e-1,
                LengthUnit.Hectometer => (baseUnitValue) / 1e2d,
                LengthUnit.Inch => baseUnitValue/2.54e-2,
                LengthUnit.KilolightYear => (baseUnitValue / 9.46073047258e15) / 1e3d,
                LengthUnit.Kilometer => (baseUnitValue) / 1e3d,
                LengthUnit.Kiloparsec => (baseUnitValue / 3.08567758128e16) / 1e3d,
                LengthUnit.LightYear => baseUnitValue / 9.46073047258e15,
                LengthUnit.MegalightYear => (baseUnitValue / 9.46073047258e15) / 1e6d,
                LengthUnit.Megaparsec => (baseUnitValue / 3.08567758128e16) / 1e6d,
                LengthUnit.Meter => baseUnitValue,
                LengthUnit.Microinch => baseUnitValue/2.54e-8,
                LengthUnit.Micrometer => (baseUnitValue) / 1e-6d,
                LengthUnit.Mil => baseUnitValue/2.54e-5,
                LengthUnit.Mile => baseUnitValue/1609.34,
                LengthUnit.Millimeter => (baseUnitValue) / 1e-3d,
                LengthUnit.Nanometer => (baseUnitValue) / 1e-9d,
                LengthUnit.NauticalMile => baseUnitValue/1852,
                LengthUnit.Parsec => baseUnitValue / 3.08567758128e16,
                LengthUnit.PrinterPica => baseUnitValue*237.106301584,
                LengthUnit.PrinterPoint => (baseUnitValue/2.54e-2)*72.27,
                LengthUnit.Shackle => baseUnitValue/27.432,
                LengthUnit.SolarRadius => baseUnitValue / 6.95510000E+08,
                LengthUnit.Twip => baseUnitValue*56692.913385826,
                LengthUnit.UsSurveyFoot => baseUnitValue*3937/1200,
                LengthUnit.Yard => baseUnitValue/0.9144,
                _ => throw new NotImplementedException($"Can not convert {Unit} to {unit}.")
            };
=======
                case LengthUnit.AstronomicalUnit: return baseUnitValue / 1.4959787070e11;
                case LengthUnit.Centimeter: return (baseUnitValue) / 1e-2d;
                case LengthUnit.Chain: return baseUnitValue/20.1168;
                case LengthUnit.Decameter: return (baseUnitValue) / 1e1d;
                case LengthUnit.Decimeter: return (baseUnitValue) / 1e-1d;
                case LengthUnit.DtpPica: return baseUnitValue*236.220472441;
                case LengthUnit.DtpPoint: return (baseUnitValue/2.54e-2)*72;
                case LengthUnit.Fathom: return baseUnitValue/1.8288;
                case LengthUnit.Foot: return baseUnitValue/0.3048;
                case LengthUnit.Hand: return baseUnitValue / 1.016e-1;
                case LengthUnit.Hectometer: return (baseUnitValue) / 1e2d;
                case LengthUnit.Inch: return baseUnitValue/2.54e-2;
                case LengthUnit.KilolightYear: return (baseUnitValue / 9.46073047258e15) / 1e3d;
                case LengthUnit.Kilometer: return (baseUnitValue) / 1e3d;
                case LengthUnit.Kiloparsec: return (baseUnitValue / 3.08567758128e16) / 1e3d;
                case LengthUnit.LightYear: return baseUnitValue / 9.46073047258e15;
                case LengthUnit.MegalightYear: return (baseUnitValue / 9.46073047258e15) / 1e6d;
                case LengthUnit.Megaparsec: return (baseUnitValue / 3.08567758128e16) / 1e6d;
                case LengthUnit.Meter: return baseUnitValue;
                case LengthUnit.Microinch: return baseUnitValue/2.54e-8;
                case LengthUnit.Micrometer: return (baseUnitValue) / 1e-6d;
                case LengthUnit.Mil: return baseUnitValue/2.54e-5;
                case LengthUnit.Mile: return baseUnitValue/1609.34;
                case LengthUnit.Millimeter: return (baseUnitValue) / 1e-3d;
                case LengthUnit.Nanometer: return (baseUnitValue) / 1e-9d;
                case LengthUnit.NauticalMile: return baseUnitValue/1852;
                case LengthUnit.Parsec: return baseUnitValue / 3.08567758128e16;
                case LengthUnit.PrinterPica: return baseUnitValue*237.106301584;
                case LengthUnit.PrinterPoint: return (baseUnitValue/2.54e-2)*72.27;
                case LengthUnit.Shackle: return baseUnitValue/27.432;
                case LengthUnit.SolarRadius: return baseUnitValue / 6.95510000E+08;
                case LengthUnit.Twip: return baseUnitValue*56692.913385826;
                case LengthUnit.UsSurveyFoot: return baseUnitValue*3937/1200;
                case LengthUnit.Yard: return baseUnitValue/0.9144;
                default:
                    throw new NotImplementedException($"Can not convert {Unit} to {unit}.");
            }
>>>>>>> 127524cf
        }

        #endregion

    }
}
<|MERGE_RESOLUTION|>--- conflicted
+++ resolved
@@ -496,10 +496,10 @@
         {
             return Unit switch
             {
-<<<<<<< HEAD
                 LengthUnit.AstronomicalUnit => _value * 1.4959787070e11,
                 LengthUnit.Centimeter => (_value) * 1e-2d,
                 LengthUnit.Chain => _value*20.1168,
+                LengthUnit.Decameter => (_value) * 1e1d,
                 LengthUnit.Decimeter => (_value) * 1e-1d,
                 LengthUnit.DtpPica => _value/236.220472441,
                 LengthUnit.DtpPoint => (_value/72)*2.54e-2,
@@ -532,45 +532,6 @@
                 LengthUnit.Yard => _value*0.9144,
                 _ => throw new NotImplementedException($"Can not convert {Unit} to base units.")
             };
-=======
-                case LengthUnit.AstronomicalUnit: return _value * 1.4959787070e11;
-                case LengthUnit.Centimeter: return (_value) * 1e-2d;
-                case LengthUnit.Chain: return _value*20.1168;
-                case LengthUnit.Decameter: return (_value) * 1e1d;
-                case LengthUnit.Decimeter: return (_value) * 1e-1d;
-                case LengthUnit.DtpPica: return _value/236.220472441;
-                case LengthUnit.DtpPoint: return (_value/72)*2.54e-2;
-                case LengthUnit.Fathom: return _value*1.8288;
-                case LengthUnit.Foot: return _value*0.3048;
-                case LengthUnit.Hand: return _value * 1.016e-1;
-                case LengthUnit.Hectometer: return (_value) * 1e2d;
-                case LengthUnit.Inch: return _value*2.54e-2;
-                case LengthUnit.KilolightYear: return (_value * 9.46073047258e15) * 1e3d;
-                case LengthUnit.Kilometer: return (_value) * 1e3d;
-                case LengthUnit.Kiloparsec: return (_value * 3.08567758128e16) * 1e3d;
-                case LengthUnit.LightYear: return _value * 9.46073047258e15;
-                case LengthUnit.MegalightYear: return (_value * 9.46073047258e15) * 1e6d;
-                case LengthUnit.Megaparsec: return (_value * 3.08567758128e16) * 1e6d;
-                case LengthUnit.Meter: return _value;
-                case LengthUnit.Microinch: return _value*2.54e-8;
-                case LengthUnit.Micrometer: return (_value) * 1e-6d;
-                case LengthUnit.Mil: return _value*2.54e-5;
-                case LengthUnit.Mile: return _value*1609.34;
-                case LengthUnit.Millimeter: return (_value) * 1e-3d;
-                case LengthUnit.Nanometer: return (_value) * 1e-9d;
-                case LengthUnit.NauticalMile: return _value*1852;
-                case LengthUnit.Parsec: return _value * 3.08567758128e16;
-                case LengthUnit.PrinterPica: return _value/237.106301584;
-                case LengthUnit.PrinterPoint: return (_value/72.27)*2.54e-2;
-                case LengthUnit.Shackle: return _value*27.432;
-                case LengthUnit.SolarRadius: return _value * 6.95510000E+08;
-                case LengthUnit.Twip: return _value/56692.913385826;
-                case LengthUnit.UsSurveyFoot: return _value*1200/3937;
-                case LengthUnit.Yard: return _value*0.9144;
-                default:
-                    throw new NotImplementedException($"Can not convert {Unit} to base units.");
-            }
->>>>>>> 127524cf
         }
 
         private double GetValueAs(LengthUnit unit)
@@ -582,10 +543,10 @@
 
             return unit switch
             {
-<<<<<<< HEAD
                 LengthUnit.AstronomicalUnit => baseUnitValue / 1.4959787070e11,
                 LengthUnit.Centimeter => (baseUnitValue) / 1e-2d,
                 LengthUnit.Chain => baseUnitValue/20.1168,
+                LengthUnit.Decameter => (baseUnitValue) / 1e1d,
                 LengthUnit.Decimeter => (baseUnitValue) / 1e-1d,
                 LengthUnit.DtpPica => baseUnitValue*236.220472441,
                 LengthUnit.DtpPoint => (baseUnitValue/2.54e-2)*72,
@@ -618,45 +579,6 @@
                 LengthUnit.Yard => baseUnitValue/0.9144,
                 _ => throw new NotImplementedException($"Can not convert {Unit} to {unit}.")
             };
-=======
-                case LengthUnit.AstronomicalUnit: return baseUnitValue / 1.4959787070e11;
-                case LengthUnit.Centimeter: return (baseUnitValue) / 1e-2d;
-                case LengthUnit.Chain: return baseUnitValue/20.1168;
-                case LengthUnit.Decameter: return (baseUnitValue) / 1e1d;
-                case LengthUnit.Decimeter: return (baseUnitValue) / 1e-1d;
-                case LengthUnit.DtpPica: return baseUnitValue*236.220472441;
-                case LengthUnit.DtpPoint: return (baseUnitValue/2.54e-2)*72;
-                case LengthUnit.Fathom: return baseUnitValue/1.8288;
-                case LengthUnit.Foot: return baseUnitValue/0.3048;
-                case LengthUnit.Hand: return baseUnitValue / 1.016e-1;
-                case LengthUnit.Hectometer: return (baseUnitValue) / 1e2d;
-                case LengthUnit.Inch: return baseUnitValue/2.54e-2;
-                case LengthUnit.KilolightYear: return (baseUnitValue / 9.46073047258e15) / 1e3d;
-                case LengthUnit.Kilometer: return (baseUnitValue) / 1e3d;
-                case LengthUnit.Kiloparsec: return (baseUnitValue / 3.08567758128e16) / 1e3d;
-                case LengthUnit.LightYear: return baseUnitValue / 9.46073047258e15;
-                case LengthUnit.MegalightYear: return (baseUnitValue / 9.46073047258e15) / 1e6d;
-                case LengthUnit.Megaparsec: return (baseUnitValue / 3.08567758128e16) / 1e6d;
-                case LengthUnit.Meter: return baseUnitValue;
-                case LengthUnit.Microinch: return baseUnitValue/2.54e-8;
-                case LengthUnit.Micrometer: return (baseUnitValue) / 1e-6d;
-                case LengthUnit.Mil: return baseUnitValue/2.54e-5;
-                case LengthUnit.Mile: return baseUnitValue/1609.34;
-                case LengthUnit.Millimeter: return (baseUnitValue) / 1e-3d;
-                case LengthUnit.Nanometer: return (baseUnitValue) / 1e-9d;
-                case LengthUnit.NauticalMile: return baseUnitValue/1852;
-                case LengthUnit.Parsec: return baseUnitValue / 3.08567758128e16;
-                case LengthUnit.PrinterPica: return baseUnitValue*237.106301584;
-                case LengthUnit.PrinterPoint: return (baseUnitValue/2.54e-2)*72.27;
-                case LengthUnit.Shackle: return baseUnitValue/27.432;
-                case LengthUnit.SolarRadius: return baseUnitValue / 6.95510000E+08;
-                case LengthUnit.Twip: return baseUnitValue*56692.913385826;
-                case LengthUnit.UsSurveyFoot: return baseUnitValue*3937/1200;
-                case LengthUnit.Yard: return baseUnitValue/0.9144;
-                default:
-                    throw new NotImplementedException($"Can not convert {Unit} to {unit}.");
-            }
->>>>>>> 127524cf
         }
 
         #endregion
