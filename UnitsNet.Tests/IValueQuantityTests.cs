--- conflicted
+++ resolved
@@ -31,27 +31,6 @@
         }
 
         [Fact]
-<<<<<<< HEAD
-        public void IValueQuantityTDecimal_AsUnitSystem_ReturnsDecimal()
-        {
-            IValueQuantity<decimal> decimalQuantity = Power.FromMegawatts(1234.5);
-            Assert.IsType<decimal>(decimalQuantity.As(UnitSystem.SI));
-=======
-        public void IValueQuantityTDecimal_Value_ReturnsDecimal()
-        {
-            IValueQuantity<decimal> decimalQuantity = Information.FromKilobytes(1234.5);
-            Assert.IsType<decimal>(decimalQuantity.Value);
-        }
-
-        [Fact]
-        public void IValueQuantityTDecimal_AsEnum_ReturnsDecimal()
-        {
-            IValueQuantity<decimal> decimalQuantity = Information.FromKilobytes(1234.5);
-            Assert.IsType<decimal>(decimalQuantity.As(InformationUnit.Byte));
->>>>>>> 7e7053eb
-        }
-
-        [Fact]
         public void IValueQuantityTDouble_ToUnitEnum_ReturnsIValueQuantityTDouble()
         {
             IValueQuantity<double> doubleQuantity = Temperature.FromDegreesCelsius(1234.5);
@@ -64,19 +43,5 @@
             IValueQuantity<double> doubleQuantity = Temperature.FromDegreesCelsius(1234.5);
             Assert.IsAssignableFrom<IValueQuantity<double>>(doubleQuantity.ToUnit(UnitSystem.SI));
         }
-
-        [Fact]
-<<<<<<< HEAD
-        public void IValueQuantityTDecimal_ToUnitUnitSystem_ReturnsIValueQuantityTDecimal()
-        {
-            IValueQuantity<decimal> decimalQuantity = Power.FromWatts(1234.5);
-            Assert.IsAssignableFrom<IValueQuantity<decimal>>(decimalQuantity.ToUnit(UnitSystem.SI));
-=======
-        public void IValueQuantityTDecimal_ToUnitEnum_ReturnsIValueQuantityTDecimal()
-        {
-            IValueQuantity<decimal> decimalQuantity = Information.FromKilobytes(1234.5);
-            Assert.IsAssignableFrom<IValueQuantity<decimal>>(decimalQuantity.ToUnit(InformationUnit.Bit));
->>>>>>> 7e7053eb
-        }
     }
 }