--- conflicted
+++ resolved
@@ -119,12 +119,19 @@
         };
 
         [Fact]
+        public void Ctor_WithUndefinedUnit_ThrowsArgumentException()
+        {
+            Assert.Throws<ArgumentException>(() => new Angle((double)0.0, AngleUnit.Undefined));
+        }
+
+        [Fact]
         public void DefaultCtor_ReturnsQuantityWithZeroValueAndBaseUnit()
         {
             var quantity = new Angle();
             Assert.Equal(0, quantity.Value);
             Assert.Equal(AngleUnit.Degree, quantity.Unit);
         }
+
 
         [Fact]
         public void Ctor_WithInfinityValue_ThrowsArgumentException()
@@ -169,9 +176,14 @@
 
             Assert.Equal(Angle.Zero, quantityInfo.Zero);
             Assert.Equal("Angle", quantityInfo.Name);
-
-            var units = EnumUtils.GetEnumValues<AngleUnit>().ToArray();
+            Assert.Equal(QuantityType.Angle, quantityInfo.QuantityType);
+
+            var units = EnumUtils.GetEnumValues<AngleUnit>().Except(new[] {AngleUnit.Undefined}).ToArray();
             var unitNames = units.Select(x => x.ToString());
+
+            // Obsolete members
+            Assert.Equal(units, quantityInfo.Units);
+            Assert.Equal(unitNames, quantityInfo.UnitNames);
         }
 
         [Fact]
@@ -303,7 +315,7 @@
         [Fact]
         public void As_SIUnitSystem_ThrowsArgumentExceptionIfNotSupported()
         {
-            var quantity = new Angle(value: 1, unit: Angle.ConversionBaseUnit);
+            var quantity = new Angle(value: 1, unit: Angle.BaseUnit);
             Func<object> AsWithSIUnitSystem = () => quantity.As(UnitSystem.SI);
 
             if (SupportsSIUnitSystem)
@@ -342,10 +354,6 @@
         [MemberData(nameof(UnitTypes))]
         public void ToUnit_FromNonBaseUnit_ReturnsQuantityWithGivenUnit(AngleUnit unit)
         {
-<<<<<<< HEAD
-            var quantityInBaseUnit = Angle.FromDegrees(1).ToBaseUnit();
-            Assert.Equal(Angle.ConversionBaseUnit, quantityInBaseUnit.Unit);
-=======
             // See if there is a unit available that is not the base unit.
             var fromUnit = Angle.Units.FirstOrDefault(u => u != Angle.BaseUnit && u != AngleUnit.Undefined);
 
@@ -356,7 +364,6 @@
             var quantity = Angle.From(3.0, fromUnit);
             var converted = quantity.ToUnit(unit);
             Assert.Equal(converted.Unit, unit);
->>>>>>> eca11394
         }
 
         [Fact]
@@ -435,6 +442,49 @@
         }
 
         [Fact]
+        public void EqualityOperators()
+        {
+            var a = Angle.FromDegrees(1);
+            var b = Angle.FromDegrees(2);
+
+#pragma warning disable CS8073
+// ReSharper disable EqualExpressionComparison
+
+            Assert.True(a == a);
+            Assert.False(a != a);
+
+            Assert.True(a != b);
+            Assert.False(a == b);
+
+            Assert.False(a == null);
+            Assert.False(null == a);
+
+// ReSharper restore EqualExpressionComparison
+#pragma warning restore CS8073
+        }
+
+        [Fact]
+        public void Equals_SameType_IsImplemented()
+        {
+            var a = Angle.FromDegrees(1);
+            var b = Angle.FromDegrees(2);
+
+            Assert.True(a.Equals(a));
+            Assert.False(a.Equals(b));
+        }
+
+        [Fact]
+        public void Equals_QuantityAsObject_IsImplemented()
+        {
+            object a = Angle.FromDegrees(1);
+            object b = Angle.FromDegrees(2);
+
+            Assert.True(a.Equals(a));
+            Assert.False(a.Equals(b));
+            Assert.False(a.Equals((object)null));
+        }
+
+        [Fact]
         public void Equals_RelativeTolerance_IsImplemented()
         {
             var v = Angle.FromDegrees(1);
@@ -464,11 +514,20 @@
         }
 
         [Fact]
+        public void UnitsDoesNotContainUndefined()
+        {
+            Assert.DoesNotContain(AngleUnit.Undefined, Angle.Units);
+        }
+
+        [Fact]
         public void HasAtLeastOneAbbreviationSpecified()
         {
             var units = Enum.GetValues(typeof(AngleUnit)).Cast<AngleUnit>();
             foreach(var unit in units)
             {
+                if(unit == AngleUnit.Undefined)
+                    continue;
+
                 var defaultAbbreviation = UnitAbbreviationsCache.Default.GetDefaultAbbreviation(unit);
             }
         }
@@ -482,8 +541,8 @@
         [Fact]
         public void ToString_ReturnsValueAndUnitAbbreviationInCurrentCulture()
         {
-            var prevCulture = Thread.CurrentThread.CurrentCulture;
-            Thread.CurrentThread.CurrentCulture = CultureInfo.GetCultureInfo("en-US");
+            var prevCulture = Thread.CurrentThread.CurrentUICulture;
+            Thread.CurrentThread.CurrentUICulture = CultureInfo.GetCultureInfo("en-US");
             try {
                 Assert.Equal("1 '", new Angle(1, AngleUnit.Arcminute).ToString());
                 Assert.Equal("1 ″", new Angle(1, AngleUnit.Arcsecond).ToString());
@@ -504,7 +563,7 @@
             }
             finally
             {
-                Thread.CurrentThread.CurrentCulture = prevCulture;
+                Thread.CurrentThread.CurrentUICulture = prevCulture;
             }
         }
 
@@ -535,10 +594,10 @@
         [Fact]
         public void ToString_SFormat_FormatsNumberWithGivenDigitsAfterRadixForCurrentCulture()
         {
-            var oldCulture = CultureInfo.CurrentCulture;
+            var oldCulture = CultureInfo.CurrentUICulture;
             try
             {
-                CultureInfo.CurrentCulture = CultureInfo.InvariantCulture;
+                CultureInfo.CurrentUICulture = CultureInfo.InvariantCulture;
                 Assert.Equal("0.1 °", new Angle(0.123456, AngleUnit.Degree).ToString("s1"));
                 Assert.Equal("0.12 °", new Angle(0.123456, AngleUnit.Degree).ToString("s2"));
                 Assert.Equal("0.123 °", new Angle(0.123456, AngleUnit.Degree).ToString("s3"));
@@ -546,7 +605,7 @@
             }
             finally
             {
-                CultureInfo.CurrentCulture = oldCulture;
+                CultureInfo.CurrentUICulture = oldCulture;
             }
         }
 
@@ -560,27 +619,28 @@
             Assert.Equal("0.1235 °", new Angle(0.123456, AngleUnit.Degree).ToString("s4", culture));
         }
 
-        [Theory]
-        [InlineData(null)]
-        [InlineData("en-US")]
-        public void ToString_NullFormat_DefaultsToGeneralFormat(string cultureName)
-        {
-            var quantity = Angle.FromDegrees(1.0);
-            CultureInfo formatProvider = cultureName == null
-                ? null
-                : CultureInfo.GetCultureInfo(cultureName);
-
-            Assert.Equal(quantity.ToString("g", formatProvider), quantity.ToString(null, formatProvider));
-        }
-
-        [Theory]
-        [InlineData(null)]
-        [InlineData("g")]
-        public void ToString_NullProvider_EqualsCurrentCulture(string format)
-        {
-            var quantity = Angle.FromDegrees(1.0);
-            Assert.Equal(quantity.ToString(format, CultureInfo.CurrentCulture), quantity.ToString(format, null));
-        }
+
+        [Fact]
+        public void ToString_NullFormat_ThrowsArgumentNullException()
+        {
+            var quantity = Angle.FromDegrees(1.0);
+            Assert.Throws<ArgumentNullException>(() => quantity.ToString(null, null, null));
+        }
+
+        [Fact]
+        public void ToString_NullArgs_ThrowsArgumentNullException()
+        {
+            var quantity = Angle.FromDegrees(1.0);
+            Assert.Throws<ArgumentNullException>(() => quantity.ToString(null, "g", null));
+        }
+
+        [Fact]
+        public void ToString_NullProvider_EqualsCurrentUICulture()
+        {
+            var quantity = Angle.FromDegrees(1.0);
+            Assert.Equal(quantity.ToString(CultureInfo.CurrentUICulture, "g"), quantity.ToString(null, "g"));
+        }
+
 
         [Fact]
         public void Convert_ToBool_ThrowsInvalidCastException()
@@ -699,6 +759,13 @@
         {
             var quantity = Angle.FromDegrees(1.0);
             Assert.Equal(quantity.Unit, Convert.ChangeType(quantity, typeof(AngleUnit)));
+        }
+
+        [Fact]
+        public void Convert_ChangeType_QuantityType_EqualsQuantityType()
+        {
+            var quantity = Angle.FromDegrees(1.0);
+            Assert.Equal(QuantityType.Angle, Convert.ChangeType(quantity, typeof(QuantityType)));
         }
 
         [Fact]
