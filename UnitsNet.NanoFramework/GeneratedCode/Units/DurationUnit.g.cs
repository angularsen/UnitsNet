//------------------------------------------------------------------------------
// <auto-generated>
//     This code was generated by \generate-code.bat.
//
//     Changes to this file will be lost when the code is regenerated.
//     The build server regenerates the code before each build and a pre-build
//     step will regenerate the code on each local build.
//
//     See https://github.com/angularsen/UnitsNet/wiki/Adding-a-New-Unit for how to add or edit units.
//
//     Add CustomCode\Quantities\MyQuantity.extra.cs files to add code to generated quantities.
//     Add UnitDefinitions\MyQuantity.json and run generate-code.bat to generate new units or quantities.
//
// </auto-generated>
//------------------------------------------------------------------------------

// Licensed under MIT No Attribution, see LICENSE file at the root.
// Copyright 2013 Andreas Gullberg Larsen (andreas.larsen84@gmail.com). Maintained at https://github.com/angularsen/UnitsNet.

// ReSharper disable once CheckNamespace
namespace UnitsNet.Units
{
    // Disable missing XML comment warnings for the generated unit enums.
    #pragma warning disable 1591

    public enum DurationUnit
    {
<<<<<<< HEAD
        Day,
        Hour,
        JulianYear,
        Microsecond,
        Millisecond,
        Minute,
        Month30,
        Nanosecond,
        Second,
        Week,
        Year365,
=======
        Undefined = 0,
        Day = 1,
        Hour = 2,
        JulianYear = 3,
        Microsecond = 4,
        Millisecond = 5,
        Minute = 6,
        Month30 = 7,
        Nanosecond = 8,
        Second = 9,
        Week = 10,
        Year365 = 11,
>>>>>>> 424090fd
    }

    #pragma warning restore 1591
}<|MERGE_RESOLUTION|>--- conflicted
+++ resolved
@@ -25,20 +25,6 @@
 
     public enum DurationUnit
     {
-<<<<<<< HEAD
-        Day,
-        Hour,
-        JulianYear,
-        Microsecond,
-        Millisecond,
-        Minute,
-        Month30,
-        Nanosecond,
-        Second,
-        Week,
-        Year365,
-=======
-        Undefined = 0,
         Day = 1,
         Hour = 2,
         JulianYear = 3,
@@ -50,7 +36,6 @@
         Second = 9,
         Week = 10,
         Year365 = 11,
->>>>>>> 424090fd
     }
 
     #pragma warning restore 1591
