﻿// Licensed under MIT No Attribution, see LICENSE file at the root.
// Copyright 2013 Andreas Gullberg Larsen (andreas.larsen84@gmail.com). Maintained at https://github.com/angularsen/UnitsNet.

using System;
using Xunit;

namespace UnitsNet.Tests.CustomCode
{
    public class TemperatureChangeRateTests : TemperatureChangeRateTestsBase
    {
        protected override bool SupportsSIUnitSystem => false;
        protected override double DegreesCelsiusPerSecondInOneDegreeCelsiusPerSecond => 1;

        protected override double DecadegreesCelsiusPerSecondInOneDegreeCelsiusPerSecond => 1E-1;

        protected override double HectodegreesCelsiusPerSecondInOneDegreeCelsiusPerSecond => 1E-2;

        protected override double KilodegreesCelsiusPerSecondInOneDegreeCelsiusPerSecond => 1E-3;

        protected override double DecidegreesCelsiusPerSecondInOneDegreeCelsiusPerSecond => 1E1;

        protected override double CentidegreesCelsiusPerSecondInOneDegreeCelsiusPerSecond => 1E2;

        protected override double MillidegreesCelsiusPerSecondInOneDegreeCelsiusPerSecond => 1E3;

        protected override double MicrodegreesCelsiusPerSecondInOneDegreeCelsiusPerSecond => 1E6;

        protected override double NanodegreesCelsiusPerSecondInOneDegreeCelsiusPerSecond => 1E9;

        protected override double DegreesCelsiusPerMinuteInOneDegreeCelsiusPerSecond => 60;
<<<<<<< HEAD
=======

        [Fact]
        public void TemperatureChangeRateMultipliedWithTimeSpanEqualsTemperatureDelta()
        {
            TemperatureDelta d = TemperatureChangeRate.FromDegreesCelsiusPerSecond(2) * new TimeSpan(0, 0, 10);
            Assert.Equal(TemperatureDelta.FromDegreesCelsius(20), d);
        }

        [Fact]
        public void TimeSpanMultipliedWithTemperatureChangeRateEqualsTemperatureDelta()
        {
            TemperatureDelta d = new TimeSpan(0, 0, -10) * TemperatureChangeRate.FromDegreesCelsiusPerSecond(2);
            Assert.Equal(TemperatureDelta.FromDegreesCelsius(-20), d);
        }

        [Fact]
        public void TemperatureChangeRateMultipliedWithDurationEqualsTemperatureDelta()
        {
            TemperatureDelta d = TemperatureChangeRate.FromDegreesCelsiusPerSecond(2) * Duration.FromSeconds(10);
            Assert.Equal(TemperatureDelta.FromDegreesCelsius(20), d);
        }

        [Fact]
        public void DurationMultipliedWithTemperatureChangeRateEqualsTemperatureDelta()
        {
            TemperatureDelta d = Duration.FromSeconds(-10) * TemperatureChangeRate.FromDegreesCelsiusPerSecond(2);
            Assert.Equal(TemperatureDelta.FromDegreesCelsius(-20), d);
        }
>>>>>>> 7519a215
    }
}<|MERGE_RESOLUTION|>--- conflicted
+++ resolved
@@ -28,8 +28,6 @@
         protected override double NanodegreesCelsiusPerSecondInOneDegreeCelsiusPerSecond => 1E9;
 
         protected override double DegreesCelsiusPerMinuteInOneDegreeCelsiusPerSecond => 60;
-<<<<<<< HEAD
-=======
 
         [Fact]
         public void TemperatureChangeRateMultipliedWithTimeSpanEqualsTemperatureDelta()
@@ -58,6 +56,5 @@
             TemperatureDelta d = Duration.FromSeconds(-10) * TemperatureChangeRate.FromDegreesCelsiusPerSecond(2);
             Assert.Equal(TemperatureDelta.FromDegreesCelsius(-20), d);
         }
->>>>>>> 7519a215
     }
 }