﻿// Licensed under MIT No Attribution, see LICENSE file at the root.
// Copyright 2013 Andreas Gullberg Larsen (andreas.larsen84@gmail.com). Maintained at https://github.com/angularsen/UnitsNet.

using System;
using System.ComponentModel;
using System.Globalization;

namespace UnitsNet
{
    /// <summary>
    /// Is the base class for all attributes that are related to <see cref="QuantityTypeConverter{T}"/>
    /// </summary>
    [AttributeUsage(AttributeTargets.Property, AllowMultiple = false, Inherited = true)]
    public abstract class UnitAttributeBase : Attribute
    {
        /// <summary>
        /// The unit enum type, such as <see cref="UnitsNet.Units.LengthUnit" />
        /// </summary>
        public Enum? UnitType { get; set; }

        /// <summary>
        /// Initializes a new instance of the <see cref="UnitAttributeBase"/> class.
        /// </summary>
        /// <param name="unitType"></param>
        public UnitAttributeBase(object unitType)
        {
            UnitType = unitType as Enum;
        }
    }

    /// <summary>
    /// This attribute defines the default Unit to use if the string to convert only consists of digits
    /// </summary>
    public class DefaultUnitAttribute : UnitAttributeBase
    {
        /// <summary>
        /// Initializes a new instance of the <see cref="DefaultUnitAttribute"/> class.
        /// </summary>
        /// <param name="unitType">The unit the quantity gets when the string parsing dose only consist of digits</param>
        public DefaultUnitAttribute(object unitType) : base(unitType) { }
    }

    /// <summary>
    /// This attribute defines the Unit the quantity is converted to after it has been parsed.
    /// </summary>
    public class ConvertToUnitAttribute : DefaultUnitAttribute
    {
        /// <summary>
        /// Initializes a new instance of the <see cref="ConvertToUnitAttribute"/> class.
        /// </summary>
        /// <param name="unitType">The unit the quantity is converted to when parsing from string</param>
        public ConvertToUnitAttribute(object unitType) : base(unitType) { }
    }

    /// <summary>
    /// This attribute defines the unit the quantity has when converting to string
    /// </summary>
    public class DisplayAsUnitAttribute : DefaultUnitAttribute
    {
        /// <summary>
        /// The formating used when the quantity is converted to string. See <see cref="IQuantity.ToString(System.IFormatProvider)"/>
        /// </summary>
        public string Format { get; set; }

        /// <summary>
        /// Initializes a new instance of the <see cref="DisplayAsUnitAttribute"/> class.
        /// </summary>
        /// <param name="unitType">The unit the quantity should be displayed in</param>
        /// <param name="format">Formating string <see cref="IQuantity.ToString(System.IFormatProvider)"/> </param>
        public DisplayAsUnitAttribute(object unitType, string format = "") : base(unitType)
        {
            Format = format;
        }
    }

    /// <summary>
    /// <para>
    ///     Converts between IQuantity and string.
    ///     Implements a TypeConverter for IQuantitys. This allows eg the PropertyGrid to read and write properties of type IQuantity.
    /// </para>
    ///   <para>For basic understanding of TypeConverters consult the .NET documentation.</para>
    /// </summary>
    /// <typeparam name="TQuantity">Quantity value type, such as <see cref="Length{T}"/> or <see cref="Mass{T}"/>.</typeparam>
    /// <remarks>
    /// <para>
    ///     When a string is converted a Quantity the unit given by the string is used.
    ///     When no unit is given by the string the base unit is used.
    ///     The base unit can be overwritten by use of the <see cref="DefaultUnitAttribute"/>.
    ///     The converted Quantity can be forced to be in a certain unit by use of the <see cref="ConvertToUnitAttribute"/>.
    /// </para>
    /// <para>
    ///     The displayed unit can be forced to a certain unit by use of the <see cref="DisplayAsUnitAttribute"/>.
    ///     The <see cref="DisplayAsUnitAttribute"/> provides the possibility to format the displayed Quantity.
    /// </para>
    /// </remarks>
    /// <example>
    ///   <para>These examples show how to use this TypeConverter.</para>
    ///
    /// <code title="Using the TypeConverter without additional attributes">
    ///     [TypeConverter(typeof(UnitsNetTypeConverter{Length}))]
    ///     Units.Length PropertyName { get; set; }
    /// </code>
    ///
    /// <code title="Using the TypeConverter with DisplayAsUnit attribute">
    ///     [DisplayAsUnit(UnitsNet.Units.LengthUnit.Meter)]
    ///     [TypeConverter(typeof(UnitsNetTypeConverter{Length}))]
    ///     Units.Length Length { get; set; }
    /// </code>
    ///
    /// <code title="Using the TypeConverter with DisplayAsUnit attribute with formating">
    ///     [DisplayAsUnit(UnitsNet.Units.LengthUnit.Meter, "g")]
    ///     [TypeConverter(typeof(UnitsNetTypeConverter{Length}))]
    ///     Units.Length Length { get; set; }
    /// </code>
    ///
    /// <code title="Using the TypeConverter with ConvertToUnit attribute">
    ///     [ConvertToUnitAttribute(UnitsNet.Units.LengthUnit.Meter)]
    ///     [TypeConverter(typeof(UnitsNetTypeConverter{Length}))]
    ///     Units.Length Length { get; set; }
    /// </code>
    ///
    /// <code title="Using the TypeConverter with DefaultUnit attribute">
    ///     [DefaultUnitAttribute(UnitsNet.Units.LengthUnit.Meter)]
    ///     [TypeConverter(typeof(UnitsNetTypeConverter{Length}))]
    ///     Units.Length Length { get; set; }
    /// </code>
    /// </example>
    public class QuantityTypeConverter<TQuantity> : TypeConverter where TQuantity : struct, IQuantity
    {
        /// <summary>
        ///     Returns true if sourceType if of type <see cref="string"/>
        /// </summary>
        /// <param name="context">An <see cref="System.ComponentModel.ITypeDescriptorContext"/> that provides a format context.</param>
        /// <param name="sourceType">A <see cref="System.Type"/> that represents the type you want to convert from.</param>
        /// <returns>true if this converter can perform the conversion; otherwise, false.</returns>
        public override bool CanConvertFrom(ITypeDescriptorContext context, Type sourceType)
        {
            return (sourceType == typeof(string)) || base.CanConvertFrom(context, sourceType);
        }

        private static TAttribute? GetAttribute<TAttribute>(ITypeDescriptorContext? context) where TAttribute : UnitAttributeBase
        {
            if (context?.PropertyDescriptor is null) return null;

            var attribute = (TAttribute?)context.PropertyDescriptor.Attributes[typeof(TAttribute)];

            // Ensure the attribute's unit is compatible with this converter's quantity.
            if (attribute?.UnitType != null)
            {
<<<<<<< HEAD
                QuantityType expected = default(TQuantity).Type;
                QuantityType actual = QuantityType.Undefined;

                if (attribute.UnitType != null) actual = Quantity.From<double>(1, attribute.UnitType).Type;
                if (actual != QuantityType.Undefined && expected != actual)
=======
                string converterQuantityName = default(TQuantity).QuantityInfo.Name;
                string attributeQuantityName = Quantity.From(1, attribute.UnitType).QuantityInfo.Name;
                if (converterQuantityName != attributeQuantityName)
>>>>>>> 6e7ae0e5
                {
                    throw new ArgumentException($"The {attribute.GetType()}'s UnitType [{attribute.UnitType}] is not compatible with the converter's quantity [{converterQuantityName}].");
                }
            }

            return attribute;
        }

        /// <summary>
        ///     Converts the given object, when it is of type <see cref="string"/> to the type of this converter, using the specified context and culture information.
        /// </summary>
        /// <param name="context">An System.ComponentModel.ITypeDescriptorContext that provides a format context.</param>
        /// <param name="culture">The System.Globalization.CultureInfo to use as the current culture.</param>
        /// <param name="value">The System.Object to convert.</param>
        /// <returns>An <see cref="IQuantity"/> object.</returns>
        /// <exception cref="System.NotSupportedException">The conversion cannot be performed.</exception>
        /// <exception cref="ArgumentException">Unit value is not a know unit enum type.</exception>
        public override object ConvertFrom(ITypeDescriptorContext context, CultureInfo culture, object value)
        {
            if (value is string stringValue && !string.IsNullOrEmpty(stringValue))
            {
                IQuantity? quantity = null;

                if (double.TryParse(stringValue, NumberStyles.Any, culture, out double dvalue))
                {
<<<<<<< HEAD
                    DefaultUnitAttribute defaultUnit = GetAttribute<DefaultUnitAttribute>(context) ?? new DefaultUnitAttribute(default(TQuantity).Unit);

                    result = Quantity.From<double>(dvalue, defaultUnit.UnitType);
                }
                else
                {
                    result = Quantity.Parse<double>(culture, typeof(TQuantity), stringValue);
=======
                    var defaultUnit = GetAttribute<DefaultUnitAttribute>(context) ?? new DefaultUnitAttribute(default(TQuantity).Unit);
                    if(defaultUnit.UnitType != null)
                        quantity = Quantity.From(dvalue, defaultUnit.UnitType);
                }
                else
                {
                    quantity = Quantity.Parse(culture, typeof(TQuantity), stringValue);
>>>>>>> 6e7ae0e5
                }

                if( quantity != null )
                {
                    ConvertToUnitAttribute? convertToUnit = GetAttribute<ConvertToUnitAttribute>(context);
                    if (convertToUnit != null && convertToUnit.UnitType != null)
                        quantity = quantity.ToUnit(convertToUnit.UnitType);

                    return quantity;
                }
            }

            return base.ConvertFrom(context, culture, value);
        }

        /// <summary>Returns true whether this converter can convert the <see cref="IQuantity"/> to string, using the specified context.</summary>
        /// <returns>true if this converter can perform the conversion; otherwise, false.</returns>
        /// <param name="context">An <see cref="T:System.ComponentModel.ITypeDescriptorContext" /> that provides a format context. </param>
        /// <param name="destinationType">A <see cref="T:System.Type" /> that represents the type you want to convert to. </param>
        public override bool CanConvertTo(ITypeDescriptorContext context, Type destinationType)
        {
            return (destinationType == typeof(string)) || base.CanConvertTo(context, destinationType);
        }

        /// <summary>Converts the given <see cref="IQuantity"/> object to <see cref="string"/>, using the specified context and culture information.</summary>
        /// <returns>An <see cref="T:System.Object" /> that represents the converted value.</returns>
        /// <param name="context">An <see cref="T:System.ComponentModel.ITypeDescriptorContext" /> that provides a format context. </param>
        /// <param name="culture">A <see cref="T:System.Globalization.CultureInfo" />. If null is passed, the current culture is assumed. </param>
        /// <param name="value">The <see cref="T:System.Object" /> to convert. </param>
        /// <param name="destinationType">The <see cref="T:System.Type" /> to convert the <paramref name="value" /> parameter to. </param>
        /// <exception cref="T:System.ArgumentNullException">The <paramref name="destinationType" /> parameter is null. </exception>
        /// <exception cref="T:System.NotSupportedException">The conversion cannot be performed. </exception>
        public override object ConvertTo(ITypeDescriptorContext context, CultureInfo culture, object value, Type destinationType)
        {
            DisplayAsUnitAttribute? displayAsUnit = GetAttribute<DisplayAsUnitAttribute>(context);

            if (value is IQuantity qvalue && destinationType == typeof(string) && displayAsUnit != null)
            {
                if (displayAsUnit.UnitType != null)
                    return qvalue.ToUnit(displayAsUnit.UnitType).ToString(displayAsUnit.Format, culture);
                else
                    return qvalue.ToString(displayAsUnit.Format, culture);
            }

            return base.ConvertTo(context, culture, value, destinationType);
        }
    }
}<|MERGE_RESOLUTION|>--- conflicted
+++ resolved
@@ -147,17 +147,9 @@
             // Ensure the attribute's unit is compatible with this converter's quantity.
             if (attribute?.UnitType != null)
             {
-<<<<<<< HEAD
-                QuantityType expected = default(TQuantity).Type;
-                QuantityType actual = QuantityType.Undefined;
-
-                if (attribute.UnitType != null) actual = Quantity.From<double>(1, attribute.UnitType).Type;
-                if (actual != QuantityType.Undefined && expected != actual)
-=======
                 string converterQuantityName = default(TQuantity).QuantityInfo.Name;
-                string attributeQuantityName = Quantity.From(1, attribute.UnitType).QuantityInfo.Name;
+                string attributeQuantityName = Quantity.From<double>(1, attribute.UnitType).QuantityInfo.Name;
                 if (converterQuantityName != attributeQuantityName)
->>>>>>> 6e7ae0e5
                 {
                     throw new ArgumentException($"The {attribute.GetType()}'s UnitType [{attribute.UnitType}] is not compatible with the converter's quantity [{converterQuantityName}].");
                 }
@@ -183,23 +175,13 @@
 
                 if (double.TryParse(stringValue, NumberStyles.Any, culture, out double dvalue))
                 {
-<<<<<<< HEAD
-                    DefaultUnitAttribute defaultUnit = GetAttribute<DefaultUnitAttribute>(context) ?? new DefaultUnitAttribute(default(TQuantity).Unit);
-
-                    result = Quantity.From<double>(dvalue, defaultUnit.UnitType);
-                }
-                else
-                {
-                    result = Quantity.Parse<double>(culture, typeof(TQuantity), stringValue);
-=======
                     var defaultUnit = GetAttribute<DefaultUnitAttribute>(context) ?? new DefaultUnitAttribute(default(TQuantity).Unit);
                     if(defaultUnit.UnitType != null)
-                        quantity = Quantity.From(dvalue, defaultUnit.UnitType);
+                        quantity = Quantity.From<double>(dvalue, defaultUnit.UnitType);
                 }
                 else
                 {
-                    quantity = Quantity.Parse(culture, typeof(TQuantity), stringValue);
->>>>>>> 6e7ae0e5
+                    quantity = Quantity.Parse<double>(culture, typeof(TQuantity), stringValue);
                 }
 
                 if( quantity != null )
