//------------------------------------------------------------------------------
// <auto-generated>
//     This code was generated by \generate-code.bat.
//
//     Changes to this file will be lost when the code is regenerated.
//     The build server regenerates the code before each build and a pre-build
//     step will regenerate the code on each local build.
//
//     See https://github.com/angularsen/UnitsNet/wiki/Adding-a-New-Unit for how to add or edit units.
//
//     Add CustomCode\Quantities\MyQuantity.extra.cs files to add code to generated quantities.
//     Add UnitDefinitions\MyQuantity.json and run generate-code.bat to generate new units or quantities.
//
// </auto-generated>
//------------------------------------------------------------------------------

// Licensed under MIT No Attribution, see LICENSE file at the root.
// Copyright 2013 Andreas Gullberg Larsen (andreas.larsen84@gmail.com). Maintained at https://github.com/angularsen/UnitsNet.

using System;
using System.Collections.Generic;
using System.Globalization;
using System.Linq;
using System.Threading;
using UnitsNet.Tests.Helpers;
using UnitsNet.Tests.TestsBase;
using UnitsNet.Units;
using Xunit;

// Disable build warning CS1718: Comparison made to same variable; did you mean to compare something else?
#pragma warning disable 1718

// ReSharper disable once CheckNamespace
namespace UnitsNet.Tests
{
    /// <summary>
    /// Test of VolumeFlowPerArea.
    /// </summary>
// ReSharper disable once PartialTypeWithSinglePart
    public abstract partial class VolumeFlowPerAreaTestsBase : QuantityTestsBase
    {
        protected abstract double CubicFeetPerMinutePerSquareFootInOneCubicMeterPerSecondPerSquareMeter { get; }
        protected abstract double CubicMetersPerSecondPerSquareMeterInOneCubicMeterPerSecondPerSquareMeter { get; }

// ReSharper disable VirtualMemberNeverOverriden.Global
        protected virtual double CubicFeetPerMinutePerSquareFootTolerance { get { return 1e-5; } }
        protected virtual double CubicMetersPerSecondPerSquareMeterTolerance { get { return 1e-5; } }
// ReSharper restore VirtualMemberNeverOverriden.Global

        protected (double UnitsInBaseUnit, double Tolerence) GetConversionFactor(VolumeFlowPerAreaUnit unit)
        {
            return unit switch
            {
                VolumeFlowPerAreaUnit.CubicFootPerMinutePerSquareFoot => (CubicFeetPerMinutePerSquareFootInOneCubicMeterPerSecondPerSquareMeter, CubicFeetPerMinutePerSquareFootTolerance),
                VolumeFlowPerAreaUnit.CubicMeterPerSecondPerSquareMeter => (CubicMetersPerSecondPerSquareMeterInOneCubicMeterPerSecondPerSquareMeter, CubicMetersPerSecondPerSquareMeterTolerance),
                _ => throw new NotSupportedException()
            };
        }

        public static IEnumerable<object[]> UnitTypes = new List<object[]>
        {
            new object[] { VolumeFlowPerAreaUnit.CubicFootPerMinutePerSquareFoot },
            new object[] { VolumeFlowPerAreaUnit.CubicMeterPerSecondPerSquareMeter },
        };

        [Fact]
        public void DefaultCtor_ReturnsQuantityWithZeroValueAndBaseUnit()
        {
            var quantity = new VolumeFlowPerArea();
            Assert.Equal(0, quantity.Value);
            Assert.Equal(VolumeFlowPerAreaUnit.CubicMeterPerSecondPerSquareMeter, quantity.Unit);
        }

        [Fact]
        public void Ctor_WithInfinityValue_DoNotThrowsArgumentException()
        {
            var exception1 = Record.Exception(() => new VolumeFlowPerArea(double.PositiveInfinity, VolumeFlowPerAreaUnit.CubicMeterPerSecondPerSquareMeter));
            var exception2 = Record.Exception(() => new VolumeFlowPerArea(double.NegativeInfinity, VolumeFlowPerAreaUnit.CubicMeterPerSecondPerSquareMeter));

            Assert.Null(exception1);
            Assert.Null(exception2);
        }

        [Fact]
        public void Ctor_WithNaNValue_DoNotThrowsArgumentException()
        {
            var exception = Record.Exception(() => new VolumeFlowPerArea(double.NaN, VolumeFlowPerAreaUnit.CubicMeterPerSecondPerSquareMeter));

            Assert.Null(exception);
        }

        [Fact]
        public void Ctor_NullAsUnitSystem_ThrowsArgumentNullException()
        {
            Assert.Throws<ArgumentNullException>(() => new VolumeFlowPerArea(value: 1, unitSystem: null));
        }

        [Fact]
        public virtual void Ctor_SIUnitSystem_ReturnsQuantityWithSIUnits()
        {
            var quantity = new VolumeFlowPerArea(value: 1, unitSystem: UnitSystem.SI);
            Assert.Equal(1, quantity.Value);
            Assert.True(quantity.QuantityInfo[quantity.Unit].BaseUnits.IsSubsetOf(UnitSystem.SI.BaseUnits));
        }

        [Fact]
        public void Ctor_UnitSystem_ThrowsArgumentExceptionIfNotSupported()
        {
            var unsupportedUnitSystem = new UnitSystem(UnsupportedBaseUnits);
            Assert.Throws<ArgumentException>(() => new VolumeFlowPerArea(value: 1, unitSystem: unsupportedUnitSystem));
        }

        [Fact]
        public void VolumeFlowPerArea_QuantityInfo_ReturnsQuantityInfoDescribingQuantity()
        {
            VolumeFlowPerAreaUnit[] unitsOrderedByName = EnumUtils.GetEnumValues<VolumeFlowPerAreaUnit>().OrderBy(x => x.ToString()).ToArray();
            var quantity = new VolumeFlowPerArea(1, VolumeFlowPerAreaUnit.CubicMeterPerSecondPerSquareMeter);

            QuantityInfo<VolumeFlowPerArea, VolumeFlowPerAreaUnit> quantityInfo = quantity.QuantityInfo;

            Assert.Equal("VolumeFlowPerArea", quantityInfo.Name);
            Assert.Equal(VolumeFlowPerArea.Zero, quantityInfo.Zero);
            Assert.Equal(VolumeFlowPerArea.BaseUnit, quantityInfo.BaseUnitInfo.Value);
            Assert.Equal(unitsOrderedByName, quantityInfo.Units);
            Assert.Equal(unitsOrderedByName, quantityInfo.UnitInfos.Select(x => x.Value));
            Assert.Equal(VolumeFlowPerArea.Info, quantityInfo);
            Assert.Equal(quantityInfo, ((IQuantity)quantity).QuantityInfo);
            Assert.Equal(quantityInfo, ((IQuantity<VolumeFlowPerAreaUnit>)quantity).QuantityInfo);
        }

        [Fact]
        public void VolumeFlowPerAreaInfo_CreateWithCustomUnitInfos()
        {
            VolumeFlowPerAreaUnit[] expectedUnits = [VolumeFlowPerAreaUnit.CubicMeterPerSecondPerSquareMeter];

<<<<<<< HEAD
            VolumeFlowPerArea.VolumeFlowPerAreaInfo quantityInfo = VolumeFlowPerArea.VolumeFlowPerAreaInfo.CreateDefault(mappings => mappings.SelectUnits(expectedUnits));

            Assert.Equal("VolumeFlowPerArea", quantityInfo.Name);
            Assert.Equal(VolumeFlowPerArea.Zero, quantityInfo.Zero);
            Assert.Equal(VolumeFlowPerArea.BaseUnit, quantityInfo.BaseUnitInfo.Value);
            Assert.Equal(expectedUnits, quantityInfo.Units);
            Assert.Equal(expectedUnits, quantityInfo.UnitInfos.Select(x => x.Value));
=======
            var units = Enum.GetValues<VolumeFlowPerAreaUnit>().OrderBy(x => x.ToString()).ToArray();
            var unitNames = units.Select(x => x.ToString());
>>>>>>> 7264a1f5
        }

        [Fact]
        public void CubicMeterPerSecondPerSquareMeterToVolumeFlowPerAreaUnits()
        {
            VolumeFlowPerArea cubicmeterpersecondpersquaremeter = VolumeFlowPerArea.FromCubicMetersPerSecondPerSquareMeter(1);
            AssertEx.EqualTolerance(CubicFeetPerMinutePerSquareFootInOneCubicMeterPerSecondPerSquareMeter, cubicmeterpersecondpersquaremeter.CubicFeetPerMinutePerSquareFoot, CubicFeetPerMinutePerSquareFootTolerance);
            AssertEx.EqualTolerance(CubicMetersPerSecondPerSquareMeterInOneCubicMeterPerSecondPerSquareMeter, cubicmeterpersecondpersquaremeter.CubicMetersPerSecondPerSquareMeter, CubicMetersPerSecondPerSquareMeterTolerance);
        }

        [Fact]
        public void From_ValueAndUnit_ReturnsQuantityWithSameValueAndUnit()
        {
            var quantity00 = VolumeFlowPerArea.From(1, VolumeFlowPerAreaUnit.CubicFootPerMinutePerSquareFoot);
            Assert.Equal(1, quantity00.CubicFeetPerMinutePerSquareFoot);
            Assert.Equal(VolumeFlowPerAreaUnit.CubicFootPerMinutePerSquareFoot, quantity00.Unit);

            var quantity01 = VolumeFlowPerArea.From(1, VolumeFlowPerAreaUnit.CubicMeterPerSecondPerSquareMeter);
            Assert.Equal(1, quantity01.CubicMetersPerSecondPerSquareMeter);
            Assert.Equal(VolumeFlowPerAreaUnit.CubicMeterPerSecondPerSquareMeter, quantity01.Unit);

        }

        [Fact]
        public void FromCubicMetersPerSecondPerSquareMeter_WithInfinityValue_DoNotThrowsArgumentException()
        {
            var exception1 = Record.Exception(() => VolumeFlowPerArea.FromCubicMetersPerSecondPerSquareMeter(double.PositiveInfinity));
            var exception2 = Record.Exception(() => VolumeFlowPerArea.FromCubicMetersPerSecondPerSquareMeter(double.NegativeInfinity));

            Assert.Null(exception1);
            Assert.Null(exception2);
        }

        [Fact]
        public void FromCubicMetersPerSecondPerSquareMeter_WithNanValue_DoNotThrowsArgumentException()
        {
            var exception = Record.Exception(() => VolumeFlowPerArea.FromCubicMetersPerSecondPerSquareMeter(double.NaN));

            Assert.Null(exception);
        }

        [Fact]
        public void As()
        {
            var cubicmeterpersecondpersquaremeter = VolumeFlowPerArea.FromCubicMetersPerSecondPerSquareMeter(1);
            AssertEx.EqualTolerance(CubicFeetPerMinutePerSquareFootInOneCubicMeterPerSecondPerSquareMeter, cubicmeterpersecondpersquaremeter.As(VolumeFlowPerAreaUnit.CubicFootPerMinutePerSquareFoot), CubicFeetPerMinutePerSquareFootTolerance);
            AssertEx.EqualTolerance(CubicMetersPerSecondPerSquareMeterInOneCubicMeterPerSecondPerSquareMeter, cubicmeterpersecondpersquaremeter.As(VolumeFlowPerAreaUnit.CubicMeterPerSecondPerSquareMeter), CubicMetersPerSecondPerSquareMeterTolerance);
        }

        [Fact]
        public virtual void BaseUnit_HasSIBase()
        {
            var baseUnitInfo = VolumeFlowPerArea.Info.BaseUnitInfo;
            Assert.True(baseUnitInfo.BaseUnits.IsSubsetOf(UnitSystem.SI.BaseUnits));
        }

        [Fact]
        public virtual void As_UnitSystem_SI_ReturnsQuantityInSIUnits()
        {
            var quantity = new VolumeFlowPerArea(value: 1, unit: VolumeFlowPerArea.BaseUnit);
            var expectedValue = quantity.As(VolumeFlowPerArea.Info.GetDefaultUnit(UnitSystem.SI));

            var convertedValue = quantity.As(UnitSystem.SI);

            Assert.Equal(expectedValue, convertedValue);
        }

        [Fact]
        public void As_UnitSystem_ThrowsArgumentNullExceptionIfNull()
        {
            var quantity = new VolumeFlowPerArea(value: 1, unit: VolumeFlowPerArea.BaseUnit);
            UnitSystem nullUnitSystem = null!;
            Assert.Throws<ArgumentNullException>(() => quantity.As(nullUnitSystem));
        }

        [Fact]
        public void As_UnitSystem_ThrowsArgumentExceptionIfNotSupported()
        {
            var quantity = new VolumeFlowPerArea(value: 1, unit: VolumeFlowPerArea.BaseUnit);
            var unsupportedUnitSystem = new UnitSystem(UnsupportedBaseUnits);
            Assert.Throws<ArgumentException>(() => quantity.As(unsupportedUnitSystem));
        }

        [Fact]
        public virtual void ToUnit_UnitSystem_SI_ReturnsQuantityInSIUnits()
        {
            var quantity = new VolumeFlowPerArea(value: 1, unit: VolumeFlowPerArea.BaseUnit);
            var expectedUnit = VolumeFlowPerArea.Info.GetDefaultUnit(UnitSystem.SI);
            var expectedValue = quantity.As(expectedUnit);

            Assert.Multiple(() =>
            {
                VolumeFlowPerArea quantityToConvert = quantity;

                VolumeFlowPerArea convertedQuantity = quantityToConvert.ToUnit(UnitSystem.SI);

                Assert.Equal(expectedUnit, convertedQuantity.Unit);
                Assert.Equal(expectedValue, convertedQuantity.Value);
            }, () =>
            {
                IQuantity<VolumeFlowPerAreaUnit> quantityToConvert = quantity;

                IQuantity<VolumeFlowPerAreaUnit> convertedQuantity = quantityToConvert.ToUnit(UnitSystem.SI);

                Assert.Equal(expectedUnit, convertedQuantity.Unit);
                Assert.Equal(expectedValue, convertedQuantity.Value);
            }, () =>
            {
                IQuantity quantityToConvert = quantity;

                IQuantity convertedQuantity = quantityToConvert.ToUnit(UnitSystem.SI);

                Assert.Equal(expectedUnit, convertedQuantity.Unit);
                Assert.Equal(expectedValue, convertedQuantity.Value);
            });
        }

        [Fact]
        public void ToUnit_UnitSystem_ThrowsArgumentNullExceptionIfNull()
        {
            UnitSystem nullUnitSystem = null!;
            Assert.Multiple(() =>
            {
                var quantity = new VolumeFlowPerArea(value: 1, unit: VolumeFlowPerArea.BaseUnit);
                Assert.Throws<ArgumentNullException>(() => quantity.ToUnit(nullUnitSystem));
            }, () =>
            {
                IQuantity<VolumeFlowPerAreaUnit> quantity = new VolumeFlowPerArea(value: 1, unit: VolumeFlowPerArea.BaseUnit);
                Assert.Throws<ArgumentNullException>(() => quantity.ToUnit(nullUnitSystem));
            }, () =>
            {
                IQuantity quantity = new VolumeFlowPerArea(value: 1, unit: VolumeFlowPerArea.BaseUnit);
                Assert.Throws<ArgumentNullException>(() => quantity.ToUnit(nullUnitSystem));
            });
        }

        [Fact]
        public void ToUnit_UnitSystem_ThrowsArgumentExceptionIfNotSupported()
        {
            var unsupportedUnitSystem = new UnitSystem(UnsupportedBaseUnits);
            Assert.Multiple(() =>
            {
                var quantity = new VolumeFlowPerArea(value: 1, unit: VolumeFlowPerArea.BaseUnit);
                Assert.Throws<ArgumentException>(() => quantity.ToUnit(unsupportedUnitSystem));
            }, () =>
            {
                IQuantity<VolumeFlowPerAreaUnit> quantity = new VolumeFlowPerArea(value: 1, unit: VolumeFlowPerArea.BaseUnit);
                Assert.Throws<ArgumentException>(() => quantity.ToUnit(unsupportedUnitSystem));
            }, () =>
            {
                IQuantity quantity = new VolumeFlowPerArea(value: 1, unit: VolumeFlowPerArea.BaseUnit);
                Assert.Throws<ArgumentException>(() => quantity.ToUnit(unsupportedUnitSystem));
            });
        }

        [Theory]
        [InlineData("en-US", "4.2 CFM/ft²", VolumeFlowPerAreaUnit.CubicFootPerMinutePerSquareFoot, 4.2)]
        [InlineData("en-US", "4.2 m³/(s·m²)", VolumeFlowPerAreaUnit.CubicMeterPerSecondPerSquareMeter, 4.2)]
        public void Parse(string culture, string quantityString, VolumeFlowPerAreaUnit expectedUnit, decimal expectedValue)
        {
            using var _ = new CultureScope(culture);
            var parsed = VolumeFlowPerArea.Parse(quantityString);
            Assert.Equal(expectedUnit, parsed.Unit);
            Assert.Equal(expectedValue, parsed.Value);
        }

        [Theory]
        [InlineData("en-US", "4.2 CFM/ft²", VolumeFlowPerAreaUnit.CubicFootPerMinutePerSquareFoot, 4.2)]
        [InlineData("en-US", "4.2 m³/(s·m²)", VolumeFlowPerAreaUnit.CubicMeterPerSecondPerSquareMeter, 4.2)]
        public void TryParse(string culture, string quantityString, VolumeFlowPerAreaUnit expectedUnit, decimal expectedValue)
        {
            using var _ = new CultureScope(culture);
            Assert.True(VolumeFlowPerArea.TryParse(quantityString, out VolumeFlowPerArea parsed));
            Assert.Equal(expectedUnit, parsed.Unit);
            Assert.Equal(expectedValue, parsed.Value);
        }

        [Theory]
        [InlineData("CFM/ft²", VolumeFlowPerAreaUnit.CubicFootPerMinutePerSquareFoot)]
        [InlineData("m³/(s·m²)", VolumeFlowPerAreaUnit.CubicMeterPerSecondPerSquareMeter)]
        public void ParseUnit_WithUsEnglishCurrentCulture(string abbreviation, VolumeFlowPerAreaUnit expectedUnit)
        {
            // Fallback culture "en-US" is always localized
            using var _ = new CultureScope("en-US");
            VolumeFlowPerAreaUnit parsedUnit = VolumeFlowPerArea.ParseUnit(abbreviation);
            Assert.Equal(expectedUnit, parsedUnit);
        }

        [Theory]
        [InlineData("CFM/ft²", VolumeFlowPerAreaUnit.CubicFootPerMinutePerSquareFoot)]
        [InlineData("m³/(s·m²)", VolumeFlowPerAreaUnit.CubicMeterPerSecondPerSquareMeter)]
        public void ParseUnit_WithUnsupportedCurrentCulture_FallsBackToUsEnglish(string abbreviation, VolumeFlowPerAreaUnit expectedUnit)
        {
            // Currently, no abbreviations are localized for Icelandic, so it should fall back to "en-US" when parsing.
            using var _ = new CultureScope("is-IS");
            VolumeFlowPerAreaUnit parsedUnit = VolumeFlowPerArea.ParseUnit(abbreviation);
            Assert.Equal(expectedUnit, parsedUnit);
        }

        [Theory]
        [InlineData("en-US", "CFM/ft²", VolumeFlowPerAreaUnit.CubicFootPerMinutePerSquareFoot)]
        [InlineData("en-US", "m³/(s·m²)", VolumeFlowPerAreaUnit.CubicMeterPerSecondPerSquareMeter)]
        public void ParseUnit_WithCurrentCulture(string culture, string abbreviation, VolumeFlowPerAreaUnit expectedUnit)
        {
            using var _ = new CultureScope(culture);
            VolumeFlowPerAreaUnit parsedUnit = VolumeFlowPerArea.ParseUnit(abbreviation);
            Assert.Equal(expectedUnit, parsedUnit);
        }

        [Theory]
        [InlineData("en-US", "CFM/ft²", VolumeFlowPerAreaUnit.CubicFootPerMinutePerSquareFoot)]
        [InlineData("en-US", "m³/(s·m²)", VolumeFlowPerAreaUnit.CubicMeterPerSecondPerSquareMeter)]
        public void ParseUnit_WithCulture(string culture, string abbreviation, VolumeFlowPerAreaUnit expectedUnit)
        {
            VolumeFlowPerAreaUnit parsedUnit = VolumeFlowPerArea.ParseUnit(abbreviation, CultureInfo.GetCultureInfo(culture));
            Assert.Equal(expectedUnit, parsedUnit);
        }

        [Theory]
        [InlineData("CFM/ft²", VolumeFlowPerAreaUnit.CubicFootPerMinutePerSquareFoot)]
        [InlineData("m³/(s·m²)", VolumeFlowPerAreaUnit.CubicMeterPerSecondPerSquareMeter)]
        public void TryParseUnit_WithUsEnglishCurrentCulture(string abbreviation, VolumeFlowPerAreaUnit expectedUnit)
        {
            // Fallback culture "en-US" is always localized
            using var _ = new CultureScope("en-US");
            Assert.True(VolumeFlowPerArea.TryParseUnit(abbreviation, out VolumeFlowPerAreaUnit parsedUnit));
            Assert.Equal(expectedUnit, parsedUnit);
        }

        [Theory]
        [InlineData("CFM/ft²", VolumeFlowPerAreaUnit.CubicFootPerMinutePerSquareFoot)]
        [InlineData("m³/(s·m²)", VolumeFlowPerAreaUnit.CubicMeterPerSecondPerSquareMeter)]
        public void TryParseUnit_WithUnsupportedCurrentCulture_FallsBackToUsEnglish(string abbreviation, VolumeFlowPerAreaUnit expectedUnit)
        {
            // Currently, no abbreviations are localized for Icelandic, so it should fall back to "en-US" when parsing.
            using var _ = new CultureScope("is-IS");
            Assert.True(VolumeFlowPerArea.TryParseUnit(abbreviation, out VolumeFlowPerAreaUnit parsedUnit));
            Assert.Equal(expectedUnit, parsedUnit);
        }

        [Theory]
        [InlineData("en-US", "CFM/ft²", VolumeFlowPerAreaUnit.CubicFootPerMinutePerSquareFoot)]
        [InlineData("en-US", "m³/(s·m²)", VolumeFlowPerAreaUnit.CubicMeterPerSecondPerSquareMeter)]
        public void TryParseUnit_WithCurrentCulture(string culture, string abbreviation, VolumeFlowPerAreaUnit expectedUnit)
        {
            using var _ = new CultureScope(culture);
            Assert.True(VolumeFlowPerArea.TryParseUnit(abbreviation, out VolumeFlowPerAreaUnit parsedUnit));
            Assert.Equal(expectedUnit, parsedUnit);
        }

        [Theory]
        [InlineData("en-US", "CFM/ft²", VolumeFlowPerAreaUnit.CubicFootPerMinutePerSquareFoot)]
        [InlineData("en-US", "m³/(s·m²)", VolumeFlowPerAreaUnit.CubicMeterPerSecondPerSquareMeter)]
        public void TryParseUnit_WithCulture(string culture, string abbreviation, VolumeFlowPerAreaUnit expectedUnit)
        {
            Assert.True(VolumeFlowPerArea.TryParseUnit(abbreviation, CultureInfo.GetCultureInfo(culture), out VolumeFlowPerAreaUnit parsedUnit));
            Assert.Equal(expectedUnit, parsedUnit);
        }

        [Theory]
        [InlineData("en-US", VolumeFlowPerAreaUnit.CubicFootPerMinutePerSquareFoot, "CFM/ft²")]
        [InlineData("en-US", VolumeFlowPerAreaUnit.CubicMeterPerSecondPerSquareMeter, "m³/(s·m²)")]
        public void GetAbbreviationForCulture(string culture, VolumeFlowPerAreaUnit unit, string expectedAbbreviation)
        {
            var defaultAbbreviation = VolumeFlowPerArea.GetAbbreviation(unit, CultureInfo.GetCultureInfo(culture)); 
            Assert.Equal(expectedAbbreviation, defaultAbbreviation);
        }

        [Fact]
        public void GetAbbreviationWithDefaultCulture()
        {
            Assert.All(VolumeFlowPerArea.Units, unit =>
            {
                var expectedAbbreviation = UnitsNetSetup.Default.UnitAbbreviations.GetDefaultAbbreviation(unit);

                var defaultAbbreviation = VolumeFlowPerArea.GetAbbreviation(unit); 

                Assert.Equal(expectedAbbreviation, defaultAbbreviation);
            });
        }

        [Theory]
        [MemberData(nameof(UnitTypes))]
        public void ToUnit(VolumeFlowPerAreaUnit unit)
        {
            var inBaseUnits = VolumeFlowPerArea.From(1.0, VolumeFlowPerArea.BaseUnit);
            var converted = inBaseUnits.ToUnit(unit);

            var conversionFactor = GetConversionFactor(unit);
            AssertEx.EqualTolerance(conversionFactor.UnitsInBaseUnit, converted.Value, conversionFactor.Tolerence);
            Assert.Equal(unit, converted.Unit);
        }

        [Theory]
        [MemberData(nameof(UnitTypes))]
        public void ToUnit_WithSameUnits_AreEqual(VolumeFlowPerAreaUnit unit)
        {
            var quantity = VolumeFlowPerArea.From(3.0, unit);
            var toUnitWithSameUnit = quantity.ToUnit(unit);
            Assert.Equal(quantity, toUnitWithSameUnit);
        }

        [Theory]
        [MemberData(nameof(UnitTypes))]
        public void ToUnit_FromNonBaseUnit_ReturnsQuantityWithGivenUnit(VolumeFlowPerAreaUnit unit)
        {
            Assert.All(VolumeFlowPerArea.Units.Where(u => u != VolumeFlowPerArea.BaseUnit), fromUnit =>
            {
                var quantity = VolumeFlowPerArea.From(3.0, fromUnit);
                var converted = quantity.ToUnit(unit);
                Assert.Equal(converted.Unit, unit);
                Assert.Equal(quantity, converted);
            });
        }

        [Theory]
        [MemberData(nameof(UnitTypes))]
        public virtual void ToUnit_FromDefaultQuantity_ReturnsQuantityWithGivenUnit(VolumeFlowPerAreaUnit unit)
        {
            var quantity = default(VolumeFlowPerArea);
            var converted = quantity.ToUnit(unit);
            Assert.Equal(converted.Unit, unit);
        }

        [Theory]
        [MemberData(nameof(UnitTypes))]
        public void ToUnit_FromIQuantity_ReturnsTheExpectedIQuantity(VolumeFlowPerAreaUnit unit)
        {
            var quantity = VolumeFlowPerArea.From(3, VolumeFlowPerArea.BaseUnit);
            VolumeFlowPerArea expectedQuantity = quantity.ToUnit(unit);
            Assert.Multiple(() =>
            {
                IQuantity<VolumeFlowPerAreaUnit> quantityToConvert = quantity;
                IQuantity<VolumeFlowPerAreaUnit> convertedQuantity = quantityToConvert.ToUnit(unit);
                Assert.Equal(unit, convertedQuantity.Unit);
                Assert.Equal(expectedQuantity, convertedQuantity);
            }, () =>
            {
                IQuantity quantityToConvert = quantity;
                IQuantity convertedQuantity = quantityToConvert.ToUnit(unit);
                Assert.Equal(unit, convertedQuantity.Unit);
                Assert.Equal(expectedQuantity, convertedQuantity);
            });
        }

        [Fact]
        public void ConversionRoundTrip()
        {
            VolumeFlowPerArea cubicmeterpersecondpersquaremeter = VolumeFlowPerArea.FromCubicMetersPerSecondPerSquareMeter(3);
            Assert.Equal(3, VolumeFlowPerArea.FromCubicFeetPerMinutePerSquareFoot(cubicmeterpersecondpersquaremeter.CubicFeetPerMinutePerSquareFoot).CubicMetersPerSecondPerSquareMeter);
            Assert.Equal(3, VolumeFlowPerArea.FromCubicMetersPerSecondPerSquareMeter(cubicmeterpersecondpersquaremeter.CubicMetersPerSecondPerSquareMeter).CubicMetersPerSecondPerSquareMeter);
        }

        [Fact]
        public void ArithmeticOperators()
        {
            VolumeFlowPerArea v = VolumeFlowPerArea.FromCubicMetersPerSecondPerSquareMeter(1);
            Assert.Equal(-1, -v.CubicMetersPerSecondPerSquareMeter);
            Assert.Equal(2, (VolumeFlowPerArea.FromCubicMetersPerSecondPerSquareMeter(3) - v).CubicMetersPerSecondPerSquareMeter);
            Assert.Equal(2, (v + v).CubicMetersPerSecondPerSquareMeter);
            Assert.Equal(10, (v * 10).CubicMetersPerSecondPerSquareMeter);
            Assert.Equal(10, (10 * v).CubicMetersPerSecondPerSquareMeter);
            Assert.Equal(2, (VolumeFlowPerArea.FromCubicMetersPerSecondPerSquareMeter(10) / 5).CubicMetersPerSecondPerSquareMeter);
            Assert.Equal(2, VolumeFlowPerArea.FromCubicMetersPerSecondPerSquareMeter(10) / VolumeFlowPerArea.FromCubicMetersPerSecondPerSquareMeter(5));
        }

        [Fact]
        public void ComparisonOperators()
        {
            VolumeFlowPerArea oneCubicMeterPerSecondPerSquareMeter = VolumeFlowPerArea.FromCubicMetersPerSecondPerSquareMeter(1);
            VolumeFlowPerArea twoCubicMetersPerSecondPerSquareMeter = VolumeFlowPerArea.FromCubicMetersPerSecondPerSquareMeter(2);

            Assert.True(oneCubicMeterPerSecondPerSquareMeter < twoCubicMetersPerSecondPerSquareMeter);
            Assert.True(oneCubicMeterPerSecondPerSquareMeter <= twoCubicMetersPerSecondPerSquareMeter);
            Assert.True(twoCubicMetersPerSecondPerSquareMeter > oneCubicMeterPerSecondPerSquareMeter);
            Assert.True(twoCubicMetersPerSecondPerSquareMeter >= oneCubicMeterPerSecondPerSquareMeter);

            Assert.False(oneCubicMeterPerSecondPerSquareMeter > twoCubicMetersPerSecondPerSquareMeter);
            Assert.False(oneCubicMeterPerSecondPerSquareMeter >= twoCubicMetersPerSecondPerSquareMeter);
            Assert.False(twoCubicMetersPerSecondPerSquareMeter < oneCubicMeterPerSecondPerSquareMeter);
            Assert.False(twoCubicMetersPerSecondPerSquareMeter <= oneCubicMeterPerSecondPerSquareMeter);
        }

        [Fact]
        public void CompareToIsImplemented()
        {
            VolumeFlowPerArea cubicmeterpersecondpersquaremeter = VolumeFlowPerArea.FromCubicMetersPerSecondPerSquareMeter(1);
            Assert.Equal(0, cubicmeterpersecondpersquaremeter.CompareTo(cubicmeterpersecondpersquaremeter));
            Assert.True(cubicmeterpersecondpersquaremeter.CompareTo(VolumeFlowPerArea.Zero) > 0);
            Assert.True(VolumeFlowPerArea.Zero.CompareTo(cubicmeterpersecondpersquaremeter) < 0);
        }

        [Fact]
        public void CompareToThrowsOnTypeMismatch()
        {
            VolumeFlowPerArea cubicmeterpersecondpersquaremeter = VolumeFlowPerArea.FromCubicMetersPerSecondPerSquareMeter(1);
            Assert.Throws<ArgumentException>(() => cubicmeterpersecondpersquaremeter.CompareTo(new object()));
        }

        [Fact]
        public void CompareToThrowsOnNull()
        {
            VolumeFlowPerArea cubicmeterpersecondpersquaremeter = VolumeFlowPerArea.FromCubicMetersPerSecondPerSquareMeter(1);
            Assert.Throws<ArgumentNullException>(() => cubicmeterpersecondpersquaremeter.CompareTo(null));
        }

        [Theory]
        [InlineData(1, VolumeFlowPerAreaUnit.CubicMeterPerSecondPerSquareMeter, 1, VolumeFlowPerAreaUnit.CubicMeterPerSecondPerSquareMeter, true)]  // Same value and unit.
        [InlineData(1, VolumeFlowPerAreaUnit.CubicMeterPerSecondPerSquareMeter, 2, VolumeFlowPerAreaUnit.CubicMeterPerSecondPerSquareMeter, false)] // Different value.
        public void Equals_ReturnsTrue_IfValueAndUnitAreEqual(double valueA, VolumeFlowPerAreaUnit unitA, double valueB, VolumeFlowPerAreaUnit unitB, bool expectEqual)
        {
            var a = new VolumeFlowPerArea(valueA, unitA);
            var b = new VolumeFlowPerArea(valueB, unitB);

            // Operator overloads.
            Assert.Equal(expectEqual, a == b);
            Assert.Equal(expectEqual, b == a);
            Assert.Equal(!expectEqual, a != b);
            Assert.Equal(!expectEqual, b != a);

            // IEquatable<T>
            Assert.Equal(expectEqual, a.Equals(b));
            Assert.Equal(expectEqual, b.Equals(a));

            // IEquatable
            Assert.Equal(expectEqual, a.Equals((object)b));
            Assert.Equal(expectEqual, b.Equals((object)a));
        }

        [Fact]
        public void Equals_Null_ReturnsFalse()
        {
            var a = VolumeFlowPerArea.Zero;

            Assert.False(a.Equals((object)null));

            // "The result of the expression is always 'false'..."
            #pragma warning disable CS8073
            Assert.False(a == null);
            Assert.False(null == a);
            Assert.True(a != null);
            Assert.True(null != a);
            #pragma warning restore CS8073
        }

        [Fact]
        public void EqualsReturnsFalseOnTypeMismatch()
        {
            VolumeFlowPerArea cubicmeterpersecondpersquaremeter = VolumeFlowPerArea.FromCubicMetersPerSecondPerSquareMeter(1);
            Assert.False(cubicmeterpersecondpersquaremeter.Equals(new object()));
        }

        [Fact]
        public void EqualsReturnsFalseOnNull()
        {
            VolumeFlowPerArea cubicmeterpersecondpersquaremeter = VolumeFlowPerArea.FromCubicMetersPerSecondPerSquareMeter(1);
            Assert.False(cubicmeterpersecondpersquaremeter.Equals(null));
        }

        [Theory]
        [InlineData(1, 2)]
        [InlineData(100, 110)]
        [InlineData(100, 90)]
        public void Equals_WithTolerance_IsImplemented(double firstValue, double secondValue)
        {
            var quantity = VolumeFlowPerArea.FromCubicMetersPerSecondPerSquareMeter(firstValue);
            var otherQuantity = VolumeFlowPerArea.FromCubicMetersPerSecondPerSquareMeter(secondValue);
            VolumeFlowPerArea maxTolerance = quantity > otherQuantity ? quantity - otherQuantity : otherQuantity - quantity;
            var largerTolerance = maxTolerance * 1.1m;
            var smallerTolerance = maxTolerance / 1.1m;
            Assert.True(quantity.Equals(quantity, VolumeFlowPerArea.Zero));
            Assert.True(quantity.Equals(quantity, maxTolerance));
            Assert.True(quantity.Equals(otherQuantity, maxTolerance));
            Assert.True(quantity.Equals(otherQuantity, largerTolerance));
            Assert.False(quantity.Equals(otherQuantity, smallerTolerance));
        }

        [Fact]
        public void Equals_WithNegativeTolerance_ThrowsArgumentOutOfRangeException()
        {
            var quantity = VolumeFlowPerArea.FromCubicMetersPerSecondPerSquareMeter(1);
            var negativeTolerance = VolumeFlowPerArea.FromCubicMetersPerSecondPerSquareMeter(-1);
            Assert.Throws<ArgumentOutOfRangeException>(() => quantity.Equals(quantity, negativeTolerance));
        }

        [Fact]
        public void HasAtLeastOneAbbreviationSpecified()
        {
            var units = Enum.GetValues<VolumeFlowPerAreaUnit>();
            foreach (var unit in units)
            {
                var defaultAbbreviation = UnitsNetSetup.Default.UnitAbbreviations.GetDefaultAbbreviation(unit);
            }
        }

        [Fact]
        public void BaseDimensionsShouldNeverBeNull()
        {
            Assert.False(VolumeFlowPerArea.BaseDimensions is null);
        }

        [Fact]
        public void Units_ReturnsTheQuantityInfoUnits()
        {
            Assert.Equal(VolumeFlowPerArea.Info.Units, VolumeFlowPerArea.Units);
        }

        [Fact]
        public void DefaultConversionFunctions_ReturnsTheDefaultUnitConverter()
        {
            Assert.Equal(UnitConverter.Default, VolumeFlowPerArea.DefaultConversionFunctions);
        }

        [Fact]
        public void ToString_ReturnsValueAndUnitAbbreviationInCurrentCulture()
        {
            using var _ = new CultureScope("en-US");
            Assert.Equal("1 CFM/ft²", new VolumeFlowPerArea(1, VolumeFlowPerAreaUnit.CubicFootPerMinutePerSquareFoot).ToString());
            Assert.Equal("1 m³/(s·m²)", new VolumeFlowPerArea(1, VolumeFlowPerAreaUnit.CubicMeterPerSecondPerSquareMeter).ToString());
        }

        [Fact]
        public void ToString_WithSwedishCulture_ReturnsUnitAbbreviationForEnglishCultureSinceThereAreNoMappings()
        {
            // Chose this culture, because we don't currently have any abbreviations mapped for that culture and we expect the en-US to be used as fallback.
            var swedishCulture = CultureInfo.GetCultureInfo("sv-SE");

            Assert.Equal("1 CFM/ft²", new VolumeFlowPerArea(1, VolumeFlowPerAreaUnit.CubicFootPerMinutePerSquareFoot).ToString(swedishCulture));
            Assert.Equal("1 m³/(s·m²)", new VolumeFlowPerArea(1, VolumeFlowPerAreaUnit.CubicMeterPerSecondPerSquareMeter).ToString(swedishCulture));
        }

        [Fact]
        public void ToString_SFormat_FormatsNumberWithGivenDigitsAfterRadixForCurrentCulture()
        {
            var _ = new CultureScope(CultureInfo.InvariantCulture);
            Assert.Equal("0.1 m³/(s·m²)", new VolumeFlowPerArea(0.123456, VolumeFlowPerAreaUnit.CubicMeterPerSecondPerSquareMeter).ToString("s1"));
            Assert.Equal("0.12 m³/(s·m²)", new VolumeFlowPerArea(0.123456, VolumeFlowPerAreaUnit.CubicMeterPerSecondPerSquareMeter).ToString("s2"));
            Assert.Equal("0.123 m³/(s·m²)", new VolumeFlowPerArea(0.123456, VolumeFlowPerAreaUnit.CubicMeterPerSecondPerSquareMeter).ToString("s3"));
            Assert.Equal("0.1235 m³/(s·m²)", new VolumeFlowPerArea(0.123456, VolumeFlowPerAreaUnit.CubicMeterPerSecondPerSquareMeter).ToString("s4"));
        }

        [Fact]
        public void ToString_SFormatAndCulture_FormatsNumberWithGivenDigitsAfterRadixForGivenCulture()
        {
            var culture = CultureInfo.InvariantCulture;
            Assert.Equal("0.1 m³/(s·m²)", new VolumeFlowPerArea(0.123456, VolumeFlowPerAreaUnit.CubicMeterPerSecondPerSquareMeter).ToString("s1", culture));
            Assert.Equal("0.12 m³/(s·m²)", new VolumeFlowPerArea(0.123456, VolumeFlowPerAreaUnit.CubicMeterPerSecondPerSquareMeter).ToString("s2", culture));
            Assert.Equal("0.123 m³/(s·m²)", new VolumeFlowPerArea(0.123456, VolumeFlowPerAreaUnit.CubicMeterPerSecondPerSquareMeter).ToString("s3", culture));
            Assert.Equal("0.1235 m³/(s·m²)", new VolumeFlowPerArea(0.123456, VolumeFlowPerAreaUnit.CubicMeterPerSecondPerSquareMeter).ToString("s4", culture));
        }

        [Theory]
        [InlineData(null)]
        [InlineData("en-US")]
        public void ToString_NullFormat_DefaultsToGeneralFormat(string cultureName)
        {
            var quantity = VolumeFlowPerArea.FromCubicMetersPerSecondPerSquareMeter(1.0);
            CultureInfo formatProvider = cultureName == null
                ? null
                : CultureInfo.GetCultureInfo(cultureName);

            Assert.Equal(quantity.ToString("G", formatProvider), quantity.ToString(null, formatProvider));
        }

        [Theory]
        [InlineData(null)]
        [InlineData("g")]
        public void ToString_NullProvider_EqualsCurrentCulture(string format)
        {
            var quantity = VolumeFlowPerArea.FromCubicMetersPerSecondPerSquareMeter(1.0);
            Assert.Equal(quantity.ToString(format, CultureInfo.CurrentCulture), quantity.ToString(format, null));
        }

        [Fact]
        public void GetHashCode_Equals()
        {
            var quantity = VolumeFlowPerArea.FromCubicMetersPerSecondPerSquareMeter(1.0);
            var expected = Comparison.GetHashCode(typeof(VolumeFlowPerArea), quantity.As(VolumeFlowPerArea.BaseUnit));
            Assert.Equal(expected, quantity.GetHashCode());
        }

        [Theory]
        [InlineData(1.0)]
        [InlineData(-1.0)]
        public void NegationOperator_ReturnsQuantity_WithNegatedValue(double value)
        {
            var quantity = VolumeFlowPerArea.FromCubicMetersPerSecondPerSquareMeter(value);
            Assert.Equal(VolumeFlowPerArea.FromCubicMetersPerSecondPerSquareMeter(-value), -quantity);
        }
    }
}<|MERGE_RESOLUTION|>--- conflicted
+++ resolved
@@ -133,7 +133,6 @@
         {
             VolumeFlowPerAreaUnit[] expectedUnits = [VolumeFlowPerAreaUnit.CubicMeterPerSecondPerSquareMeter];
 
-<<<<<<< HEAD
             VolumeFlowPerArea.VolumeFlowPerAreaInfo quantityInfo = VolumeFlowPerArea.VolumeFlowPerAreaInfo.CreateDefault(mappings => mappings.SelectUnits(expectedUnits));
 
             Assert.Equal("VolumeFlowPerArea", quantityInfo.Name);
@@ -141,10 +140,6 @@
             Assert.Equal(VolumeFlowPerArea.BaseUnit, quantityInfo.BaseUnitInfo.Value);
             Assert.Equal(expectedUnits, quantityInfo.Units);
             Assert.Equal(expectedUnits, quantityInfo.UnitInfos.Select(x => x.Value));
-=======
-            var units = Enum.GetValues<VolumeFlowPerAreaUnit>().OrderBy(x => x.ToString()).ToArray();
-            var unitNames = units.Select(x => x.ToString());
->>>>>>> 7264a1f5
         }
 
         [Fact]
@@ -633,7 +628,7 @@
         [Fact]
         public void HasAtLeastOneAbbreviationSpecified()
         {
-            var units = Enum.GetValues<VolumeFlowPerAreaUnit>();
+            var units = EnumUtils.GetEnumValues<VolumeFlowPerAreaUnit>();
             foreach (var unit in units)
             {
                 var defaultAbbreviation = UnitsNetSetup.Default.UnitAbbreviations.GetDefaultAbbreviation(unit);
