--- conflicted
+++ resolved
@@ -38,11 +38,7 @@
     ///     https://en.wikipedia.org/wiki/Magnetic_flux
     /// </remarks>
     [DataContract]
-<<<<<<< HEAD
-    public partial struct MagneticFlux : IQuantity<MagneticFluxUnit>, IComparable, IComparable<MagneticFlux>, IConvertible, IFormattable
-=======
-    public readonly partial struct MagneticFlux : IQuantity<MagneticFluxUnit>, IEquatable<MagneticFlux>, IComparable, IComparable<MagneticFlux>, IConvertible, IFormattable
->>>>>>> 7519a215
+    public readonly partial struct MagneticFlux : IQuantity<MagneticFluxUnit>, IComparable, IComparable<MagneticFlux>, IConvertible, IFormattable
     {
         /// <summary>
         ///     The numeric value this quantity was constructed with.
@@ -473,26 +469,6 @@
             return _value.CompareTo(other.ToUnit(this.Unit).Value);
         }
 
-<<<<<<< HEAD
-=======
-        /// <inheritdoc />
-        /// <remarks>Consider using <see cref="Equals(MagneticFlux, double, ComparisonType)"/> for safely comparing floating point values.</remarks>
-        public override bool Equals(object obj)
-        {
-            if (obj is null || !(obj is MagneticFlux objMagneticFlux))
-                return false;
-
-            return Equals(objMagneticFlux);
-        }
-
-        /// <inheritdoc />
-        /// <remarks>Consider using <see cref="Equals(MagneticFlux, double, ComparisonType)"/> for safely comparing floating point values.</remarks>
-        public bool Equals(MagneticFlux other)
-        {
-            return _value.Equals(other.ToUnit(this.Unit).Value);
-        }
-
->>>>>>> 7519a215
         /// <summary>
         ///     <para>
         ///     Compare equality to another MagneticFlux within the given absolute or relative tolerance.
@@ -564,16 +540,9 @@
         public double As(MagneticFluxUnit unit)
         {
             if (Unit == unit)
-<<<<<<< HEAD
                 return Value;
 
-            return GetValueAs(unit);
-=======
-                return (double)Value;
-
-            var converted = ToUnit(unit);
-            return (double)converted.Value;
->>>>>>> 7519a215
+            return ToUnit(unit).Value;
         }
 
         /// <inheritdoc cref="IQuantity.As(UnitSystem)"/>
