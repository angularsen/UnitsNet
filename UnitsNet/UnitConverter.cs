﻿// Licensed under MIT No Attribution, see LICENSE file at the root.
// Copyright 2013 Andreas Gullberg Larsen (andreas.larsen84@gmail.com). Maintained at https://github.com/angularsen/UnitsNet.

using System;
using System.Collections.Generic;
using System.Globalization;
using System.Linq;
using JetBrains.Annotations;
using UnitsNet.Units;


namespace UnitsNet
{
    using ConversionFunctionLookup = ValueTuple<Type, Enum, Type, Enum>;

    public delegate IQuantity ConversionFunction(IQuantity inputValue);

    public delegate TQuantity ConversionFunction<TQuantity>(TQuantity inputValue)
        where TQuantity : IQuantity;

    /// <summary>
    ///     Convert between units of a quantity, such as converting from meters to centimeters of a given length.
    /// </summary>
    [PublicAPI]
    public sealed partial class UnitConverter
    {
<<<<<<< HEAD
        public static UnitConverter Default { get; }

        private static readonly string UnitTypeNamespace = typeof(LengthUnit).Namespace;
        private static readonly Assembly UnitsNetAssembly = typeof(Length).Wrap().Assembly;
        private static readonly TypeWrapper TypeOfIQuantity;
        private static readonly Type[] QuantityTypes;
        private static readonly Type[] UnitTypes;

        private readonly Dictionary<ConversionFunctionLookup, ConversionFunction> _conversionFunctions = new Dictionary<ConversionFunctionLookup, ConversionFunction>();

        static UnitConverter()
        {
            Default = new UnitConverter();
            TypeOfIQuantity = typeof(IQuantity).Wrap();

            QuantityTypes = UnitsNetAssembly.GetTypes()
                .Where(TypeOfIQuantity.IsAssignableFrom)
                .Where(x => x.Wrap().IsClass || x.Wrap().IsValueType) // Future-proofing: we are discussing changing quantities from struct to class
                .ToArray();

            UnitTypes = UnitsNetAssembly.GetTypes()
                .Where(x => x.Namespace == UnitTypeNamespace && x.Wrap().IsEnum && x.Name.EndsWith("Unit"))
                .ToArray();

            RegisterDefaultConversions(Default);
        }

        public void SetConversionFunction<TQuantity>(Enum from, Enum to, ConversionFunction<TQuantity> conversionFunction)
            where TQuantity : IQuantity
        {
            var quantityType = typeof(TQuantity);
            var conversionLookup = new ConversionFunctionLookup(quantityType, from, quantityType, to);
            SetConversionFunction(conversionLookup, conversionFunction);
        }

        public void SetConversionFunction<TQuantityFrom, TQuantityTo>(Enum from, Enum to, ConversionFunction conversionFunction)
            where TQuantityFrom : IQuantity
            where TQuantityTo : IQuantity
        {
            SetConversionFunction(typeof(TQuantityFrom), from, typeof(TQuantityTo), to, conversionFunction);
        }

        public void SetConversionFunction(Type fromType, Enum from, Type toType, Enum to, ConversionFunction conversionFunction)
        {
            var conversionLookup = new ConversionFunctionLookup(fromType, from, toType, to);
            SetConversionFunction(conversionLookup, conversionFunction);
        }

        public void SetConversionFunction(ConversionFunctionLookup conversionLookup, ConversionFunction conversionFunction)
        {
            _conversionFunctions[conversionLookup] = conversionFunction;
        }

        public void SetConversionFunction<TQuantity>(ConversionFunctionLookup conversionLookup, ConversionFunction<TQuantity> conversionFunction)
            where TQuantity : IQuantity
        {
            IQuantity TypelessConversionFunction(IQuantity quantity) => conversionFunction((TQuantity) quantity);

            _conversionFunctions[conversionLookup] = TypelessConversionFunction;
        }

        public ConversionFunction GetConversionFunction<T>(Enum from, Enum to) where T : IQuantity
        {
            return GetConversionFunction(typeof(T), from, typeof(T), to);
        }

        public ConversionFunction GetConversionFunction<TQuantityFrom, TQuantityTo>(Enum from, Enum to)
            where TQuantityFrom : IQuantity
            where TQuantityTo : IQuantity
        {
            return GetConversionFunction(typeof(TQuantityFrom), from, typeof(TQuantityTo), to);
        }

        public ConversionFunction GetConversionFunction(Type fromType, Enum from, Type toType, Enum to)
        {
            var conversionLookup = new ConversionFunctionLookup(fromType, from, toType, to);
            return GetConversionFunction(conversionLookup);
        }

        public ConversionFunction GetConversionFunction(ConversionFunctionLookup conversionLookup)
        {
            return _conversionFunctions[conversionLookup];
        }

        public bool TryGetConversionFunction<T>(Enum from, Enum to, out ConversionFunction conversionFunction) where T : IQuantity
        {
            return TryGetConversionFunction(typeof(T), from, typeof(T), to, out conversionFunction);
        }

        public bool TryGetConversionFunction<TQuantityFrom, TQuantityTo>(Enum from, Enum to, out ConversionFunction conversionFunction)
            where TQuantityFrom : IQuantity
            where TQuantityTo : IQuantity
        {
            return TryGetConversionFunction(typeof(TQuantityFrom), from, typeof(TQuantityTo), to, out conversionFunction);
        }

        public bool TryGetConversionFunction(Type fromType, Enum from, Type toType, Enum to, out ConversionFunction conversionFunction)
        {
            var conversionLookup = new ConversionFunctionLookup(fromType, from, toType, to);
            return TryGetConversionFunction(conversionLookup, out conversionFunction);
        }

        public bool TryGetConversionFunction(ConversionFunctionLookup conversionLookup, out ConversionFunction conversionFunction)
        {
            return _conversionFunctions.TryGetValue(conversionLookup, out conversionFunction);
        }

=======
>>>>>>> c4cab69e
        /// <summary>
        ///     Convert between any two quantity units given a numeric value and two unit enum values.
        /// </summary>
        /// <param name="fromValue">Numeric value.</param>
        /// <param name="fromUnitValue">From unit enum value.</param>
        /// <param name="toUnitValue">To unit enum value, must be compatible with <paramref name="fromUnitValue" />.</param>
        /// <returns>The converted value in the new unit representation.</returns>
        public static double Convert(QuantityValue fromValue, Enum fromUnitValue, Enum toUnitValue)
        {
            return Quantity
                .From(fromValue, fromUnitValue)
                .As(toUnitValue);
        }

        /// <summary>
        ///     Try to convert between any two quantity units given a numeric value and two unit enum values.
        /// </summary>
        /// <param name="fromValue">Numeric value.</param>
        /// <param name="fromUnitValue">From unit enum value.</param>
        /// <param name="toUnitValue">To unit enum value, must be compatible with <paramref name="fromUnitValue" />.</param>
        /// <param name="convertedValue">The converted value, if successful. Otherwise default.</param>
        /// <returns>True if successful.</returns>
        public static bool TryConvert(QuantityValue fromValue, Enum fromUnitValue, Enum toUnitValue, out double convertedValue)
        {
            convertedValue = 0;
            if (!Quantity.TryFrom(fromValue, fromUnitValue, out IQuantity fromQuantity)) return false;

            try
            {
                // We're not going to implement TryAs() in all quantities, so let's just try-catch here
                convertedValue = fromQuantity.As(toUnitValue);
                return true;
            }
            catch
            {
                return false;
            }
        }

        /// <summary>
        ///     Convert between any two quantity units by their names, such as converting a "Length" of N "Meter" to "Centimeter".
        ///     This is particularly useful for creating things like a generated unit conversion UI,
        ///     where you list some selectors:
        ///     a) Quantity: Length, Mass, Force etc.
        ///     b) From unit: Meter, Centimeter etc if Length is selected
        ///     c) To unit: Meter, Centimeter etc if Length is selected
        /// </summary>
        /// <param name="fromValue">
        ///     Input value, which together with <paramref name="fromUnit" /> represents the quantity to
        ///     convert from.
        /// </param>
        /// <param name="quantityName">
        ///     Name of quantity, such as "Length" and "Mass". <see cref="QuantityType" /> for all
        ///     values.
        /// </param>
        /// <param name="fromUnit">
        ///     Name of unit, such as "Meter" or "Centimeter" if "Length" was passed as
        ///     <paramref name="quantityName" />.
        /// </param>
        /// <param name="toUnit">
        ///     Name of unit, such as "Meter" or "Centimeter" if "Length" was passed as
        ///     <paramref name="quantityName" />.
        /// </param>
        /// <example>double centimeters = ConvertByName(5, "Length", "Meter", "Centimeter"); // 500</example>
        /// <returns>Output value as the result of converting to <paramref name="toUnit" />.</returns>
        /// <exception cref="UnitNotFoundException">No units match the abbreviation.</exception>
        /// <exception cref="AmbiguousUnitParseException">More than one unit matches the abbreviation.</exception>
        public static double ConvertByName(QuantityValue fromValue, string quantityName, string fromUnit, string toUnit)
        {
            if (!TryGetUnitType(quantityName, out Type unitType))
                throw new UnitNotFoundException($"The unit type for the given quantity was not found: {quantityName}");

            if (!TryParseUnit(unitType, fromUnit, out Enum fromUnitValue)) // ex: LengthUnit.Meter
            {
                var e = new UnitNotFoundException($"Unit not found [{fromUnit}].");
                e.Data["unitName"] = fromUnit;
                throw e;
            }

            if (!TryParseUnit(unitType, toUnit, out Enum toUnitValue)) // ex: LengthUnit.Centimeter
            {
                var e = new UnitNotFoundException($"Unit not found [{toUnit}].");
                e.Data["unitName"] = toUnit;
                throw e;
            }

            return Convert(fromValue, fromUnitValue, toUnitValue);
        }

        /// <summary>
        ///     Convert between any two quantity units by their names, such as converting a "Length" of N "Meter" to "Centimeter".
        ///     This is particularly useful for creating things like a generated unit conversion UI,
        ///     where you list some selectors:
        ///     a) Quantity: Length, Mass, Force etc.
        ///     b) From unit: Meter, Centimeter etc if Length is selected
        ///     c) To unit: Meter, Centimeter etc if Length is selected
        /// </summary>
        /// <param name="inputValue">
        ///     Input value, which together with <paramref name="fromUnit" /> represents the quantity to
        ///     convert from.
        /// </param>
        /// <param name="quantityName">
        ///     Name of quantity, such as "Length" and "Mass". <see cref="QuantityType" /> for all
        ///     values.
        /// </param>
        /// <param name="fromUnit">
        ///     Name of unit, such as "Meter" or "Centimeter" if "Length" was passed as
        ///     <paramref name="quantityName" />.
        /// </param>
        /// <param name="toUnit">
        ///     Name of unit, such as "Meter" or "Centimeter" if "Length" was passed as
        ///     <paramref name="quantityName" />.
        /// </param>
        /// <param name="result">Result if conversion was successful, 0 if not.</param>
        /// <example>bool ok = TryConvertByName(5, "Length", "Meter", "Centimeter", out double centimeters); // 500</example>
        /// <returns>True if conversion was successful.</returns>
        public static bool TryConvertByName(QuantityValue inputValue, string quantityName, string fromUnit, string toUnit, out double result)
        {
            result = 0d;

            if (!TryGetUnitType(quantityName, out Type unitType))
                return false;

            if (!TryParseUnit(unitType, fromUnit, out Enum fromUnitValue)) // ex: LengthUnit.Meter
                return false;

            if (!TryParseUnit(unitType, toUnit, out Enum toUnitValue)) // ex: LengthUnit.Centimeter
                return false;

            result = Convert(inputValue, fromUnitValue, toUnitValue);
            return true;
        }

        /// <summary>
        ///     Convert between any two quantity units by their abbreviations, such as converting a "Length" of N "m" to "cm".
        ///     This is particularly useful for creating things like a generated unit conversion UI,
        ///     where you list some selectors:
        ///     a) Quantity: Length, Mass, Force etc.
        ///     b) From unit: Meter, Centimeter etc if Length is selected
        ///     c) To unit: Meter, Centimeter etc if Length is selected
        /// </summary>
        /// <param name="fromValue">
        ///     Input value, which together with <paramref name="fromUnitAbbrev" /> represents the quantity to
        ///     convert from.
        /// </param>
        /// <param name="quantityName">
        ///     Name of quantity, such as "Length" and "Mass". <see cref="QuantityType" /> for all
        ///     values.
        /// </param>
        /// <param name="fromUnitAbbrev">
        ///     Name of unit, such as "Meter" or "Centimeter" if "Length" was passed as
        ///     <paramref name="quantityName" />.
        /// </param>
        /// <param name="toUnitAbbrev">
        ///     Name of unit, such as "Meter" or "Centimeter" if "Length" was passed as
        ///     <paramref name="quantityName" />.
        /// </param>
        /// <example>double centimeters = ConvertByName(5, "Length", "m", "cm"); // 500</example>
        /// <returns>Output value as the result of converting to <paramref name="toUnitAbbrev" />.</returns>
        public static double ConvertByAbbreviation(QuantityValue fromValue, string quantityName, string fromUnitAbbrev, string toUnitAbbrev)
        {
            return ConvertByAbbreviation(fromValue, quantityName, fromUnitAbbrev, toUnitAbbrev, null);
        }

        /// <summary>
        ///     Convert between any two quantity units by their abbreviations, such as converting a "Length" of N "m" to "cm".
        ///     This is particularly useful for creating things like a generated unit conversion UI,
        ///     where you list some selectors:
        ///     a) Quantity: Length, Mass, Force etc.
        ///     b) From unit: Meter, Centimeter etc if Length is selected
        ///     c) To unit: Meter, Centimeter etc if Length is selected
        /// </summary>
        /// <param name="fromValue">
        ///     Input value, which together with <paramref name="fromUnitAbbrev" /> represents the quantity to
        ///     convert from.
        /// </param>
        /// <param name="quantityName">
        ///     Name of quantity, such as "Length" and "Mass". <see cref="QuantityType" /> for all
        ///     values.
        /// </param>
        /// <param name="fromUnitAbbrev">
        ///     Name of unit, such as "Meter" or "Centimeter" if "Length" was passed as
        ///     <paramref name="quantityName" />.
        /// </param>
        /// <param name="toUnitAbbrev">
        ///     Name of unit, such as "Meter" or "Centimeter" if "Length" was passed as
        ///     <paramref name="quantityName" />.
        /// </param>
        /// <param name="culture">Culture to parse abbreviations with.</param>
        /// <example>double centimeters = ConvertByName(5, "Length", "m", "cm"); // 500</example>
        /// <returns>Output value as the result of converting to <paramref name="toUnitAbbrev" />.</returns>
        /// <exception cref="UnitNotFoundException">
        ///     No unit types match the prefix of <paramref name="quantityName" /> or no units
        ///     are mapped to the abbreviation.
        /// </exception>
        /// <exception cref="AmbiguousUnitParseException">More than one unit matches the abbreviation.</exception>
        public static double ConvertByAbbreviation(QuantityValue fromValue, string quantityName, string fromUnitAbbrev, string toUnitAbbrev, string culture)
        {
            if (!TryGetUnitType(quantityName, out Type unitType))
                throw new UnitNotFoundException($"The unit type for the given quantity was not found: {quantityName}");

            var cultureInfo = string.IsNullOrWhiteSpace(culture) ? CultureInfo.CurrentUICulture : new CultureInfo(culture);

            var fromUnit = UnitParser.Default.Parse(fromUnitAbbrev, unitType, cultureInfo); // ex: ("m", LengthUnit) => LengthUnit.Meter
            var fromQuantity = Quantity.From(fromValue, fromUnit);

            var toUnit = UnitParser.Default.Parse(toUnitAbbrev, unitType, cultureInfo); // ex:("cm", LengthUnit) => LengthUnit.Centimeter
            return fromQuantity.As(toUnit);
        }

        /// <summary>
        ///     Convert between any two quantity units by their abbreviations, such as converting a "Length" of N "m" to "cm".
        ///     This is particularly useful for creating things like a generated unit conversion UI,
        ///     where you list some selectors:
        ///     a) Quantity: Length, Mass, Force etc.
        ///     b) From unit: Meter, Centimeter etc if Length is selected
        ///     c) To unit: Meter, Centimeter etc if Length is selected
        /// </summary>
        /// <param name="fromValue">
        ///     Input value, which together with <paramref name="fromUnitAbbrev" /> represents the quantity to
        ///     convert from.
        /// </param>
        /// <param name="quantityName">
        ///     Name of quantity, such as "Length" and "Mass". <see cref="QuantityType" /> for all
        ///     values.
        /// </param>
        /// <param name="fromUnitAbbrev">
        ///     Name of unit, such as "Meter" or "Centimeter" if "Length" was passed as
        ///     <paramref name="quantityName" />.
        /// </param>
        /// <param name="toUnitAbbrev">
        ///     Name of unit, such as "Meter" or "Centimeter" if "Length" was passed as
        ///     <paramref name="quantityName" />.
        /// </param>
        /// <param name="result">Result if conversion was successful, 0 if not.</param>
        /// <example>double centimeters = ConvertByName(5, "Length", "m", "cm"); // 500</example>
        /// <returns>True if conversion was successful.</returns>
        public static bool TryConvertByAbbreviation(QuantityValue fromValue, string quantityName, string fromUnitAbbrev, string toUnitAbbrev, out double result)
        {
            return TryConvertByAbbreviation(fromValue, quantityName, fromUnitAbbrev, toUnitAbbrev, out result, null);
        }

        /// <summary>
        ///     Convert between any two quantity units by their abbreviations, such as converting a "Length" of N "m" to "cm".
        ///     This is particularly useful for creating things like a generated unit conversion UI,
        ///     where you list some selectors:
        ///     a) Quantity: Length, Mass, Force etc.
        ///     b) From unit: Meter, Centimeter etc if Length is selected
        ///     c) To unit: Meter, Centimeter etc if Length is selected
        /// </summary>
        /// <param name="fromValue">
        ///     Input value, which together with <paramref name="fromUnitAbbrev" /> represents the quantity to
        ///     convert from.
        /// </param>
        /// <param name="quantityName">
        ///     Name of quantity, such as "Length" and "Mass". <see cref="QuantityType" /> for all
        ///     values.
        /// </param>
        /// <param name="fromUnitAbbrev">
        ///     Name of unit, such as "Meter" or "Centimeter" if "Length" was passed as
        ///     <paramref name="quantityName" />.
        /// </param>
        /// <param name="toUnitAbbrev">
        ///     Name of unit, such as "Meter" or "Centimeter" if "Length" was passed as
        ///     <paramref name="quantityName" />.
        /// </param>
        /// <param name="culture">Culture to parse abbreviations with.</param>
        /// <param name="result">Result if conversion was successful, 0 if not.</param>
        /// <example>double centimeters = ConvertByName(5, "Length", "m", "cm"); // 500</example>
        /// <returns>True if conversion was successful.</returns>
        public static bool TryConvertByAbbreviation(QuantityValue fromValue, string quantityName, string fromUnitAbbrev, string toUnitAbbrev, out double result,
            string culture)
        {
            result = 0d;

            if (!TryGetUnitType(quantityName, out Type unitType))
                return false;

            var cultureInfo = string.IsNullOrWhiteSpace(culture) ? CultureInfo.CurrentUICulture : new CultureInfo(culture);

            if (!UnitParser.Default.TryParse(fromUnitAbbrev, unitType, cultureInfo, out Enum fromUnit)) // ex: ("m", LengthUnit) => LengthUnit.Meter
                return false;

            if (!UnitParser.Default.TryParse(toUnitAbbrev, unitType, cultureInfo, out Enum toUnit)) // ex:("cm", LengthUnit) => LengthUnit.Centimeter
                return false;

            var fromQuantity = Quantity.From(fromValue, fromUnit);
            result = fromQuantity.As(toUnit);

            return true;
        }

        /// <summary>
        ///     Parse a unit by the unit enum type <paramref name="unitType" /> and a unit enum value <paramref name="unitName" />>
        /// </summary>
        /// <param name="unitType">Unit type, such as <see cref="LengthUnit" />.</param>
        /// <param name="unitName">Unit name, such as "Meter" corresponding to <see cref="LengthUnit.Meter" />.</param>
        /// <param name="unitValue">The return enum value, such as <see cref="LengthUnit.Meter" /> boxed as an object.</param>
        /// <returns>True if succeeded, otherwise false.</returns>
        /// <exception cref="UnitNotFoundException">No unit values match the <paramref name="unitName" />.</exception>
        private static bool TryParseUnit(Type unitType, string unitName, out Enum unitValue)
        {
            unitValue = null;
            var eNames = Enum.GetNames(unitType);
            unitName = eNames.FirstOrDefault(x => x.Equals(unitName, StringComparison.OrdinalIgnoreCase));
            if (unitName == null)
                return false;

            unitValue = (Enum) Enum.Parse(unitType, unitName);
            return true;
        }

        private static bool TryGetUnitType(string quantityName, out Type unitType)
        {
            var quantityInfo = Quantity.Infos.FirstOrDefault((info) => info.Name.Equals(quantityName, StringComparison.OrdinalIgnoreCase));

            unitType = quantityInfo?.UnitType;
            return quantityInfo != null;
        }
    }
}
<|MERGE_RESOLUTION|>--- conflicted
+++ resolved
@@ -8,13 +8,23 @@
 using JetBrains.Annotations;
 using UnitsNet.Units;
 
-
 namespace UnitsNet
 {
     using ConversionFunctionLookup = ValueTuple<Type, Enum, Type, Enum>;
 
+    /// <summary>
+    /// 
+    /// </summary>
+    /// <param name="inputValue"></param>
+    /// <returns></returns>
     public delegate IQuantity ConversionFunction(IQuantity inputValue);
 
+    /// <summary>
+    /// 
+    /// </summary>
+    /// <typeparam name="TQuantity"></typeparam>
+    /// <param name="inputValue"></param>
+    /// <returns></returns>
     public delegate TQuantity ConversionFunction<TQuantity>(TQuantity inputValue)
         where TQuantity : IQuantity;
 
@@ -24,34 +34,26 @@
     [PublicAPI]
     public sealed partial class UnitConverter
     {
-<<<<<<< HEAD
+        /// <summary>
+        /// 
+        /// </summary>
         public static UnitConverter Default { get; }
 
-        private static readonly string UnitTypeNamespace = typeof(LengthUnit).Namespace;
-        private static readonly Assembly UnitsNetAssembly = typeof(Length).Wrap().Assembly;
-        private static readonly TypeWrapper TypeOfIQuantity;
-        private static readonly Type[] QuantityTypes;
-        private static readonly Type[] UnitTypes;
-
         private readonly Dictionary<ConversionFunctionLookup, ConversionFunction> _conversionFunctions = new Dictionary<ConversionFunctionLookup, ConversionFunction>();
 
         static UnitConverter()
         {
             Default = new UnitConverter();
-            TypeOfIQuantity = typeof(IQuantity).Wrap();
-
-            QuantityTypes = UnitsNetAssembly.GetTypes()
-                .Where(TypeOfIQuantity.IsAssignableFrom)
-                .Where(x => x.Wrap().IsClass || x.Wrap().IsValueType) // Future-proofing: we are discussing changing quantities from struct to class
-                .ToArray();
-
-            UnitTypes = UnitsNetAssembly.GetTypes()
-                .Where(x => x.Namespace == UnitTypeNamespace && x.Wrap().IsEnum && x.Name.EndsWith("Unit"))
-                .ToArray();
-
             RegisterDefaultConversions(Default);
         }
 
+        /// <summary>
+        /// 
+        /// </summary>
+        /// <typeparam name="TQuantity"></typeparam>
+        /// <param name="from"></param>
+        /// <param name="to"></param>
+        /// <param name="conversionFunction"></param>
         public void SetConversionFunction<TQuantity>(Enum from, Enum to, ConversionFunction<TQuantity> conversionFunction)
             where TQuantity : IQuantity
         {
@@ -60,6 +62,14 @@
             SetConversionFunction(conversionLookup, conversionFunction);
         }
 
+        /// <summary>
+        /// 
+        /// </summary>
+        /// <typeparam name="TQuantityFrom"></typeparam>
+        /// <typeparam name="TQuantityTo"></typeparam>
+        /// <param name="from"></param>
+        /// <param name="to"></param>
+        /// <param name="conversionFunction"></param>
         public void SetConversionFunction<TQuantityFrom, TQuantityTo>(Enum from, Enum to, ConversionFunction conversionFunction)
             where TQuantityFrom : IQuantity
             where TQuantityTo : IQuantity
@@ -67,17 +77,36 @@
             SetConversionFunction(typeof(TQuantityFrom), from, typeof(TQuantityTo), to, conversionFunction);
         }
 
+        /// <summary>
+        /// 
+        /// </summary>
+        /// <param name="fromType"></param>
+        /// <param name="from"></param>
+        /// <param name="toType"></param>
+        /// <param name="to"></param>
+        /// <param name="conversionFunction"></param>
         public void SetConversionFunction(Type fromType, Enum from, Type toType, Enum to, ConversionFunction conversionFunction)
         {
             var conversionLookup = new ConversionFunctionLookup(fromType, from, toType, to);
             SetConversionFunction(conversionLookup, conversionFunction);
         }
 
+        /// <summary>
+        /// 
+        /// </summary>
+        /// <param name="conversionLookup"></param>
+        /// <param name="conversionFunction"></param>
         public void SetConversionFunction(ConversionFunctionLookup conversionLookup, ConversionFunction conversionFunction)
         {
             _conversionFunctions[conversionLookup] = conversionFunction;
         }
 
+        /// <summary>
+        /// 
+        /// </summary>
+        /// <typeparam name="TQuantity"></typeparam>
+        /// <param name="conversionLookup"></param>
+        /// <param name="conversionFunction"></param>
         public void SetConversionFunction<TQuantity>(ConversionFunctionLookup conversionLookup, ConversionFunction<TQuantity> conversionFunction)
             where TQuantity : IQuantity
         {
@@ -86,11 +115,26 @@
             _conversionFunctions[conversionLookup] = TypelessConversionFunction;
         }
 
+        /// <summary>
+        /// 
+        /// </summary>
+        /// <typeparam name="T"></typeparam>
+        /// <param name="from"></param>
+        /// <param name="to"></param>
+        /// <returns></returns>
         public ConversionFunction GetConversionFunction<T>(Enum from, Enum to) where T : IQuantity
         {
             return GetConversionFunction(typeof(T), from, typeof(T), to);
         }
 
+        /// <summary>
+        /// 
+        /// </summary>
+        /// <typeparam name="TQuantityFrom"></typeparam>
+        /// <typeparam name="TQuantityTo"></typeparam>
+        /// <param name="from"></param>
+        /// <param name="to"></param>
+        /// <returns></returns>
         public ConversionFunction GetConversionFunction<TQuantityFrom, TQuantityTo>(Enum from, Enum to)
             where TQuantityFrom : IQuantity
             where TQuantityTo : IQuantity
@@ -98,22 +142,52 @@
             return GetConversionFunction(typeof(TQuantityFrom), from, typeof(TQuantityTo), to);
         }
 
+        /// <summary>
+        /// 
+        /// </summary>
+        /// <param name="fromType"></param>
+        /// <param name="from"></param>
+        /// <param name="toType"></param>
+        /// <param name="to"></param>
+        /// <returns></returns>
         public ConversionFunction GetConversionFunction(Type fromType, Enum from, Type toType, Enum to)
         {
             var conversionLookup = new ConversionFunctionLookup(fromType, from, toType, to);
             return GetConversionFunction(conversionLookup);
         }
 
+        /// <summary>
+        /// 
+        /// </summary>
+        /// <param name="conversionLookup"></param>
+        /// <returns></returns>
         public ConversionFunction GetConversionFunction(ConversionFunctionLookup conversionLookup)
         {
             return _conversionFunctions[conversionLookup];
         }
 
+        /// <summary>
+        /// 
+        /// </summary>
+        /// <typeparam name="T"></typeparam>
+        /// <param name="from"></param>
+        /// <param name="to"></param>
+        /// <param name="conversionFunction"></param>
+        /// <returns></returns>
         public bool TryGetConversionFunction<T>(Enum from, Enum to, out ConversionFunction conversionFunction) where T : IQuantity
         {
             return TryGetConversionFunction(typeof(T), from, typeof(T), to, out conversionFunction);
         }
 
+        /// <summary>
+        /// 
+        /// </summary>
+        /// <typeparam name="TQuantityFrom"></typeparam>
+        /// <typeparam name="TQuantityTo"></typeparam>
+        /// <param name="from"></param>
+        /// <param name="to"></param>
+        /// <param name="conversionFunction"></param>
+        /// <returns></returns>
         public bool TryGetConversionFunction<TQuantityFrom, TQuantityTo>(Enum from, Enum to, out ConversionFunction conversionFunction)
             where TQuantityFrom : IQuantity
             where TQuantityTo : IQuantity
@@ -121,19 +195,32 @@
             return TryGetConversionFunction(typeof(TQuantityFrom), from, typeof(TQuantityTo), to, out conversionFunction);
         }
 
+        /// <summary>
+        /// 
+        /// </summary>
+        /// <param name="fromType"></param>
+        /// <param name="from"></param>
+        /// <param name="toType"></param>
+        /// <param name="to"></param>
+        /// <param name="conversionFunction"></param>
+        /// <returns></returns>
         public bool TryGetConversionFunction(Type fromType, Enum from, Type toType, Enum to, out ConversionFunction conversionFunction)
         {
             var conversionLookup = new ConversionFunctionLookup(fromType, from, toType, to);
             return TryGetConversionFunction(conversionLookup, out conversionFunction);
         }
 
+        /// <summary>
+        /// 
+        /// </summary>
+        /// <param name="conversionLookup"></param>
+        /// <param name="conversionFunction"></param>
+        /// <returns></returns>
         public bool TryGetConversionFunction(ConversionFunctionLookup conversionLookup, out ConversionFunction conversionFunction)
         {
             return _conversionFunctions.TryGetValue(conversionLookup, out conversionFunction);
         }
 
-=======
->>>>>>> c4cab69e
         /// <summary>
         ///     Convert between any two quantity units given a numeric value and two unit enum values.
         /// </summary>
