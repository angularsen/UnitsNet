--- conflicted
+++ resolved
@@ -25,16 +25,9 @@
 
     public enum HeatTransferCoefficientUnit
     {
-<<<<<<< HEAD
-        BtuPerSquareFootDegreeFahrenheit,
-        WattPerSquareMeterCelsius,
-        WattPerSquareMeterKelvin,
-=======
-        Undefined = 0,
         BtuPerSquareFootDegreeFahrenheit = 1,
         WattPerSquareMeterCelsius = 2,
         WattPerSquareMeterKelvin = 3,
->>>>>>> 424090fd
     }
 
     #pragma warning restore 1591
