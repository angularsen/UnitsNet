--- conflicted
+++ resolved
@@ -140,29 +140,6 @@
         public T Value{ get; }
 
         double IQuantity.Value => Convert.ToDouble(Value);
-
-        Enum IQuantity.Unit => Unit;
-
-        /// <inheritdoc />
-        public ElectricFieldUnit Unit => _unit.GetValueOrDefault(BaseUnit);
-
-        /// <inheritdoc />
-        public QuantityInfo<ElectricFieldUnit> QuantityInfo => Info;
-
-        /// <inheritdoc cref="IQuantity.QuantityInfo"/>
-        QuantityInfo IQuantity.QuantityInfo => Info;
-
-        /// <summary>
-        ///     The <see cref="QuantityType" /> of this quantity.
-        /// </summary>
-        public QuantityType Type => ElectricField<T>.QuantityType;
-
-        /// <summary>
-        ///     The <see cref="BaseDimensions" /> of this quantity.
-        /// </summary>
-        public BaseDimensions Dimensions => ElectricField<T>.BaseDimensions;
-
-        #endregion
 
         #region Conversion Properties
 
@@ -274,11 +251,7 @@
         ///     Units.NET exceptions from other exceptions.
         /// </exception>
         /// <param name="provider">Format to use when parsing number and unit. Defaults to <see cref="CultureInfo.CurrentUICulture" /> if null.</param>
-<<<<<<< HEAD
-        public static ElectricField<T> Parse(string str, [CanBeNull] IFormatProvider provider)
-=======
-        public static ElectricField Parse(string str, IFormatProvider? provider)
->>>>>>> 6e7ae0e5
+        public static ElectricField<T> Parse(string str, IFormatProvider? provider)
         {
             return QuantityParser.Default.Parse<ElectricField<T>, ElectricFieldUnit>(
                 str,
@@ -294,11 +267,7 @@
         /// <example>
         ///     Length.Parse("5.5 m", new CultureInfo("en-US"));
         /// </example>
-<<<<<<< HEAD
-        public static bool TryParse([CanBeNull] string str, out ElectricField<T> result)
-=======
-        public static bool TryParse(string? str, out ElectricField result)
->>>>>>> 6e7ae0e5
+        public static bool TryParse(string? str, out ElectricField<T> result)
         {
             return TryParse(str, null, out result);
         }
@@ -313,11 +282,7 @@
         ///     Length.Parse("5.5 m", new CultureInfo("en-US"));
         /// </example>
         /// <param name="provider">Format to use when parsing number and unit. Defaults to <see cref="CultureInfo.CurrentUICulture" /> if null.</param>
-<<<<<<< HEAD
-        public static bool TryParse([CanBeNull] string str, [CanBeNull] IFormatProvider provider, out ElectricField<T> result)
-=======
-        public static bool TryParse(string? str, IFormatProvider? provider, out ElectricField result)
->>>>>>> 6e7ae0e5
+        public static bool TryParse(string? str, IFormatProvider? provider, out ElectricField<T> result)
         {
             return QuantityParser.Default.TryParse<ElectricField<T>, ElectricFieldUnit>(
                 str,
@@ -851,13 +816,9 @@
             else if(conversionType == typeof(ElectricFieldUnit))
                 return Unit;
             else if(conversionType == typeof(QuantityType))
-<<<<<<< HEAD
                 return ElectricField<T>.QuantityType;
-=======
-                return ElectricField.QuantityType;
             else if(conversionType == typeof(QuantityInfo))
-                return ElectricField.Info;
->>>>>>> 6e7ae0e5
+                return ElectricField<T>.Info;
             else if(conversionType == typeof(BaseDimensions))
                 return ElectricField<T>.BaseDimensions;
             else
