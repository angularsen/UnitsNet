﻿using System;
using System.Linq;
using CodeGen.JsonTypes;

namespace CodeGen.Generators.UnitsNetGen
{
    /// <summary>
    /// Generates base class for each quantity test class, with stubs for testing conversion functions and error tolerances that the developer must complete to fix compile errors.
    /// </summary>
    /// <example>
    /// <list type="bullet">
    /// <item><description>UnitsNet.Tests\GeneratedCode\AccelerationTestsBase.g.cs</description></item>
    /// <item><description>UnitsNet.Tests\GeneratedCode\LengthTestsBase.g.cs</description></item>
    /// </list>
    /// </example>
    internal class UnitTestBaseClassGenerator : GeneratorBase
    {
        /// <summary>
        /// The quantity to generate test base class for.
        /// </summary>
        private readonly Quantity _quantity;

        /// <summary>
        /// Base unit for this quantity, such as Meter for quantity Length.
        /// </summary>
        private readonly Unit _baseUnit;

        /// <summary>
        /// Example: "LengthUnit"
        /// </summary>
        private readonly string _unitEnumName;

        /// <summary>
        /// Example: "m" for Length quantity.
        /// </summary>
        private readonly string _baseUnitEnglishAbbreviation;

        /// <summary>
        /// Example: "LengthUnit.Meter".
        /// </summary>
        private readonly string _baseUnitFullName;

        /// <summary>
        /// Constructors for decimal-backed quantities require decimal numbers as input, so add the "m" suffix to numbers when constructing those quantities.
        /// </summary>
        private readonly string _numberSuffix;

        public UnitTestBaseClassGenerator(Quantity quantity)
        {
            _quantity = quantity;
            _baseUnit = quantity.Units.FirstOrDefault(u => u.SingularName == _quantity.BaseUnit) ??
                        throw new ArgumentException($"No unit found with SingularName equal to BaseUnit [{_quantity.BaseUnit}]. This unit must be defined.",
                            nameof(quantity));
            _unitEnumName = $"{quantity.Name}Unit";
            _baseUnitEnglishAbbreviation = GetEnglishAbbreviation(_baseUnit);
            _baseUnitFullName = $"{_unitEnumName}.{_baseUnit.SingularName}";
            _numberSuffix = quantity.BaseType == "decimal" ? "m" : "";
        }

        private string GetUnitFullName(Unit unit) => $"{_unitEnumName}.{unit.SingularName}";

        /// <summary>
        /// Gets the first en-US abbreviation for the unit -or- empty string if none is defined.
        /// </summary>
        private static string GetEnglishAbbreviation(Unit unit) => unit.Localization.First(l => l.Culture == "en-US").Abbreviations.FirstOrDefault() ?? "";

        public override string Generate()
        {
            var baseUnitVariableName = _baseUnit.SingularName.ToLowerInvariant();

            Writer.WL(GeneratedFileHeader);
            Writer.WL($@"
using System;
using System.Globalization;
using System.Linq;
using System.Threading;
using UnitsNet.Tests.TestsBase;
using UnitsNet.Units;
using Xunit;

// Disable build warning CS1718: Comparison made to same variable; did you mean to compare something else?
#pragma warning disable 1718

// ReSharper disable once CheckNamespace
namespace UnitsNet.Tests
{{
    /// <summary>
    /// Test of {_quantity.Name}.
    /// </summary>
// ReSharper disable once PartialTypeWithSinglePart
    public abstract partial class {_quantity.Name}TestsBase : QuantityTestsBase
    {{");
            foreach (var unit in _quantity.Units) Writer.WL($@"
        protected abstract double {unit.PluralName}InOne{_baseUnit.SingularName} {{ get; }}");

            Writer.WL("");
            Writer.WL($@"
// ReSharper disable VirtualMemberNeverOverriden.Global");
            foreach (var unit in _quantity.Units) Writer.WL($@"
        protected virtual double {unit.PluralName}Tolerance {{ get {{ return 1e-5; }} }}"); Writer.WL($@"
// ReSharper restore VirtualMemberNeverOverriden.Global

        [Fact]
        public void Ctor_WithUndefinedUnit_ThrowsArgumentException()
        {{
            Assert.Throws<ArgumentException>(() => new {_quantity.Name}<double>(({_quantity.BaseType})0.0, {_unitEnumName}.Undefined));
        }}

        [Fact]
        public void DefaultCtor_ReturnsQuantityWithZeroValueAndBaseUnit()
        {{
            var quantity = new {_quantity.Name}();
            Assert.Equal(0, quantity.Value);");
            if (_quantity.BaseType == "decimal") Writer.WL($@"
            Assert.Equal(0m, ((IDecimalQuantity)quantity).Value);");
            Writer.WL($@"
            Assert.Equal({_baseUnitFullName}, quantity.Unit);
        }}

");
            if (_quantity.BaseType == "double") Writer.WL($@"
        [Fact]
        public void Ctor_WithInfinityValue_ThrowsArgumentException()
        {{
<<<<<<< HEAD
            Assert.Throws<ArgumentException>(() => new {_quantity.Name}<double>(double.PositiveInfinity, {_unitEnumName}.{_baseUnit.SingularName}));
            Assert.Throws<ArgumentException>(() => new {_quantity.Name}<double>(double.NegativeInfinity, {_unitEnumName}.{_baseUnit.SingularName}));
=======
            Assert.Throws<ArgumentException>(() => new {_quantity.Name}(double.PositiveInfinity, {_baseUnitFullName}));
            Assert.Throws<ArgumentException>(() => new {_quantity.Name}(double.NegativeInfinity, {_baseUnitFullName}));
>>>>>>> 6e7ae0e5
        }}

        [Fact]
        public void Ctor_WithNaNValue_ThrowsArgumentException()
        {{
<<<<<<< HEAD
            Assert.Throws<ArgumentException>(() => new {_quantity.Name}<double>(double.NaN, {_unitEnumName}.{_baseUnit.SingularName}));
=======
            Assert.Throws<ArgumentException>(() => new {_quantity.Name}(double.NaN, {_baseUnitFullName}));
>>>>>>> 6e7ae0e5
        }}
"); Writer.WL($@"

        [Fact]
        public void Ctor_NullAsUnitSystem_ThrowsArgumentNullException()
        {{
            Assert.Throws<ArgumentNullException>(() => new {_quantity.Name}(value: 1, unitSystem: null));
        }}

        [Fact]
        public void Ctor_SIUnitSystem_ThrowsArgumentExceptionIfNotSupported()
        {{
            Func<object> TestCode = () => new {_quantity.Name}(value: 1, unitSystem: UnitSystem.SI);
            if (SupportsSIUnitSystem)
            {{
                var quantity = ({_quantity.Name}) TestCode();
                Assert.Equal(1, quantity.Value);
            }}
            else
            {{
                Assert.Throws<ArgumentException>(TestCode);
            }}
        }}

        [Fact]
        public void {_quantity.Name}_QuantityInfo_ReturnsQuantityInfoDescribingQuantity()
        {{
            var quantity = new {_quantity.Name}(1, {_baseUnitFullName});

            QuantityInfo<{_unitEnumName}> quantityInfo = quantity.QuantityInfo;

            Assert.Equal({_quantity.Name}.Zero, quantityInfo.Zero);
            Assert.Equal(""{_quantity.Name}"", quantityInfo.Name);
            Assert.Equal(QuantityType.{_quantity.Name}, quantityInfo.QuantityType);

            var units = EnumUtils.GetEnumValues<{_unitEnumName}>().Except(new[] {{{_unitEnumName}.Undefined}}).ToArray();
            var unitNames = units.Select(x => x.ToString());

            // Obsolete members
            Assert.Equal(units, quantityInfo.Units);
            Assert.Equal(unitNames, quantityInfo.UnitNames);
        }}

        [Fact]
        public void {_baseUnit.SingularName}To{_quantity.Name}Units()
        {{
            {_quantity.Name}<double> {baseUnitVariableName} = {_quantity.Name}<double>.From{_baseUnit.PluralName}(1);");

            foreach (var unit in _quantity.Units) Writer.WL($@"
            AssertEx.EqualTolerance({unit.PluralName}InOne{_baseUnit.SingularName}, {baseUnitVariableName}.{unit.PluralName}, {unit.PluralName}Tolerance);");
            Writer.WL($@"
        }}

        [Fact]
        public void From_ValueAndUnit_ReturnsQuantityWithSameValueAndUnit()
        {{");
<<<<<<< HEAD
            foreach (var unit in _quantity.Units) Writer.WL($@"
            AssertEx.EqualTolerance(1, {_quantity.Name}<double>.From(1, {_unitEnumName}.{unit.SingularName}).{unit.PluralName}, {unit.PluralName}Tolerance);");
=======
            int i = 0;
            foreach (var unit in _quantity.Units)
            {
                var quantityVariable = $"quantity{i++:D2}";
                Writer.WL($@"
            var {quantityVariable} = {_quantity.Name}.From(1, {GetUnitFullName(unit)});
            AssertEx.EqualTolerance(1, {quantityVariable}.{unit.PluralName}, {unit.PluralName}Tolerance);
            Assert.Equal({GetUnitFullName(unit)}, {quantityVariable}.Unit);
");

            }
>>>>>>> 6e7ae0e5
            Writer.WL($@"
        }}
");
            if (_quantity.BaseType == "double") Writer.WL($@"
        [Fact]
        public void From{_baseUnit.PluralName}_WithInfinityValue_ThrowsArgumentException()
        {{
            Assert.Throws<ArgumentException>(() => {_quantity.Name}<double>.From{_baseUnit.PluralName}(double.PositiveInfinity));
            Assert.Throws<ArgumentException>(() => {_quantity.Name}<double>.From{_baseUnit.PluralName}(double.NegativeInfinity));
        }}

        [Fact]
        public void From{_baseUnit.PluralName}_WithNanValue_ThrowsArgumentException()
        {{
            Assert.Throws<ArgumentException>(() => {_quantity.Name}<double>.From{_baseUnit.PluralName}(double.NaN));
        }}
"); Writer.WL($@"

        [Fact]
        public void As()
        {{
            var {baseUnitVariableName} = {_quantity.Name}<double>.From{_baseUnit.PluralName}(1);");
            foreach (var unit in _quantity.Units) Writer.WL($@"
            AssertEx.EqualTolerance({unit.PluralName}InOne{_baseUnit.SingularName}, {baseUnitVariableName}.As({GetUnitFullName(unit)}), {unit.PluralName}Tolerance);");
            Writer.WL($@"
        }}

        [Fact]
        public void As_SIUnitSystem_ThrowsArgumentExceptionIfNotSupported()
        {{
            var quantity = new {_quantity.Name}(value: 1, unit: {_quantity.Name}.BaseUnit);
            Func<object> AsWithSIUnitSystem = () => quantity.As(UnitSystem.SI);

            if (SupportsSIUnitSystem)
            {{
                var value = (double) AsWithSIUnitSystem();
                Assert.Equal(1, value);
            }}
            else
            {{
                Assert.Throws<ArgumentException>(AsWithSIUnitSystem);
            }}
        }}

        [Fact]
        public void ToUnit()
        {{
            var {baseUnitVariableName} = {_quantity.Name}<double>.From{_baseUnit.PluralName}(1);");
            foreach (var unit in _quantity.Units)
            {
                var asQuantityVariableName = $"{unit.SingularName.ToLowerInvariant()}Quantity";

                Writer.WL("");
                Writer.WL($@"
            var {asQuantityVariableName} = {baseUnitVariableName}.ToUnit({GetUnitFullName(unit)});
            AssertEx.EqualTolerance({unit.PluralName}InOne{_baseUnit.SingularName}, (double){asQuantityVariableName}.Value, {unit.PluralName}Tolerance);
            Assert.Equal({GetUnitFullName(unit)}, {asQuantityVariableName}.Unit);");
            }
            Writer.WL($@"
        }}

        [Fact]
        public void ToBaseUnit_ReturnsQuantityWithBaseUnit()
        {{
            var quantityInBaseUnit = {_quantity.Name}.From{_baseUnit.PluralName}(1).ToBaseUnit();
            Assert.Equal({_quantity.Name}.BaseUnit, quantityInBaseUnit.Unit);");
            Writer.WL($@"
        }}

        [Fact]
        public void ConversionRoundTrip()
        {{
            {_quantity.Name}<double> {baseUnitVariableName} = {_quantity.Name}<double>.From{_baseUnit.PluralName}(1);");
            foreach (var unit in _quantity.Units) Writer.WL($@"
            AssertEx.EqualTolerance(1, {_quantity.Name}<double>.From{unit.PluralName}({baseUnitVariableName}.{unit.PluralName}).{_baseUnit.PluralName}, {unit.PluralName}Tolerance);");
            Writer.WL($@"
        }}
");
            if (_quantity.Logarithmic)
            {
                var unit = _quantity.Units.Last();
                Writer.WL($@"
        [Fact]
        public void LogarithmicArithmeticOperators()
        {{
            {_quantity.Name}<double> v = {_quantity.Name}<double>.From{_baseUnit.PluralName}(40);
            AssertEx.EqualTolerance(-40, -v.{_baseUnit.PluralName}, {unit.PluralName}Tolerance);
            AssertLogarithmicAddition();
            AssertLogarithmicSubtraction();
            AssertEx.EqualTolerance(50, (v*10).{_baseUnit.PluralName}, {unit.PluralName}Tolerance);
            AssertEx.EqualTolerance(50, (10*v).{_baseUnit.PluralName}, {unit.PluralName}Tolerance);
            AssertEx.EqualTolerance(35, (v/5).{_baseUnit.PluralName}, {unit.PluralName}Tolerance);
            AssertEx.EqualTolerance(35, v/{_quantity.Name}<double>.From{_baseUnit.PluralName}(5), {unit.PluralName}Tolerance);
        }}

        protected abstract void AssertLogarithmicAddition();

        protected abstract void AssertLogarithmicSubtraction();
");
            }
            else if (_quantity.GenerateArithmetic)
            {
                Writer.WL($@"
        [Fact]
        public void ArithmeticOperators()
        {{
            {_quantity.Name}<double> v = {_quantity.Name}<double>.From{_baseUnit.PluralName}(1);
            AssertEx.EqualTolerance(-1, -v.{_baseUnit.PluralName}, {_baseUnit.PluralName}Tolerance);
            AssertEx.EqualTolerance(2, ({_quantity.Name}<double>.From{_baseUnit.PluralName}(3)-v).{_baseUnit.PluralName}, {_baseUnit.PluralName}Tolerance);
            AssertEx.EqualTolerance(2, (v + v).{_baseUnit.PluralName}, {_baseUnit.PluralName}Tolerance);
            AssertEx.EqualTolerance(10, (v*10).{_baseUnit.PluralName}, {_baseUnit.PluralName}Tolerance);
            AssertEx.EqualTolerance(10, (10*v).{_baseUnit.PluralName}, {_baseUnit.PluralName}Tolerance);
            AssertEx.EqualTolerance(2, ({_quantity.Name}<double>.From{_baseUnit.PluralName}(10)/5).{_baseUnit.PluralName}, {_baseUnit.PluralName}Tolerance);
            AssertEx.EqualTolerance(2, {_quantity.Name}<double>.From{_baseUnit.PluralName}(10)/{_quantity.Name}<double>.From{_baseUnit.PluralName}(5), {_baseUnit.PluralName}Tolerance);
        }}
");
            }
            else
            {
                Writer.WL("");
            }

            Writer.WL($@"
        [Fact]
        public void ComparisonOperators()
        {{
            {_quantity.Name}<double> one{_baseUnit.SingularName} = {_quantity.Name}<double>.From{_baseUnit.PluralName}(1);
            {_quantity.Name}<double> two{_baseUnit.PluralName} = {_quantity.Name}<double>.From{_baseUnit.PluralName}(2);

            Assert.True(one{_baseUnit.SingularName} < two{_baseUnit.PluralName});
            Assert.True(one{_baseUnit.SingularName} <= two{_baseUnit.PluralName});
            Assert.True(two{_baseUnit.PluralName} > one{_baseUnit.SingularName});
            Assert.True(two{_baseUnit.PluralName} >= one{_baseUnit.SingularName});

            Assert.False(one{_baseUnit.SingularName} > two{_baseUnit.PluralName});
            Assert.False(one{_baseUnit.SingularName} >= two{_baseUnit.PluralName});
            Assert.False(two{_baseUnit.PluralName} < one{_baseUnit.SingularName});
            Assert.False(two{_baseUnit.PluralName} <= one{_baseUnit.SingularName});
        }}

        [Fact]
        public void CompareToIsImplemented()
        {{
            {_quantity.Name}<double> {baseUnitVariableName} = {_quantity.Name}<double>.From{_baseUnit.PluralName}(1);
            Assert.Equal(0, {baseUnitVariableName}.CompareTo({baseUnitVariableName}));
            Assert.True({baseUnitVariableName}.CompareTo({_quantity.Name}<double>.Zero) > 0);
            Assert.True({_quantity.Name}<double>.Zero.CompareTo({baseUnitVariableName}) < 0);
        }}

        [Fact]
        public void CompareToThrowsOnTypeMismatch()
        {{
            {_quantity.Name}<double> {baseUnitVariableName} = {_quantity.Name}<double>.From{_baseUnit.PluralName}(1);
            Assert.Throws<ArgumentException>(() => {baseUnitVariableName}.CompareTo(new object()));
        }}

        [Fact]
        public void CompareToThrowsOnNull()
        {{
            {_quantity.Name}<double> {baseUnitVariableName} = {_quantity.Name}<double>.From{_baseUnit.PluralName}(1);
            Assert.Throws<ArgumentNullException>(() => {baseUnitVariableName}.CompareTo(null));
        }}

        [Fact]
        public void EqualityOperators()
        {{
            var a = {_quantity.Name}<double>.From{_baseUnit.PluralName}(1);
            var b = {_quantity.Name}<double>.From{_baseUnit.PluralName}(2);

 // ReSharper disable EqualExpressionComparison

            Assert.True(a == a);
            Assert.False(a != a);

            Assert.True(a != b);
            Assert.False(a == b);

            Assert.False(a == null);
            Assert.False(null == a);

// ReSharper restore EqualExpressionComparison
        }}

        [Fact]
        public void Equals_SameType_IsImplemented()
        {{
            var a = {_quantity.Name}<double>.From{_baseUnit.PluralName}(1);
            var b = {_quantity.Name}<double>.From{_baseUnit.PluralName}(2);

            Assert.True(a.Equals(a));
            Assert.False(a.Equals(b));
        }}

        [Fact]
        public void Equals_QuantityAsObject_IsImplemented()
        {{
            object a = {_quantity.Name}.From{_baseUnit.PluralName}(1);
            object b = {_quantity.Name}.From{_baseUnit.PluralName}(2);

            Assert.True(a.Equals(a));
            Assert.False(a.Equals(b));
            Assert.False(a.Equals((object)null));
        }}

        [Fact]
        public void Equals_RelativeTolerance_IsImplemented()
        {{
            var v = {_quantity.Name}<double>.From{_baseUnit.PluralName}(1);
            Assert.True(v.Equals({_quantity.Name}<double>.From{_baseUnit.PluralName}(1), {_baseUnit.PluralName}Tolerance, ComparisonType.Relative));
            Assert.False(v.Equals({_quantity.Name}<double>.Zero, {_baseUnit.PluralName}Tolerance, ComparisonType.Relative));
        }}

        [Fact]
        public void Equals_NegativeRelativeTolerance_ThrowsArgumentOutOfRangeException()
        {{
            var v = {_quantity.Name}.From{_baseUnit.PluralName}(1);
            Assert.Throws<ArgumentOutOfRangeException>(() => v.Equals({_quantity.Name}.From{_baseUnit.PluralName}(1), -1, ComparisonType.Relative));
        }}

        [Fact]
        public void EqualsReturnsFalseOnTypeMismatch()
        {{
            {_quantity.Name}<double> {baseUnitVariableName} = {_quantity.Name}<double>.From{_baseUnit.PluralName}(1);
            Assert.False({baseUnitVariableName}.Equals(new object()));
        }}

        [Fact]
        public void EqualsReturnsFalseOnNull()
        {{
            {_quantity.Name}<double> {baseUnitVariableName} = {_quantity.Name}<double>.From{_baseUnit.PluralName}(1);
            Assert.False({baseUnitVariableName}.Equals(null));
        }}

        [Fact]
        public void UnitsDoesNotContainUndefined()
        {{
            Assert.DoesNotContain({_unitEnumName}.Undefined, {_quantity.Name}<double>.Units);
        }}

        [Fact]
        public void HasAtLeastOneAbbreviationSpecified()
        {{
            var units = Enum.GetValues(typeof({_unitEnumName})).Cast<{_unitEnumName}>();
            foreach(var unit in units)
            {{
                if(unit == {_unitEnumName}.Undefined)
                    continue;

                var defaultAbbreviation = UnitAbbreviationsCache.Default.GetDefaultAbbreviation(unit);
            }}
        }}

        [Fact]
        public void BaseDimensionsShouldNeverBeNull()
        {{
            Assert.False({_quantity.Name}<double>.BaseDimensions is null);
        }}

        [Fact]
        public void ToString_ReturnsValueAndUnitAbbreviationInCurrentCulture()
        {{
            var prevCulture = Thread.CurrentThread.CurrentUICulture;
            Thread.CurrentThread.CurrentUICulture = CultureInfo.GetCultureInfo(""en-US"");
            try {{");
            foreach (var unit in _quantity.Units)
            {
                Writer.WL($@"
                Assert.Equal(""1 {GetEnglishAbbreviation(unit)}"", new {_quantity.Name}(1, {GetUnitFullName(unit)}).ToString());");
            }
            Writer.WL($@"
            }}
            finally
            {{
                Thread.CurrentThread.CurrentUICulture = prevCulture;
            }}
        }}

        [Fact]
        public void ToString_WithSwedishCulture_ReturnsUnitAbbreviationForEnglishCultureSinceThereAreNoMappings()
        {{
            // Chose this culture, because we don't currently have any abbreviations mapped for that culture and we expect the en-US to be used as fallback.
            var swedishCulture = CultureInfo.GetCultureInfo(""sv-SE"");
");
            foreach (var unit in _quantity.Units)
            {
                Writer.WL($@"
            Assert.Equal(""1 {GetEnglishAbbreviation(unit)}"", new {_quantity.Name}(1, {GetUnitFullName(unit)}).ToString(swedishCulture));");
            }
            Writer.WL($@"
        }}

        [Fact]
        public void ToString_SFormat_FormatsNumberWithGivenDigitsAfterRadixForCurrentCulture()
        {{
            var oldCulture = CultureInfo.CurrentUICulture;
            try
            {{
                CultureInfo.CurrentUICulture = CultureInfo.InvariantCulture;
                Assert.Equal(""0.1 {_baseUnitEnglishAbbreviation}"", new {_quantity.Name}(0.123456{_numberSuffix}, {_baseUnitFullName}).ToString(""s1""));
                Assert.Equal(""0.12 {_baseUnitEnglishAbbreviation}"", new {_quantity.Name}(0.123456{_numberSuffix}, {_baseUnitFullName}).ToString(""s2""));
                Assert.Equal(""0.123 {_baseUnitEnglishAbbreviation}"", new {_quantity.Name}(0.123456{_numberSuffix}, {_baseUnitFullName}).ToString(""s3""));
                Assert.Equal(""0.1235 {_baseUnitEnglishAbbreviation}"", new {_quantity.Name}(0.123456{_numberSuffix}, {_baseUnitFullName}).ToString(""s4""));
            }}
            finally
            {{
                CultureInfo.CurrentUICulture = oldCulture;
            }}
        }}

        [Fact]
        public void ToString_SFormatAndCulture_FormatsNumberWithGivenDigitsAfterRadixForGivenCulture()
        {{
            var culture = CultureInfo.InvariantCulture;
            Assert.Equal(""0.1 {_baseUnitEnglishAbbreviation}"", new {_quantity.Name}(0.123456{_numberSuffix}, {_baseUnitFullName}).ToString(""s1"", culture));
            Assert.Equal(""0.12 {_baseUnitEnglishAbbreviation}"", new {_quantity.Name}(0.123456{_numberSuffix}, {_baseUnitFullName}).ToString(""s2"", culture));
            Assert.Equal(""0.123 {_baseUnitEnglishAbbreviation}"", new {_quantity.Name}(0.123456{_numberSuffix}, {_baseUnitFullName}).ToString(""s3"", culture));
            Assert.Equal(""0.1235 {_baseUnitEnglishAbbreviation}"", new {_quantity.Name}(0.123456{_numberSuffix}, {_baseUnitFullName}).ToString(""s4"", culture));
        }}


        [Fact]
        public void ToString_NullFormat_ThrowsArgumentNullException()
        {{
            var quantity = {_quantity.Name}.From{_baseUnit.PluralName}(1.0);
            Assert.Throws<ArgumentNullException>(() => quantity.ToString(null, null, null));
        }}

        [Fact]
        public void ToString_NullArgs_ThrowsArgumentNullException()
        {{
            var quantity = {_quantity.Name}.From{_baseUnit.PluralName}(1.0);
            Assert.Throws<ArgumentNullException>(() => quantity.ToString(null, ""g"", null));
        }}

        [Fact]
        public void ToString_NullProvider_EqualsCurrentUICulture()
        {{
            var quantity = {_quantity.Name}.From{_baseUnit.PluralName}(1.0);
            Assert.Equal(quantity.ToString(CultureInfo.CurrentUICulture, ""g""), quantity.ToString(null, ""g""));
        }}


        [Fact]
        public void Convert_ToBool_ThrowsInvalidCastException()
        {{
            var quantity = {_quantity.Name}.From{_baseUnit.PluralName}(1.0);
            Assert.Throws<InvalidCastException>(() => Convert.ToBoolean(quantity));
        }}

        [Fact]
        public void Convert_ToByte_EqualsValueAsSameType()
        {{
            var quantity = {_quantity.Name}.From{_baseUnit.PluralName}(1.0);
           Assert.Equal((byte)quantity.Value, Convert.ToByte(quantity));
        }}

        [Fact]
        public void Convert_ToChar_ThrowsInvalidCastException()
        {{
            var quantity = {_quantity.Name}.From{_baseUnit.PluralName}(1.0);
            Assert.Throws<InvalidCastException>(() => Convert.ToChar(quantity));
        }}

        [Fact]
        public void Convert_ToDateTime_ThrowsInvalidCastException()
        {{
            var quantity = {_quantity.Name}.From{_baseUnit.PluralName}(1.0);
            Assert.Throws<InvalidCastException>(() => Convert.ToDateTime(quantity));
        }}

        [Fact]
        public void Convert_ToDecimal_EqualsValueAsSameType()
        {{
            var quantity = {_quantity.Name}.From{_baseUnit.PluralName}(1.0);
            Assert.Equal((decimal)quantity.Value, Convert.ToDecimal(quantity));
        }}

        [Fact]
        public void Convert_ToDouble_EqualsValueAsSameType()
        {{
            var quantity = {_quantity.Name}.From{_baseUnit.PluralName}(1.0);
            Assert.Equal((double)quantity.Value, Convert.ToDouble(quantity));
        }}

        [Fact]
        public void Convert_ToInt16_EqualsValueAsSameType()
        {{
            var quantity = {_quantity.Name}.From{_baseUnit.PluralName}(1.0);
            Assert.Equal((short)quantity.Value, Convert.ToInt16(quantity));
        }}

        [Fact]
        public void Convert_ToInt32_EqualsValueAsSameType()
        {{
            var quantity = {_quantity.Name}.From{_baseUnit.PluralName}(1.0);
            Assert.Equal((int)quantity.Value, Convert.ToInt32(quantity));
        }}

        [Fact]
        public void Convert_ToInt64_EqualsValueAsSameType()
        {{
            var quantity = {_quantity.Name}.From{_baseUnit.PluralName}(1.0);
            Assert.Equal((long)quantity.Value, Convert.ToInt64(quantity));
        }}

        [Fact]
        public void Convert_ToSByte_EqualsValueAsSameType()
        {{
            var quantity = {_quantity.Name}.From{_baseUnit.PluralName}(1.0);
            Assert.Equal((sbyte)quantity.Value, Convert.ToSByte(quantity));
        }}

        [Fact]
        public void Convert_ToSingle_EqualsValueAsSameType()
        {{
            var quantity = {_quantity.Name}.From{_baseUnit.PluralName}(1.0);
            Assert.Equal((float)quantity.Value, Convert.ToSingle(quantity));
        }}

        [Fact]
        public void Convert_ToString_EqualsToString()
        {{
            var quantity = {_quantity.Name}.From{_baseUnit.PluralName}(1.0);
            Assert.Equal(quantity.ToString(), Convert.ToString(quantity));
        }}

        [Fact]
        public void Convert_ToUInt16_EqualsValueAsSameType()
        {{
            var quantity = {_quantity.Name}.From{_baseUnit.PluralName}(1.0);
            Assert.Equal((ushort)quantity.Value, Convert.ToUInt16(quantity));
        }}

        [Fact]
        public void Convert_ToUInt32_EqualsValueAsSameType()
        {{
            var quantity = {_quantity.Name}.From{_baseUnit.PluralName}(1.0);
            Assert.Equal((uint)quantity.Value, Convert.ToUInt32(quantity));
        }}

        [Fact]
        public void Convert_ToUInt64_EqualsValueAsSameType()
        {{
            var quantity = {_quantity.Name}.From{_baseUnit.PluralName}(1.0);
            Assert.Equal((ulong)quantity.Value, Convert.ToUInt64(quantity));
        }}

        [Fact]
        public void Convert_ChangeType_SelfType_EqualsSelf()
        {{
            var quantity = {_quantity.Name}.From{_baseUnit.PluralName}(1.0);
            Assert.Equal(quantity, Convert.ChangeType(quantity, typeof({_quantity.Name})));
        }}

        [Fact]
        public void Convert_ChangeType_UnitType_EqualsUnit()
        {{
            var quantity = {_quantity.Name}.From{_baseUnit.PluralName}(1.0);
            Assert.Equal(quantity.Unit, Convert.ChangeType(quantity, typeof({_unitEnumName})));
        }}

        [Fact]
        public void Convert_ChangeType_QuantityType_EqualsQuantityType()
        {{
            var quantity = {_quantity.Name}.From{_baseUnit.PluralName}(1.0);
            Assert.Equal(QuantityType.{_quantity.Name}, Convert.ChangeType(quantity, typeof(QuantityType)));
        }}

        [Fact]
        public void Convert_ChangeType_QuantityInfo_EqualsQuantityInfo()
        {{
            var quantity = {_quantity.Name}.From{_baseUnit.PluralName}(1.0);
            Assert.Equal({_quantity.Name}.Info, Convert.ChangeType(quantity, typeof(QuantityInfo)));
        }}

        [Fact]
        public void Convert_ChangeType_BaseDimensions_EqualsBaseDimensions()
        {{
            var quantity = {_quantity.Name}.From{_baseUnit.PluralName}(1.0);
            Assert.Equal({_quantity.Name}.BaseDimensions, Convert.ChangeType(quantity, typeof(BaseDimensions)));
        }}

        [Fact]
        public void Convert_ChangeType_InvalidType_ThrowsInvalidCastException()
        {{
            var quantity = {_quantity.Name}.From{_baseUnit.PluralName}(1.0);
            Assert.Throws<InvalidCastException>(() => Convert.ChangeType(quantity, typeof(QuantityFormatter)));
        }}

        [Fact]
        public void GetHashCode_Equals()
        {{
            var quantity = {_quantity.Name}.From{_baseUnit.PluralName}(1.0);
            Assert.Equal(new {{{_quantity.Name}.Info.Name, quantity.Value, quantity.Unit}}.GetHashCode(), quantity.GetHashCode());
        }}
");

        if( _quantity.GenerateArithmetic )
        {
                Writer.WL( $@"
        [Theory]
        [InlineData(1.0)]
        [InlineData(-1.0)]
        public void NegationOperator_ReturnsQuantity_WithNegatedValue(double value)
        {{
            var quantity = {_quantity.Name}.From{_baseUnit.PluralName}(value);
            Assert.Equal({_quantity.Name}.From{_baseUnit.PluralName}(-value), -quantity);
        }}");
        }

Writer.WL($@"
    }}
}}" );
            return Writer.ToString();
        }
    }
}<|MERGE_RESOLUTION|>--- conflicted
+++ resolved
@@ -122,23 +122,14 @@
         [Fact]
         public void Ctor_WithInfinityValue_ThrowsArgumentException()
         {{
-<<<<<<< HEAD
-            Assert.Throws<ArgumentException>(() => new {_quantity.Name}<double>(double.PositiveInfinity, {_unitEnumName}.{_baseUnit.SingularName}));
-            Assert.Throws<ArgumentException>(() => new {_quantity.Name}<double>(double.NegativeInfinity, {_unitEnumName}.{_baseUnit.SingularName}));
-=======
-            Assert.Throws<ArgumentException>(() => new {_quantity.Name}(double.PositiveInfinity, {_baseUnitFullName}));
-            Assert.Throws<ArgumentException>(() => new {_quantity.Name}(double.NegativeInfinity, {_baseUnitFullName}));
->>>>>>> 6e7ae0e5
+            Assert.Throws<ArgumentException>(() => new {_quantity.Name}<double>(double.PositiveInfinity, {_baseUnitFullName}));
+            Assert.Throws<ArgumentException>(() => new {_quantity.Name}<double>(double.NegativeInfinity, {_baseUnitFullName}));
         }}
 
         [Fact]
         public void Ctor_WithNaNValue_ThrowsArgumentException()
         {{
-<<<<<<< HEAD
-            Assert.Throws<ArgumentException>(() => new {_quantity.Name}<double>(double.NaN, {_unitEnumName}.{_baseUnit.SingularName}));
-=======
-            Assert.Throws<ArgumentException>(() => new {_quantity.Name}(double.NaN, {_baseUnitFullName}));
->>>>>>> 6e7ae0e5
+            Assert.Throws<ArgumentException>(() => new {_quantity.Name}<double>(double.NaN, {_baseUnitFullName}));
         }}
 "); Writer.WL($@"
 
@@ -195,22 +186,17 @@
         [Fact]
         public void From_ValueAndUnit_ReturnsQuantityWithSameValueAndUnit()
         {{");
-<<<<<<< HEAD
-            foreach (var unit in _quantity.Units) Writer.WL($@"
-            AssertEx.EqualTolerance(1, {_quantity.Name}<double>.From(1, {_unitEnumName}.{unit.SingularName}).{unit.PluralName}, {unit.PluralName}Tolerance);");
-=======
             int i = 0;
             foreach (var unit in _quantity.Units)
             {
                 var quantityVariable = $"quantity{i++:D2}";
                 Writer.WL($@"
-            var {quantityVariable} = {_quantity.Name}.From(1, {GetUnitFullName(unit)});
+            var {quantityVariable} = {_quantity.Name}<double>.From(1, {GetUnitFullName(unit)});
             AssertEx.EqualTolerance(1, {quantityVariable}.{unit.PluralName}, {unit.PluralName}Tolerance);
             Assert.Equal({GetUnitFullName(unit)}, {quantityVariable}.Unit);
 ");
 
             }
->>>>>>> 6e7ae0e5
             Writer.WL($@"
         }}
 ");
