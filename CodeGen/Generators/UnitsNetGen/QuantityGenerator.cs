﻿// Licensed under MIT No Attribution, see LICENSE file at the root.
// Copyright 2013 Andreas Gullberg Larsen (andreas.larsen84@gmail.com). Maintained at https://github.com/angularsen/UnitsNet.

using System;
using System.Linq;
using CodeGen.Helpers;
using CodeGen.JsonTypes;

namespace CodeGen.Generators.UnitsNetGen
{
    internal class QuantityGenerator : GeneratorBase
    {
        private readonly Quantity _quantity;

        private readonly bool _isDimensionless;
        private readonly string _unitEnumName;
        private readonly string _valueType;
        private readonly Unit _baseUnit;

        public QuantityGenerator(Quantity quantity)
        {
            _quantity = quantity ?? throw new ArgumentNullException(nameof(quantity));

            _baseUnit = quantity.Units.FirstOrDefault(u => u.SingularName == _quantity.BaseUnit) ??
                        throw new ArgumentException($"No unit found with SingularName equal to BaseUnit [{_quantity.BaseUnit}]. This unit must be defined.",
                            nameof(quantity));

            _valueType = quantity.BaseType;
            _unitEnumName = $"{quantity.Name}Unit";

            BaseDimensions baseDimensions = quantity.BaseDimensions;
            _isDimensionless = baseDimensions == null ||
                              baseDimensions.L == 0 &&
                              baseDimensions.M == 0 &&
                              baseDimensions.T == 0 &&
                              baseDimensions.I == 0 &&
                              baseDimensions.Θ == 0 &&
                              baseDimensions.N == 0 &&
                              baseDimensions.J == 0;

        }

        public override string Generate()
        {
            Writer.WL(GeneratedFileHeader);
            Writer.WL(@"
using System;
using System.Globalization;
using System.Linq;
using JetBrains.Annotations;
using UnitsNet.InternalHelpers;
using UnitsNet.Units;

#nullable enable

// ReSharper disable once CheckNamespace

namespace UnitsNet
{");
            Writer.WLIfText(1, GetObsoleteAttributeOrNull(_quantity));
            Writer.WL($@"
    /// <inheritdoc />
    /// <summary>
    ///     {_quantity.XmlDoc}
    /// </summary>");

            Writer.WLCondition(_quantity.XmlDocRemarks.HasText(), $@"
    /// <remarks>
    ///     {_quantity.XmlDocRemarks}
    /// </remarks>");

            Writer.W(@$"
    public partial struct {_quantity.Name} : IQuantity<{_unitEnumName}>, ");
            if (_quantity.BaseType == "decimal")
            {
                Writer.W("IDecimalQuantity, ");
            }

            Writer.WL($"IEquatable<{_quantity.Name}>, IComparable, IComparable<{_quantity.Name}>, IConvertible, IFormattable");
            Writer.WL($@"
<<<<<<< HEAD
    public partial struct {_quantity.Name}<T> : IQuantityT<{_unitEnumName}, T>, IEquatable<{_quantity.Name}<T>>, IComparable, IComparable<{_quantity.Name}<T>>, IConvertible, IFormattable
=======
>>>>>>> 6e7ae0e5
    {{
        /// <summary>
        ///     The unit this quantity was constructed with.
        /// </summary>
        private readonly {_unitEnumName}? _unit;
");
            GenerateStaticConstructor();
            GenerateInstanceConstructors();
            GenerateStaticProperties();
            GenerateProperties();
            GenerateConversionProperties();
            GenerateStaticMethods();
            GenerateStaticFactoryMethods();
            GenerateStaticParseMethods();
            GenerateArithmeticOperators();
            GenerateEqualityAndComparison();
            GenerateConversionMethods();
            GenerateToString();
            GenerateIConvertibleMethods();

            Writer.WL($@"
    }}
}}");
            return Writer.ToString();
        }

        private void GenerateStaticConstructor()
        {
            var baseDimensions = _quantity.BaseDimensions;
            Writer.WL($@"
        static {_quantity.Name}()
        {{");
            Writer.WL(_isDimensionless
                ? @"
            BaseDimensions = BaseDimensions.Dimensionless;
"
                : $@"
            BaseDimensions = new BaseDimensions({baseDimensions.L}, {baseDimensions.M}, {baseDimensions.T}, {baseDimensions.I}, {baseDimensions.Θ}, {baseDimensions.N}, {baseDimensions.J});
");

            Writer.WL($@"
            Info = new QuantityInfo<{_unitEnumName}>(""{_quantity.Name}"",
                new UnitInfo<{_unitEnumName}>[] {{");

            foreach (var unit in _quantity.Units)
            {
                var baseUnits = unit.BaseUnits;
                if (baseUnits == null)
                {
                    Writer.WL($@"
                    new UnitInfo<{_unitEnumName}>({_unitEnumName}.{unit.SingularName}, BaseUnits.Undefined),");
                }
                else
                {
                    var baseUnitsCtorArgs = string.Join(", ",
                        new[]
                        {
                            baseUnits.L != null ? $"length: LengthUnit.{baseUnits.L}" : null,
                            baseUnits.M != null ? $"mass: MassUnit.{baseUnits.M}" : null,
                            baseUnits.T != null ? $"time: DurationUnit.{baseUnits.T}" : null,
                            baseUnits.I != null ? $"current: ElectricCurrentUnit.{baseUnits.I}" : null,
                            baseUnits.Θ != null ? $"temperature: TemperatureUnit.{baseUnits.Θ}" : null,
                            baseUnits.N != null ? $"amount: AmountOfSubstanceUnit.{baseUnits.N}" : null,
                            baseUnits.J != null ? $"luminousIntensity: LuminousIntensityUnit.{baseUnits.J}" : null
                        }.Where(str => str != null));

                    Writer.WL($@"
                    new UnitInfo<{_unitEnumName}>({_unitEnumName}.{unit.SingularName}, new BaseUnits({baseUnitsCtorArgs})),");
                }
            }

            Writer.WL($@"
                }},
                BaseUnit, Zero, BaseDimensions, QuantityType.{_quantity.Name});
        }}
");
        }

        private void GenerateInstanceConstructors()
        {
            Writer.WL($@"
        /// <summary>
        ///     Creates the quantity with the given numeric value and unit.
        /// </summary>
        /// <param name=""value"">The numeric value to construct this quantity with.</param>
        /// <param name=""unit"">The unit representation to construct this quantity with.</param>
        /// <exception cref=""ArgumentException"">If value is NaN or Infinity.</exception>
        public {_quantity.Name}(T value, {_unitEnumName} unit)
        {{
            if(unit == {_unitEnumName}.Undefined)
              throw new ArgumentException(""The quantity can not be created with an undefined unit."", nameof(unit));

            Value = value;
            _unit = unit;
        }}

        /// <summary>
        /// Creates an instance of the quantity with the given numeric value in units compatible with the given <see cref=""UnitSystem""/>.
        /// If multiple compatible units were found, the first match is used.
        /// </summary>
        /// <param name=""value"">The numeric value to construct this quantity with.</param>
        /// <param name=""unitSystem"">The unit system to create the quantity with.</param>
        /// <exception cref=""ArgumentNullException"">The given <see cref=""UnitSystem""/> is null.</exception>
        /// <exception cref=""ArgumentException"">No unit was found for the given <see cref=""UnitSystem""/>.</exception>
        public {_quantity.Name}(T value, UnitSystem unitSystem)
        {{
            if(unitSystem is null) throw new ArgumentNullException(nameof(unitSystem));

            var unitInfos = Info.GetUnitInfosFor(unitSystem.BaseUnits);
            var firstUnitInfo = unitInfos.FirstOrDefault();

            Value = value;
            _unit = firstUnitInfo?.Value ?? throw new ArgumentException(""No units were found for the given UnitSystem."", nameof(unitSystem));
        }}
");
        }

        private void GenerateStaticProperties()
        {
            Writer.WL($@"
        #region Static Properties

        /// <inheritdoc cref=""IQuantity.QuantityInfo""/>
        public static QuantityInfo<{_unitEnumName}> Info {{ get; }}

        /// <summary>
        ///     The <see cref=""BaseDimensions"" /> of this quantity.
        /// </summary>
        public static BaseDimensions BaseDimensions {{ get; }}

        /// <summary>
        ///     The base unit of <see cref=""{_quantity.Name}{{T}}"" />, which is {_quantity.BaseUnit}. All conversions go via this value.
        /// </summary>
        public static {_unitEnumName} BaseUnit {{ get; }} = {_unitEnumName}.{_quantity.BaseUnit};

        /// <summary>
        /// Represents the largest possible value of <see cref=""{_quantity.Name}{{T}}"" />
        /// </summary>
        public static {_quantity.Name}<T> MaxValue {{ get; }} = new {_quantity.Name}<T>({_valueType}.MaxValue, BaseUnit);

        /// <summary>
        /// Represents the smallest possible value of <see cref=""{_quantity.Name}{{T}}"" />
        /// </summary>
        public static {_quantity.Name}<T> MinValue {{ get; }} = new {_quantity.Name}<T>({_valueType}.MinValue, BaseUnit);

        /// <summary>
        ///     The <see cref=""QuantityType"" /> of this quantity.
        /// </summary>
        [Obsolete(""QuantityType will be removed in the future. Use Info property instead."")]
        public static QuantityType QuantityType {{ get; }} = QuantityType.{_quantity.Name};

        /// <summary>
        ///     All units of measurement for the <see cref=""{_quantity.Name}{{T}}"" /> quantity.
        /// </summary>
        public static {_unitEnumName}[] Units {{ get; }} = Enum.GetValues(typeof({_unitEnumName})).Cast<{_unitEnumName}>().Except(new {_unitEnumName}[]{{ {_unitEnumName}.Undefined }}).ToArray();

        /// <summary>
        ///     Gets an instance of this quantity with a value of 0 in the base unit {_quantity.BaseUnit}.
        /// </summary>
        public static {_quantity.Name}<T> Zero {{ get; }} = new {_quantity.Name}<T>((T)0, BaseUnit);

        #endregion
");
        }

        private void GenerateProperties()
        {
            Writer.WL($@"
        #region Properties

        /// <summary>
        ///     The numeric value this quantity was constructed with.
        /// </summary>
        public T Value{{ get; }}

<<<<<<< HEAD
        double IQuantity.Value => Convert.ToDouble(Value);
=======
            // Need to provide explicit interface implementation for decimal quantities like Information
            if (_quantity.BaseType != "double")
                Writer.WL(@"
        double IQuantity.Value => (double) _value;
");
            if (_quantity.BaseType == "decimal")
                Writer.WL(@"
        /// <inheritdoc cref=""IDecimalQuantity.Value""/>
        decimal IDecimalQuantity.Value => _value;
");
>>>>>>> 6e7ae0e5

        Enum IQuantity.Unit => Unit;

        /// <inheritdoc />
        public {_unitEnumName} Unit => _unit.GetValueOrDefault(BaseUnit);

        /// <inheritdoc />
        public QuantityInfo<{_unitEnumName}> QuantityInfo => Info;

        /// <inheritdoc cref=""IQuantity.QuantityInfo""/>
        QuantityInfo IQuantity.QuantityInfo => Info;

        /// <summary>
        ///     The <see cref=""QuantityType"" /> of this quantity.
        /// </summary>
        public QuantityType Type => {_quantity.Name}<T>.QuantityType;

        /// <summary>
        ///     The <see cref=""BaseDimensions"" /> of this quantity.
        /// </summary>
        public BaseDimensions Dimensions => {_quantity.Name}<T>.BaseDimensions;

        #endregion
" );
        }

        private void GenerateConversionProperties()
        {
            Writer.WL(@"
        #region Conversion Properties
");
            foreach (var unit in _quantity.Units)
            {
                Writer.WL($@"
        /// <summary>
        ///     Get <see cref=""{_quantity.Name}{{T}}"" /> in {unit.PluralName}.
        /// </summary>");
                Writer.WLIfText(2, GetObsoleteAttributeOrNull(unit));
                Writer.WL($@"
        public T {unit.PluralName} => As({_unitEnumName}.{unit.SingularName});
");
            }

            Writer.WL(@"

        #endregion
");
        }

        private void GenerateStaticMethods()
        {
            Writer.WL($@"

        #region Static Methods

        /// <summary>
        ///     Get unit abbreviation string.
        /// </summary>
        /// <param name=""unit"">Unit to get abbreviation for.</param>
        /// <returns>Unit abbreviation string.</returns>
        public static string GetAbbreviation({_unitEnumName} unit)
        {{
            return GetAbbreviation(unit, null);
        }}

        /// <summary>
        ///     Get unit abbreviation string.
        /// </summary>
        /// <param name=""unit"">Unit to get abbreviation for.</param>
        /// <returns>Unit abbreviation string.</returns>
        /// <param name=""provider"">Format to use for localization. Defaults to <see cref=""CultureInfo.CurrentUICulture"" /> if null.</param>
        public static string GetAbbreviation({_unitEnumName} unit, IFormatProvider? provider)
        {{
            return UnitAbbreviationsCache.Default.GetDefaultAbbreviation(unit, provider);
        }}

        #endregion
");
        }

        private void GenerateStaticFactoryMethods()
        {
            Writer.WL(@"
        #region Static Factory Methods
");
            foreach (var unit in _quantity.Units)
            {
                var valueParamName = unit.PluralName.ToLowerInvariant();
                Writer.WL($@"
        /// <summary>
        ///     Get <see cref=""{_quantity.Name}{{T}}"" /> from {unit.PluralName}.
        /// </summary>
        /// <exception cref=""ArgumentException"">If value is NaN or Infinity.</exception>");
                Writer.WLIfText(2, GetObsoleteAttributeOrNull(unit));
                Writer.WL($@"
        public static {_quantity.Name}<T> From{unit.PluralName}(T {valueParamName})
        {{
            return new {_quantity.Name}<T>({valueParamName}, {_unitEnumName}.{unit.SingularName});
        }}");
            }

            Writer.WL();
            Writer.WL($@"
        /// <summary>
        ///     Dynamically convert from value and unit enum <see cref=""{_unitEnumName}"" /> to <see cref=""{_quantity.Name}{{T}}"" />.
        /// </summary>
        /// <param name=""value"">Value to convert from.</param>
        /// <param name=""fromUnit"">Unit to convert from.</param>
        /// <returns><see cref=""{_quantity.Name}{{T}}"" /> unit value.</returns>
        public static {_quantity.Name}<T> From(T value, {_unitEnumName} fromUnit)
        {{
            return new {_quantity.Name}<T>(value, fromUnit);
        }}

        #endregion
" );
        }

        private void GenerateStaticParseMethods()
        {
            Writer.WL($@"
        #region Static Parse Methods

        /// <summary>
        ///     Parse a string with one or two quantities of the format ""&lt;quantity&gt; &lt;unit&gt;"".
        /// </summary>
        /// <param name=""str"">String to parse. Typically in the form: {{number}} {{unit}}</param>
        /// <example>
        ///     Length.Parse(""5.5 m"", new CultureInfo(""en-US""));
        /// </example>
        /// <exception cref=""ArgumentNullException"">The value of 'str' cannot be null. </exception>
        /// <exception cref=""ArgumentException"">
        ///     Expected string to have one or two pairs of quantity and unit in the format
        ///     ""&lt;quantity&gt; &lt;unit&gt;"". Eg. ""5.5 m"" or ""1ft 2in""
        /// </exception>
        /// <exception cref=""AmbiguousUnitParseException"">
        ///     More than one unit is represented by the specified unit abbreviation.
        ///     Example: Volume.Parse(""1 cup"") will throw, because it can refer to any of
        ///     <see cref=""VolumeUnit.MetricCup"" />, <see cref=""VolumeUnit.UsLegalCup"" /> and <see cref=""VolumeUnit.UsCustomaryCup"" />.
        /// </exception>
        /// <exception cref=""UnitsNetException"">
        ///     If anything else goes wrong, typically due to a bug or unhandled case.
        ///     We wrap exceptions in <see cref=""UnitsNetException"" /> to allow you to distinguish
        ///     Units.NET exceptions from other exceptions.
        /// </exception>
        public static {_quantity.Name}<T> Parse(string str)
        {{
            return Parse(str, null);
        }}

        /// <summary>
        ///     Parse a string with one or two quantities of the format ""&lt;quantity&gt; &lt;unit&gt;"".
        /// </summary>
        /// <param name=""str"">String to parse. Typically in the form: {{number}} {{unit}}</param>
        /// <example>
        ///     Length.Parse(""5.5 m"", new CultureInfo(""en-US""));
        /// </example>
        /// <exception cref=""ArgumentNullException"">The value of 'str' cannot be null. </exception>
        /// <exception cref=""ArgumentException"">
        ///     Expected string to have one or two pairs of quantity and unit in the format
        ///     ""&lt;quantity&gt; &lt;unit&gt;"". Eg. ""5.5 m"" or ""1ft 2in""
        /// </exception>
        /// <exception cref=""AmbiguousUnitParseException"">
        ///     More than one unit is represented by the specified unit abbreviation.
        ///     Example: Volume.Parse(""1 cup"") will throw, because it can refer to any of
        ///     <see cref=""VolumeUnit.MetricCup"" />, <see cref=""VolumeUnit.UsLegalCup"" /> and <see cref=""VolumeUnit.UsCustomaryCup"" />.
        /// </exception>
        /// <exception cref=""UnitsNetException"">
        ///     If anything else goes wrong, typically due to a bug or unhandled case.
        ///     We wrap exceptions in <see cref=""UnitsNetException"" /> to allow you to distinguish
        ///     Units.NET exceptions from other exceptions.
        /// </exception>
        /// <param name=""provider"">Format to use when parsing number and unit. Defaults to <see cref=""CultureInfo.CurrentUICulture"" /> if null.</param>
<<<<<<< HEAD
        public static {_quantity.Name}<T> Parse(string str, [CanBeNull] IFormatProvider provider)
=======
        public static {_quantity.Name} Parse(string str, IFormatProvider? provider)
>>>>>>> 6e7ae0e5
        {{
            return QuantityParser.Default.Parse<{_quantity.Name}<T>, {_unitEnumName}>(
                str,
                provider,
                From);
        }}

        /// <summary>
        ///     Try to parse a string with one or two quantities of the format ""&lt;quantity&gt; &lt;unit&gt;"".
        /// </summary>
        /// <param name=""str"">String to parse. Typically in the form: {{number}} {{unit}}</param>
        /// <param name=""result"">Resulting unit quantity if successful.</param>
        /// <example>
        ///     Length.Parse(""5.5 m"", new CultureInfo(""en-US""));
        /// </example>
<<<<<<< HEAD
        public static bool TryParse([CanBeNull] string str, out {_quantity.Name}<T> result)
=======
        public static bool TryParse(string? str, out {_quantity.Name} result)
>>>>>>> 6e7ae0e5
        {{
            return TryParse(str, null, out result);
        }}

        /// <summary>
        ///     Try to parse a string with one or two quantities of the format ""&lt;quantity&gt; &lt;unit&gt;"".
        /// </summary>
        /// <param name=""str"">String to parse. Typically in the form: {{number}} {{unit}}</param>
        /// <param name=""result"">Resulting unit quantity if successful.</param>
        /// <returns>True if successful, otherwise false.</returns>
        /// <example>
        ///     Length.Parse(""5.5 m"", new CultureInfo(""en-US""));
        /// </example>
        /// <param name=""provider"">Format to use when parsing number and unit. Defaults to <see cref=""CultureInfo.CurrentUICulture"" /> if null.</param>
<<<<<<< HEAD
        public static bool TryParse([CanBeNull] string str, [CanBeNull] IFormatProvider provider, out {_quantity.Name}<T> result)
=======
        public static bool TryParse(string? str, IFormatProvider? provider, out {_quantity.Name} result)
>>>>>>> 6e7ae0e5
        {{
            return QuantityParser.Default.TryParse<{_quantity.Name}<T>, {_unitEnumName}>(
                str,
                provider,
                From,
                out result);
        }}

        /// <summary>
        ///     Parse a unit string.
        /// </summary>
        /// <param name=""str"">String to parse. Typically in the form: {{number}} {{unit}}</param>
        /// <example>
        ///     Length.ParseUnit(""m"", new CultureInfo(""en-US""));
        /// </example>
        /// <exception cref=""ArgumentNullException"">The value of 'str' cannot be null. </exception>
        /// <exception cref=""UnitsNetException"">Error parsing string.</exception>
        public static {_unitEnumName} ParseUnit(string str)
        {{
            return ParseUnit(str, null);
        }}

        /// <summary>
        ///     Parse a unit string.
        /// </summary>
        /// <param name=""str"">String to parse. Typically in the form: {{number}} {{unit}}</param>
        /// <param name=""provider"">Format to use when parsing number and unit. Defaults to <see cref=""CultureInfo.CurrentUICulture"" /> if null.</param>
        /// <example>
        ///     Length.ParseUnit(""m"", new CultureInfo(""en-US""));
        /// </example>
        /// <exception cref=""ArgumentNullException"">The value of 'str' cannot be null. </exception>
        /// <exception cref=""UnitsNetException"">Error parsing string.</exception>
        public static {_unitEnumName} ParseUnit(string str, IFormatProvider? provider)
        {{
            return UnitParser.Default.Parse<{_unitEnumName}>(str, provider);
        }}

        /// <inheritdoc cref=""TryParseUnit(string,IFormatProvider,out UnitsNet.Units.{_unitEnumName})""/>
        public static bool TryParseUnit(string str, out {_unitEnumName} unit)
        {{
            return TryParseUnit(str, null, out unit);
        }}

        /// <summary>
        ///     Parse a unit string.
        /// </summary>
        /// <param name=""str"">String to parse. Typically in the form: {{number}} {{unit}}</param>
        /// <param name=""unit"">The parsed unit if successful.</param>
        /// <returns>True if successful, otherwise false.</returns>
        /// <example>
        ///     Length.TryParseUnit(""m"", new CultureInfo(""en-US""));
        /// </example>
        /// <param name=""provider"">Format to use when parsing number and unit. Defaults to <see cref=""CultureInfo.CurrentUICulture"" /> if null.</param>
        public static bool TryParseUnit(string str, IFormatProvider? provider, out {_unitEnumName} unit)
        {{
            return UnitParser.Default.TryParse<{_unitEnumName}>(str, provider, out unit);
        }}

        #endregion
");
        }

        private void GenerateArithmeticOperators()
        {
            if (!_quantity.GenerateArithmetic)
                return;

            // Logarithmic units required different arithmetic
            if (_quantity.Logarithmic)
            {
                GenerateLogarithmicArithmeticOperators();
                return;
            }

            Writer.WL($@"
        #region Arithmetic Operators

        /// <summary>Negate the value.</summary>
        public static {_quantity.Name}<T> operator -({_quantity.Name}<T> right)
        {{
            return new {_quantity.Name}<T>(CompiledLambdas.Negate(right.Value), right.Unit);
        }}

        /// <summary>Get <see cref=""{_quantity.Name}{{T}}""/> from adding two <see cref=""{_quantity.Name}{{T}}""/>.</summary>
        public static {_quantity.Name}<T> operator +({_quantity.Name}<T> left, {_quantity.Name}<T> right)
        {{
            var value = CompiledLambdas.Add(left.Value, right.GetValueAs(left.Unit));
            return new {_quantity.Name}<T>(value, left.Unit);
        }}

        /// <summary>Get <see cref=""{_quantity.Name}{{T}}""/> from subtracting two <see cref=""{_quantity.Name}{{T}}""/>.</summary>
        public static {_quantity.Name}<T> operator -({_quantity.Name}<T> left, {_quantity.Name}<T> right)
        {{
            var value = CompiledLambdas.Subtract(left.Value, right.GetValueAs(left.Unit));
            return new {_quantity.Name}<T>(value, left.Unit);
        }}

        /// <summary>Get <see cref=""{_quantity.Name}{{T}}""/> from multiplying value and <see cref=""{_quantity.Name}{{T}}""/>.</summary>
        public static {_quantity.Name}<T> operator *(T left, {_quantity.Name}<T> right)
        {{
            var value = CompiledLambdas.Multiply(left, right.Value);
            return new {_quantity.Name}<T>(value, right.Unit);
        }}

        /// <summary>Get <see cref=""{_quantity.Name}{{T}}""/> from multiplying value and <see cref=""{_quantity.Name}{{T}}""/>.</summary>
        public static {_quantity.Name}<T> operator *({_quantity.Name}<T> left, T right)
        {{
            var value = CompiledLambdas.Multiply(left.Value, right);
            return new {_quantity.Name}<T>(value, left.Unit);
        }}

        /// <summary>Get <see cref=""{_quantity.Name}{{T}}""/> from dividing <see cref=""{_quantity.Name}{{T}}""/> by value.</summary>
        public static {_quantity.Name}<T> operator /({_quantity.Name}<T> left, T right)
        {{
            var value = CompiledLambdas.Divide(left.Value, right);
            return new {_quantity.Name}<T>(value, left.Unit);
        }}

        /// <summary>Get ratio value from dividing <see cref=""{_quantity.Name}{{T}}""/> by <see cref=""{_quantity.Name}{{T}}""/>.</summary>
        public static T operator /({_quantity.Name}<T> left, {_quantity.Name}<T> right)
        {{
            return CompiledLambdas.Divide(left.{_baseUnit.PluralName}, right.{_baseUnit.PluralName});
        }}

        #endregion
");
        }

        private void GenerateLogarithmicArithmeticOperators()
        {
            var scalingFactor = _quantity.LogarithmicScalingFactor;
            // Most logarithmic operators need a simple scaling factor of 10. However, certain units such as voltage ratio need to use 20 instead.
            var x = (10 * scalingFactor).ToString();
            Writer.WL($@"
        #region Logarithmic Arithmetic Operators

        /// <summary>Negate the value.</summary>
        public static {_quantity.Name}<T> operator -({_quantity.Name}<T> right)
        {{
            return new {_quantity.Name}<T>(-right.Value, right.Unit);
        }}

        /// <summary>Get <see cref=""{_quantity.Name}{{T}}""/> from logarithmic addition of two <see cref=""{_quantity.Name}{{T}}""/>.</summary>
        public static {_quantity.Name}<T> operator +({_quantity.Name}<T> left, {_quantity.Name}<T> right)
        {{
            // Logarithmic addition
            // Formula: {x}*log10(10^(x/{x}) + 10^(y/{x}))
            return new {_quantity.Name}<T>({x}*Math.Log10(Math.Pow(10, left.Value/{x}) + Math.Pow(10, right.GetValueAs(left.Unit)/{x})), left.Unit);
        }}

        /// <summary>Get <see cref=""{_quantity.Name}{{T}}""/> from logarithmic subtraction of two <see cref=""{_quantity.Name}{{T}}""/>.</summary>
        public static {_quantity.Name}<T> operator -({_quantity.Name}<T> left, {_quantity.Name}<T> right)
        {{
            // Logarithmic subtraction
            // Formula: {x}*log10(10^(x/{x}) - 10^(y/{x}))
            return new {_quantity.Name}<T>({x}*Math.Log10(Math.Pow(10, left.Value/{x}) - Math.Pow(10, right.GetValueAs(left.Unit)/{x})), left.Unit);
        }}

        /// <summary>Get <see cref=""{_quantity.Name}{{T}}""/> from logarithmic multiplication of value and <see cref=""{_quantity.Name}{{T}}""/>.</summary>
        public static {_quantity.Name}<T> operator *({_valueType} left, {_quantity.Name}<T> right)
        {{
            // Logarithmic multiplication = addition
            return new {_quantity.Name}<T>(left + right.Value, right.Unit);
        }}

        /// <summary>Get <see cref=""{_quantity.Name}{{T}}""/> from logarithmic multiplication of value and <see cref=""{_quantity.Name}{{T}}""/>.</summary>
        public static {_quantity.Name}<T> operator *({_quantity.Name}<T> left, double right)
        {{
            // Logarithmic multiplication = addition
            return new {_quantity.Name}<T>(left.Value + ({_valueType})right, left.Unit);
        }}

        /// <summary>Get <see cref=""{_quantity.Name}{{T}}""/> from logarithmic division of <see cref=""{_quantity.Name}{{T}}""/> by value.</summary>
        public static {_quantity.Name}<T> operator /({_quantity.Name}<T> left, double right)
        {{
            // Logarithmic division = subtraction
            return new {_quantity.Name}<T>(left.Value - ({_valueType})right, left.Unit);
        }}

        /// <summary>Get ratio value from logarithmic division of <see cref=""{_quantity.Name}{{T}}""/> by <see cref=""{_quantity.Name}{{T}}""/>.</summary>
        public static double operator /({_quantity.Name}<T> left, {_quantity.Name}<T> right)
        {{
            // Logarithmic division = subtraction
            return Convert.ToDouble(left.Value - right.GetValueAs(left.Unit));
        }}

        #endregion
");
        }

        private void GenerateEqualityAndComparison()
        {
            Writer.WL($@"
        #region Equality / IComparable

        /// <summary>Returns true if less or equal to.</summary>
        public static bool operator <=({_quantity.Name}<T> left, {_quantity.Name}<T> right)
        {{
            return CompiledLambdas.LessThanOrEqual(left.Value, right.GetValueAs(left.Unit));
        }}

        /// <summary>Returns true if greater than or equal to.</summary>
        public static bool operator >=({_quantity.Name}<T> left, {_quantity.Name}<T> right)
        {{
            return CompiledLambdas.GreaterThanOrEqual(left.Value, right.GetValueAs(left.Unit));
        }}

        /// <summary>Returns true if less than.</summary>
        public static bool operator <({_quantity.Name}<T> left, {_quantity.Name}<T> right)
        {{
            return CompiledLambdas.LessThan(left.Value, right.GetValueAs(left.Unit));
        }}

        /// <summary>Returns true if greater than.</summary>
        public static bool operator >({_quantity.Name}<T> left, {_quantity.Name}<T> right)
        {{
            return CompiledLambdas.GreaterThan(left.Value, right.GetValueAs(left.Unit));
        }}

        /// <summary>Returns true if exactly equal.</summary>
        /// <remarks>Consider using <see cref=""Equals({_quantity.Name}{{T}}, double, ComparisonType)""/> for safely comparing floating point values.</remarks>
        public static bool operator ==({_quantity.Name}<T> left, {_quantity.Name}<T> right)
        {{
            return left.Equals(right);
        }}

        /// <summary>Returns true if not exactly equal.</summary>
        /// <remarks>Consider using <see cref=""Equals({_quantity.Name}{{T}}, double, ComparisonType)""/> for safely comparing floating point values.</remarks>
        public static bool operator !=({_quantity.Name}<T> left, {_quantity.Name}<T> right)
        {{
            return !(left == right);
        }}

        /// <inheritdoc />
        public int CompareTo(object obj)
        {{
            if(obj is null) throw new ArgumentNullException(nameof(obj));
            if(!(obj is {_quantity.Name}<T> obj{_quantity.Name})) throw new ArgumentException(""Expected type {_quantity.Name}."", nameof(obj));

            return CompareTo(obj{_quantity.Name});
        }}

        /// <inheritdoc />
        public int CompareTo({_quantity.Name}<T> other)
        {{
            return System.Collections.Generic.Comparer<T>.Default.Compare(Value, other.GetValueAs(this.Unit));
        }}

        /// <inheritdoc />
        /// <remarks>Consider using <see cref=""Equals({_quantity.Name}{{T}}, double, ComparisonType)""/> for safely comparing floating point values.</remarks>
        public override bool Equals(object obj)
        {{
            if(obj is null || !(obj is {_quantity.Name}<T> obj{_quantity.Name}))
                return false;

            return Equals(obj{_quantity.Name});
        }}

        /// <inheritdoc />
        /// <remarks>Consider using <see cref=""Equals({_quantity.Name}{{T}}, double, ComparisonType)""/> for safely comparing floating point values.</remarks>
        public bool Equals({_quantity.Name}<T> other)
        {{
            return Value.Equals(other.GetValueAs(this.Unit));
        }}

        /// <summary>
        ///     <para>
        ///     Compare equality to another <see cref=""{_quantity.Name}{{T}}"" /> within the given absolute or relative tolerance.
        ///     </para>
        ///     <para>
        ///     Relative tolerance is defined as the maximum allowable absolute difference between this quantity's value and
        ///     <paramref name=""other""/> as a percentage of this quantity's value. <paramref name=""other""/> will be converted into
        ///     this quantity's unit for comparison. A relative tolerance of 0.01 means the absolute difference must be within +/- 1% of
        ///     this quantity's value to be considered equal.
        ///     <example>
        ///     In this example, the two quantities will be equal if the value of b is within +/- 1% of a (0.02m or 2cm).
        ///     <code>
        ///     var a = Length.FromMeters(2.0);
        ///     var b = Length.FromInches(50.0);
        ///     a.Equals(b, 0.01, ComparisonType.Relative);
        ///     </code>
        ///     </example>
        ///     </para>
        ///     <para>
        ///     Absolute tolerance is defined as the maximum allowable absolute difference between this quantity's value and
        ///     <paramref name=""other""/> as a fixed number in this quantity's unit. <paramref name=""other""/> will be converted into
        ///     this quantity's unit for comparison.
        ///     <example>
        ///     In this example, the two quantities will be equal if the value of b is within 0.01 of a (0.01m or 1cm).
        ///     <code>
        ///     var a = Length.FromMeters(2.0);
        ///     var b = Length.FromInches(50.0);
        ///     a.Equals(b, 0.01, ComparisonType.Absolute);
        ///     </code>
        ///     </example>
        ///     </para>
        ///     <para>
        ///     Note that it is advised against specifying zero difference, due to the nature
        ///     of floating point operations and using System.Double internally.
        ///     </para>
        /// </summary>
        /// <param name=""other"">The other quantity to compare to.</param>
        /// <param name=""tolerance"">The absolute or relative tolerance value. Must be greater than or equal to 0.</param>
        /// <param name=""comparisonType"">The comparison type: either relative or absolute.</param>
        /// <returns>True if the absolute difference between the two values is not greater than the specified relative or absolute tolerance.</returns>
        public bool Equals({_quantity.Name}<T> other, double tolerance, ComparisonType comparisonType)
        {{
            if(tolerance < 0)
                throw new ArgumentOutOfRangeException(""tolerance"", ""Tolerance must be greater than or equal to 0."");

            var otherValueInThisUnits = other.As(this.Unit);
            return UnitsNet.Comparison.Equals(Value, otherValueInThisUnits, tolerance, comparisonType);
        }}

        /// <summary>
        ///     Returns the hash code for this instance.
        /// </summary>
        /// <returns>A hash code for the current <see cref=""{_quantity.Name}{{T}}"" />.</returns>
        public override int GetHashCode()
        {{
            return new {{ Info.Name, Value, Unit }}.GetHashCode();
        }}

        #endregion
");
        }

        private void GenerateConversionMethods()
        {
            Writer.WL($@"
        #region Conversion Methods

        /// <summary>
        ///     Convert to the unit representation <paramref name=""unit"" />.
        /// </summary>
        /// <returns>Value converted to the specified unit.</returns>
        public T As({_unitEnumName} unit)
        {{
            if(Unit == unit)
                return Value;

            var converted = GetValueAs(unit);
            return converted;
        }}

        /// <inheritdoc cref=""IQuantity.As(UnitSystem)""/>
        public T As(UnitSystem unitSystem)
        {{
            if(unitSystem is null)
                throw new ArgumentNullException(nameof(unitSystem));

            var unitInfos = Info.GetUnitInfosFor(unitSystem.BaseUnits);

            var firstUnitInfo = unitInfos.FirstOrDefault();
            if(firstUnitInfo == null)
                throw new ArgumentException(""No units were found for the given UnitSystem."", nameof(unitSystem));

            return As(firstUnitInfo.Value);
        }}

        /// <inheritdoc />
        double IQuantity.As(Enum unit)
        {{
            if(!(unit is {_unitEnumName} unitAs{_unitEnumName}))
                throw new ArgumentException($""The given unit is of type {{unit.GetType()}}. Only {{typeof({_unitEnumName})}} is supported."", nameof(unit));

            var asValue = As(unitAs{_unitEnumName});
            return Convert.ToDouble(asValue);
        }}

        double IQuantity.As(UnitSystem unitSystem) => Convert.ToDouble(As(unitSystem));

        double IQuantity<{_unitEnumName}>.As({_unitEnumName} unit) => Convert.ToDouble(As(unit));

        /// <summary>
        ///     Converts this <see cref=""{_quantity.Name}{{T}}"" /> to another <see cref=""{_quantity.Name}{{T}}"" /> with the unit representation <paramref name=""unit"" />.
        /// </summary>
        /// <returns>A <see cref=""{_quantity.Name}{{T}}"" /> with the specified unit.</returns>
        public {_quantity.Name}<T> ToUnit({_unitEnumName} unit)
        {{
            var convertedValue = GetValueAs(unit);
            return new {_quantity.Name}<T>(convertedValue, unit);
        }}

        /// <inheritdoc />
        IQuantity IQuantity.ToUnit(Enum unit)
        {{
            if(!(unit is {_unitEnumName} unitAs{_unitEnumName}))
                throw new ArgumentException($""The given unit is of type {{unit.GetType()}}. Only {{typeof({_unitEnumName})}} is supported."", nameof(unit));

            return ToUnit(unitAs{_unitEnumName});
        }}

        /// <inheritdoc cref=""IQuantity.ToUnit(UnitSystem)""/>
        public {_quantity.Name}<T> ToUnit(UnitSystem unitSystem)
        {{
            if(unitSystem is null)
                throw new ArgumentNullException(nameof(unitSystem));

            var unitInfos = Info.GetUnitInfosFor(unitSystem.BaseUnits);

            var firstUnitInfo = unitInfos.FirstOrDefault();
            if(firstUnitInfo == null)
                throw new ArgumentException(""No units were found for the given UnitSystem."", nameof(unitSystem));

            return ToUnit(firstUnitInfo.Value);
        }}

        /// <inheritdoc />
        IQuantity IQuantity.ToUnit(UnitSystem unitSystem) => ToUnit(unitSystem);

        /// <inheritdoc />
        IQuantity<{_unitEnumName}> IQuantity<{_unitEnumName}>.ToUnit({_unitEnumName} unit) => ToUnit(unit);

        /// <inheritdoc />
        IQuantityT<{_unitEnumName}, T> IQuantityT<{_unitEnumName}, T>.ToUnit({_unitEnumName} unit) => ToUnit(unit);

        /// <inheritdoc />
        IQuantity<{_unitEnumName}> IQuantity<{_unitEnumName}>.ToUnit(UnitSystem unitSystem) => ToUnit(unitSystem);

        /// <inheritdoc />
        IQuantityT<{_unitEnumName}, T> IQuantityT<{_unitEnumName}, T>.ToUnit(UnitSystem unitSystem) => ToUnit(unitSystem);

        /// <summary>
        ///     Converts the current value + unit to the base unit.
        ///     This is typically the first step in converting from one unit to another.
        /// </summary>
        /// <returns>The value in the base unit representation.</returns>
        private T GetValueInBaseUnit()
        {{
            switch(Unit)
            {{" );
            foreach (var unit in _quantity.Units)
            {
                var func = unit.FromUnitToBaseFunc.Replace("x", "Value");
                Writer.WL($@"
                case {_unitEnumName}.{unit.SingularName}: return {func};");
            }

            Writer.WL($@"
                default:
                    throw new NotImplementedException($""Can not convert {{Unit}} to base units."");
            }}
        }}

        /// <summary>
        ///     Converts the current value + unit to the base unit.
        ///     This is typically the first step in converting from one unit to another.
        /// </summary>
        /// <returns>The value in the base unit representation.</returns>
        internal {_quantity.Name}<T> ToBaseUnit()
        {{
            var baseUnitValue = GetValueInBaseUnit();
            return new {_quantity.Name}<T>(baseUnitValue, BaseUnit);
        }}

        private T GetValueAs({_unitEnumName} unit)
        {{
            if(Unit == unit)
                return Value;

            var baseUnitValue = GetValueInBaseUnit();

            switch(unit)
            {{");
            foreach (var unit in _quantity.Units)
            {
                var func = unit.FromBaseToUnitFunc.Replace("x", "baseUnitValue");
                Writer.WL($@"
                case {_unitEnumName}.{unit.SingularName}: return {func};");
            }

            Writer.WL(@"
                default:
                    throw new NotImplementedException($""Can not convert {Unit} to {unit}."");
            }
        }

        #endregion
");
        }

        private void GenerateToString()
        {
            Writer.WL($@"
        #region ToString Methods

        /// <summary>
        ///     Gets the default string representation of value and unit.
        /// </summary>
        /// <returns>String representation.</returns>
        public override string ToString()
        {{
            return ToString(""g"");
        }}

        /// <summary>
        ///     Gets the default string representation of value and unit using the given format provider.
        /// </summary>
        /// <returns>String representation.</returns>
        /// <param name=""provider"">Format to use for localization and number formatting. Defaults to <see cref=""CultureInfo.CurrentUICulture"" /> if null.</param>
        public string ToString(IFormatProvider? provider)
        {{
            return ToString(""g"", provider);
        }}

        /// <summary>
        ///     Get string representation of value and unit.
        /// </summary>
        /// <param name=""significantDigitsAfterRadix"">The number of significant digits after the radix point.</param>
        /// <returns>String representation.</returns>
        /// <param name=""provider"">Format to use for localization and number formatting. Defaults to <see cref=""CultureInfo.CurrentUICulture"" /> if null.</param>
        [Obsolete(@""This method is deprecated and will be removed at a future release. Please use ToString(""""s2"""") or ToString(""""s2"""", provider) where 2 is an example of the number passed to significantDigitsAfterRadix."")]
        public string ToString(IFormatProvider? provider, int significantDigitsAfterRadix)
        {{
            var value = Convert.ToDouble(Value);
            var format = UnitFormatter.GetFormat(value, significantDigitsAfterRadix);
            return ToString(provider, format);
        }}

        /// <summary>
        ///     Get string representation of value and unit.
        /// </summary>
        /// <param name=""format"">String format to use. Default:  ""{{0:0.##}} {{1}} for value and unit abbreviation respectively.""</param>
        /// <param name=""args"">Arguments for string format. Value and unit are implicitly included as arguments 0 and 1.</param>
        /// <returns>String representation.</returns>
        /// <param name=""provider"">Format to use for localization and number formatting. Defaults to <see cref=""CultureInfo.CurrentUICulture"" /> if null.</param>
        [Obsolete(""This method is deprecated and will be removed at a future release. Please use string.Format()."")]
        public string ToString(IFormatProvider? provider, [NotNull] string format, [NotNull] params object[] args)
        {{
            if (format == null) throw new ArgumentNullException(nameof(format));
            if (args == null) throw new ArgumentNullException(nameof(args));

            provider = provider ?? CultureInfo.CurrentUICulture;

            var value = Convert.ToDouble(Value);
            var formatArgs = UnitFormatter.GetFormatArgs(Unit, value, provider, args);
            return string.Format(provider, format, formatArgs);
        }}

        /// <inheritdoc cref=""QuantityFormatter.Format{{TUnitType}}(IQuantity{{TUnitType}}, string, IFormatProvider)""/>
        /// <summary>
        /// Gets the string representation of this instance in the specified format string using <see cref=""CultureInfo.CurrentUICulture"" />.
        /// </summary>
        /// <param name=""format"">The format string.</param>
        /// <returns>The string representation.</returns>
        public string ToString(string format)
        {{
            return ToString(format, CultureInfo.CurrentUICulture);
        }}

        /// <inheritdoc cref=""QuantityFormatter.Format{{TUnitType}}(IQuantity{{TUnitType}}, string, IFormatProvider)""/>
        /// <summary>
        /// Gets the string representation of this instance in the specified format string using the specified format provider, or <see cref=""CultureInfo.CurrentUICulture"" /> if null.
        /// </summary>
        /// <param name=""format"">The format string.</param>
        /// <param name=""provider"">Format to use for localization and number formatting. Defaults to <see cref=""CultureInfo.CurrentUICulture"" /> if null.</param>
        /// <returns>The string representation.</returns>
        public string ToString(string format, IFormatProvider? provider)
        {{
            return QuantityFormatter.Format<{_unitEnumName}>(this, format, provider);
        }}

        #endregion
" );
        }

        private void GenerateIConvertibleMethods()
        {
           Writer.WL($@"
        #region IConvertible Methods

        TypeCode IConvertible.GetTypeCode()
        {{
            return TypeCode.Object;
        }}

        bool IConvertible.ToBoolean(IFormatProvider provider)
        {{
            throw new InvalidCastException($""Converting {{typeof({_quantity.Name}<T>)}} to bool is not supported."");
        }}

        byte IConvertible.ToByte(IFormatProvider provider)
        {{
            return Convert.ToByte(Value);
        }}

        char IConvertible.ToChar(IFormatProvider provider)
        {{
            throw new InvalidCastException($""Converting {{typeof({_quantity.Name}<T>)}} to char is not supported."");
        }}

        DateTime IConvertible.ToDateTime(IFormatProvider provider)
        {{
            throw new InvalidCastException($""Converting {{typeof({_quantity.Name}<T>)}} to DateTime is not supported."");
        }}

        decimal IConvertible.ToDecimal(IFormatProvider provider)
        {{
            return Convert.ToDecimal(Value);
        }}

        double IConvertible.ToDouble(IFormatProvider provider)
        {{
            return Convert.ToDouble(Value);
        }}

        short IConvertible.ToInt16(IFormatProvider provider)
        {{
            return Convert.ToInt16(Value);
        }}

        int IConvertible.ToInt32(IFormatProvider provider)
        {{
            return Convert.ToInt32(Value);
        }}

        long IConvertible.ToInt64(IFormatProvider provider)
        {{
            return Convert.ToInt64(Value);
        }}

        sbyte IConvertible.ToSByte(IFormatProvider provider)
        {{
            return Convert.ToSByte(Value);
        }}

        float IConvertible.ToSingle(IFormatProvider provider)
        {{
            return Convert.ToSingle(Value);
        }}

        string IConvertible.ToString(IFormatProvider provider)
        {{
            return ToString(""g"", provider);
        }}

        object IConvertible.ToType(Type conversionType, IFormatProvider provider)
        {{
            if(conversionType == typeof({_quantity.Name}<T>))
                return this;
            else if(conversionType == typeof({_unitEnumName}))
                return Unit;
            else if(conversionType == typeof(QuantityType))
<<<<<<< HEAD
                return {_quantity.Name}<T>.QuantityType;
=======
                return {_quantity.Name}.QuantityType;
            else if(conversionType == typeof(QuantityInfo))
                return {_quantity.Name}.Info;
>>>>>>> 6e7ae0e5
            else if(conversionType == typeof(BaseDimensions))
                return {_quantity.Name}<T>.BaseDimensions;
            else
                throw new InvalidCastException($""Converting {{typeof({_quantity.Name}<T>)}} to {{conversionType}} is not supported."");
        }}

        ushort IConvertible.ToUInt16(IFormatProvider provider)
        {{
            return Convert.ToUInt16(Value);
        }}

        uint IConvertible.ToUInt32(IFormatProvider provider)
        {{
            return Convert.ToUInt32(Value);
        }}

        ulong IConvertible.ToUInt64(IFormatProvider provider)
        {{
            return Convert.ToUInt64(Value);
        }}

        #endregion" );
        }

        /// <inheritdoc cref="GetObsoleteAttributeOrNull(string)"/>
        internal static string GetObsoleteAttributeOrNull(Quantity quantity) => GetObsoleteAttributeOrNull(quantity.ObsoleteText);

        /// <inheritdoc cref="GetObsoleteAttributeOrNull(string)"/>
        internal static string GetObsoleteAttributeOrNull(Unit unit) => GetObsoleteAttributeOrNull(unit.ObsoleteText);

        /// <summary>
        /// Returns the Obsolete attribute if ObsoleteText has been defined on the JSON input - otherwise returns empty string
        /// It is up to the consumer to wrap any padding/new lines in order to keep to correct indentation formats
        /// </summary>
        private static string GetObsoleteAttributeOrNull(string obsoleteText) => string.IsNullOrWhiteSpace(obsoleteText)
            ? null
            : $"[System.Obsolete(\"{obsoleteText}\")]";
    }
}<|MERGE_RESOLUTION|>--- conflicted
+++ resolved
@@ -70,18 +70,14 @@
     /// </remarks>");
 
             Writer.W(@$"
-    public partial struct {_quantity.Name} : IQuantity<{_unitEnumName}>, ");
+    public partial struct {_quantity.Name}<T> : IQuantityT<{_unitEnumName}, T>, ");
             if (_quantity.BaseType == "decimal")
             {
                 Writer.W("IDecimalQuantity, ");
             }
 
-            Writer.WL($"IEquatable<{_quantity.Name}>, IComparable, IComparable<{_quantity.Name}>, IConvertible, IFormattable");
-            Writer.WL($@"
-<<<<<<< HEAD
-    public partial struct {_quantity.Name}<T> : IQuantityT<{_unitEnumName}, T>, IEquatable<{_quantity.Name}<T>>, IComparable, IComparable<{_quantity.Name}<T>>, IConvertible, IFormattable
-=======
->>>>>>> 6e7ae0e5
+            Writer.WL($"IEquatable<{_quantity.Name}<T>>, IComparable, IComparable<{_quantity.Name}<T>>, IConvertible, IFormattable");
+            Writer.WL($@"
     {{
         /// <summary>
         ///     The unit this quantity was constructed with.
@@ -257,20 +253,12 @@
         /// </summary>
         public T Value{{ get; }}
 
-<<<<<<< HEAD
         double IQuantity.Value => Convert.ToDouble(Value);
-=======
-            // Need to provide explicit interface implementation for decimal quantities like Information
-            if (_quantity.BaseType != "double")
-                Writer.WL(@"
-        double IQuantity.Value => (double) _value;
-");
-            if (_quantity.BaseType == "decimal")
+");
+        if (_quantity.BaseType == "decimal")
                 Writer.WL(@"
         /// <inheritdoc cref=""IDecimalQuantity.Value""/>
         decimal IDecimalQuantity.Value => _value;
-");
->>>>>>> 6e7ae0e5
 
         Enum IQuantity.Unit => Unit;
 
@@ -444,11 +432,7 @@
         ///     Units.NET exceptions from other exceptions.
         /// </exception>
         /// <param name=""provider"">Format to use when parsing number and unit. Defaults to <see cref=""CultureInfo.CurrentUICulture"" /> if null.</param>
-<<<<<<< HEAD
-        public static {_quantity.Name}<T> Parse(string str, [CanBeNull] IFormatProvider provider)
-=======
-        public static {_quantity.Name} Parse(string str, IFormatProvider? provider)
->>>>>>> 6e7ae0e5
+        public static {_quantity.Name}<T> Parse(string str, IFormatProvider? provider)
         {{
             return QuantityParser.Default.Parse<{_quantity.Name}<T>, {_unitEnumName}>(
                 str,
@@ -464,11 +448,7 @@
         /// <example>
         ///     Length.Parse(""5.5 m"", new CultureInfo(""en-US""));
         /// </example>
-<<<<<<< HEAD
-        public static bool TryParse([CanBeNull] string str, out {_quantity.Name}<T> result)
-=======
-        public static bool TryParse(string? str, out {_quantity.Name} result)
->>>>>>> 6e7ae0e5
+        public static bool TryParse(string? str, out {_quantity.Name}<T> result)
         {{
             return TryParse(str, null, out result);
         }}
@@ -483,11 +463,7 @@
         ///     Length.Parse(""5.5 m"", new CultureInfo(""en-US""));
         /// </example>
         /// <param name=""provider"">Format to use when parsing number and unit. Defaults to <see cref=""CultureInfo.CurrentUICulture"" /> if null.</param>
-<<<<<<< HEAD
-        public static bool TryParse([CanBeNull] string str, [CanBeNull] IFormatProvider provider, out {_quantity.Name}<T> result)
-=======
-        public static bool TryParse(string? str, IFormatProvider? provider, out {_quantity.Name} result)
->>>>>>> 6e7ae0e5
+        public static bool TryParse(string? str, IFormatProvider? provider, out {_quantity.Name}<T> result)
         {{
             return QuantityParser.Default.TryParse<{_quantity.Name}<T>, {_unitEnumName}>(
                 str,
@@ -1132,13 +1108,9 @@
             else if(conversionType == typeof({_unitEnumName}))
                 return Unit;
             else if(conversionType == typeof(QuantityType))
-<<<<<<< HEAD
                 return {_quantity.Name}<T>.QuantityType;
-=======
-                return {_quantity.Name}.QuantityType;
             else if(conversionType == typeof(QuantityInfo))
-                return {_quantity.Name}.Info;
->>>>>>> 6e7ae0e5
+                return {_quantity.Name}<T>.Info;
             else if(conversionType == typeof(BaseDimensions))
                 return {_quantity.Name}<T>.BaseDimensions;
             else
