//------------------------------------------------------------------------------
// <auto-generated>
//     This code was generated by \generate-code.bat.
//
//     Changes to this file will be lost when the code is regenerated.
//     The build server regenerates the code before each build and a pre-build
//     step will regenerate the code on each local build.
//
//     See https://github.com/angularsen/UnitsNet/wiki/Adding-a-New-Unit for how to add or edit units.
//
//     Add CustomCode\Quantities\MyQuantity.extra.cs files to add code to generated quantities.
//     Add UnitDefinitions\MyQuantity.json and run generate-code.bat to generate new units or quantities.
//
// </auto-generated>
//------------------------------------------------------------------------------

// Licensed under MIT No Attribution, see LICENSE file at the root.
// Copyright 2013 Andreas Gullberg Larsen (andreas.larsen84@gmail.com). Maintained at https://github.com/angularsen/UnitsNet.

// ReSharper disable once CheckNamespace
namespace UnitsNet.Units
{
    // Disable missing XML comment warnings for the generated unit enums.
    #pragma warning disable 1591

    public enum SpecificEntropyUnit
    {
<<<<<<< HEAD
        BtuPerPoundFahrenheit,
        CaloriePerGramKelvin,
        JoulePerKilogramDegreeCelsius,
        JoulePerKilogramKelvin,
        KilocaloriePerGramKelvin,
        KilojoulePerKilogramDegreeCelsius,
        KilojoulePerKilogramKelvin,
        MegajoulePerKilogramDegreeCelsius,
        MegajoulePerKilogramKelvin,
=======
        Undefined = 0,
        BtuPerPoundFahrenheit = 1,
        CaloriePerGramKelvin = 2,
        JoulePerKilogramDegreeCelsius = 3,
        JoulePerKilogramKelvin = 4,
        KilocaloriePerGramKelvin = 5,
        KilojoulePerKilogramDegreeCelsius = 6,
        KilojoulePerKilogramKelvin = 7,
        MegajoulePerKilogramDegreeCelsius = 8,
        MegajoulePerKilogramKelvin = 9,
>>>>>>> 424090fd
    }

    #pragma warning restore 1591
}<|MERGE_RESOLUTION|>--- conflicted
+++ resolved
@@ -25,18 +25,6 @@
 
     public enum SpecificEntropyUnit
     {
-<<<<<<< HEAD
-        BtuPerPoundFahrenheit,
-        CaloriePerGramKelvin,
-        JoulePerKilogramDegreeCelsius,
-        JoulePerKilogramKelvin,
-        KilocaloriePerGramKelvin,
-        KilojoulePerKilogramDegreeCelsius,
-        KilojoulePerKilogramKelvin,
-        MegajoulePerKilogramDegreeCelsius,
-        MegajoulePerKilogramKelvin,
-=======
-        Undefined = 0,
         BtuPerPoundFahrenheit = 1,
         CaloriePerGramKelvin = 2,
         JoulePerKilogramDegreeCelsius = 3,
@@ -46,7 +34,6 @@
         KilojoulePerKilogramKelvin = 7,
         MegajoulePerKilogramDegreeCelsius = 8,
         MegajoulePerKilogramKelvin = 9,
->>>>>>> 424090fd
     }
 
     #pragma warning restore 1591
