﻿using CodeGen.Helpers;
using CodeGen.JsonTypes;

namespace CodeGen.Generators.UnitsNetGen
{
    internal class StaticQuantityGenerator : GeneratorBase
    {
        private readonly Quantity[] _quantities;

        public StaticQuantityGenerator(Quantity[] quantities)
        {
            _quantities = quantities;
        }

        public override string Generate()
        {
            Writer.WL(GeneratedFileHeader);
            Writer.WL(@"
using System;
using System.Globalization;
using JetBrains.Annotations;
using UnitsNet.InternalHelpers;
using UnitsNet.Units;
using System.Collections.Generic;

#nullable enable

namespace UnitsNet
{
    /// <summary>
    ///     Dynamically parse or construct quantities when types are only known at runtime.
    /// </summary>
    public static partial class Quantity
    {
        /// <summary>
        /// All QuantityInfo instances mapped by quantity name that are present in UnitsNet by default.
        /// </summary>
        public static readonly IDictionary<string, QuantityInfo> ByName = new Dictionary<string, QuantityInfo>
        {");
            foreach (var quantity in _quantities)
                Writer.WL($@"
            {{ ""{quantity.Name}"", {quantity.Name}.Info }},");
            Writer.WL(@"
        };

        // Used by the QuantityInfo .ctor to map a name to a QuantityType. Will be removed when QuantityType
        // will be removed.
        internal static readonly IDictionary<string, QuantityType> QuantityTypeByName = new Dictionary<string, QuantityType>
        {");
            foreach (var quantity in _quantities)
                Writer.WL($@"
            {{ ""{quantity.Name}"", QuantityType.{quantity.Name} }},");
            Writer.WL(@"
        };

        /// <summary>
        /// Dynamically constructs a quantity of the given <see cref=""QuantityType""/> with the value in the quantity's base units.
        /// </summary>
        /// <param name=""quantityType"">The <see cref=""QuantityType""/> of the quantity to create.</param>
        /// <param name=""value"">The value to construct the quantity with.</param>
        /// <returns>The created quantity.</returns>
<<<<<<< HEAD
        public static IQuantity FromQuantityType<T>(QuantityType quantityType, QuantityValue value)
=======
        [Obsolete(""QuantityType will be removed. Use FromQuantityInfo(QuantityInfo, QuantityValue) instead."")]
        public static IQuantity FromQuantityType(QuantityType quantityType, QuantityValue value)
>>>>>>> 6e7ae0e5
        {
            switch(quantityType)
            {");
            foreach (var quantity in _quantities)
            {
                var quantityName = quantity.Name;
                Writer.WL($@"
                case QuantityType.{quantityName}:
                    return {quantityName}<T>.From(value, {quantityName}<T>.BaseUnit);");
            }

            Writer.WL(@"
                default:
                    throw new ArgumentException($""{quantityType} is not a supported quantity type."");
            }
        }

        /// <summary>
        /// Dynamically constructs a quantity of the given <see cref=""QuantityInfo""/> with the value in the quantity's base units.
        /// </summary>
        /// <param name=""quantityInfo"">The <see cref=""QuantityInfo""/> of the quantity to create.</param>
        /// <param name=""value"">The value to construct the quantity with.</param>
        /// <returns>The created quantity.</returns>
        public static IQuantity FromQuantityInfo(QuantityInfo quantityInfo, QuantityValue value)
        {
            switch(quantityInfo.Name)
            {");
            foreach (var quantity in _quantities)
            {
                var quantityName = quantity.Name;
                Writer.WL($@"
                case ""{quantityName}"":
                    return {quantityName}.From(value, {quantityName}.BaseUnit);");
            }

            Writer.WL(@"
                default:
                    throw new ArgumentException($""{quantityInfo.Name} is not a supported quantity."");
            }
        }

        /// <summary>
        ///     Try to dynamically construct a quantity.
        /// </summary>
        /// <param name=""value"">Numeric value.</param>
        /// <param name=""unit"">Unit enum value.</param>
        /// <param name=""quantity"">The resulting quantity if successful, otherwise <c>default</c>.</param>
        /// <returns><c>True</c> if successful with <paramref name=""quantity""/> assigned the value, otherwise <c>false</c>.</returns>
<<<<<<< HEAD
        public static bool TryFrom<T>(QuantityValue value, Enum unit, out IQuantity quantity)
=======
        public static bool TryFrom(QuantityValue value, Enum unit, out IQuantity? quantity)
>>>>>>> 6e7ae0e5
        {
            switch (unit)
            {");
            foreach (var quantity in _quantities)
            {
                var quantityName = quantity.Name;
                var unitTypeName = $"{quantityName}Unit";
                var unitValue = unitTypeName.ToCamelCase();
                Writer.WL($@"
                case {unitTypeName} {unitValue}:
                    quantity = {quantityName}<T>.From(value, {unitValue});
                    return true;");
            }

            Writer.WL(@"
                default:
                {
                    quantity = default(IQuantity);
                    return false;
                }
            }
        }

        /// <summary>
        ///     Try to dynamically parse a quantity string representation.
        /// </summary>
        /// <param name=""formatProvider"">The format provider to use for lookup. Defaults to <see cref=""CultureInfo.CurrentUICulture"" /> if null.</param>
        /// <param name=""quantityType"">Type of quantity, such as <see cref=""Length{T}""/>.</param>
        /// <param name=""quantityString"">Quantity string representation, such as ""1.5 kg"". Must be compatible with given quantity type.</param>
        /// <param name=""quantity"">The resulting quantity if successful, otherwise <c>default</c>.</param>
        /// <returns>The parsed quantity.</returns>
<<<<<<< HEAD
        public static bool TryParse<T>([CanBeNull] IFormatProvider formatProvider, Type quantityType, string quantityString, out IQuantity quantity)
=======
        public static bool TryParse(IFormatProvider? formatProvider, Type quantityType, string quantityString, out IQuantity? quantity)
>>>>>>> 6e7ae0e5
        {
            quantity = default(IQuantity);

            if (!typeof(IQuantity).Wrap().IsAssignableFrom(quantityType))
                return false;

            var parser = QuantityParser.Default;

            switch(quantityType)
            {");
            foreach (var quantity in _quantities)
            {
                var quantityName = quantity.Name;
                Writer.WL($@"
                case Type _ when quantityType == typeof({quantityName}<T>):
                    return parser.TryParse<{quantityName}<T>, {quantityName}Unit>(quantityString, formatProvider, {quantityName}<T>.From, out quantity);");
            }

            Writer.WL(@"
                default:
                    return false;
            }
        }
    }
}");
            return Writer.ToString();
        }
    }
}<|MERGE_RESOLUTION|>--- conflicted
+++ resolved
@@ -59,12 +59,8 @@
         /// <param name=""quantityType"">The <see cref=""QuantityType""/> of the quantity to create.</param>
         /// <param name=""value"">The value to construct the quantity with.</param>
         /// <returns>The created quantity.</returns>
-<<<<<<< HEAD
+        [Obsolete(""QuantityType will be removed. Use FromQuantityInfo(QuantityInfo, QuantityValue) instead."")]
         public static IQuantity FromQuantityType<T>(QuantityType quantityType, QuantityValue value)
-=======
-        [Obsolete(""QuantityType will be removed. Use FromQuantityInfo(QuantityInfo, QuantityValue) instead."")]
-        public static IQuantity FromQuantityType(QuantityType quantityType, QuantityValue value)
->>>>>>> 6e7ae0e5
         {
             switch(quantityType)
             {");
@@ -113,11 +109,7 @@
         /// <param name=""unit"">Unit enum value.</param>
         /// <param name=""quantity"">The resulting quantity if successful, otherwise <c>default</c>.</param>
         /// <returns><c>True</c> if successful with <paramref name=""quantity""/> assigned the value, otherwise <c>false</c>.</returns>
-<<<<<<< HEAD
-        public static bool TryFrom<T>(QuantityValue value, Enum unit, out IQuantity quantity)
-=======
-        public static bool TryFrom(QuantityValue value, Enum unit, out IQuantity? quantity)
->>>>>>> 6e7ae0e5
+        public static bool TryFrom<T>(QuantityValue value, Enum unit, out IQuantity? quantity)
         {
             switch (unit)
             {");
@@ -149,11 +141,7 @@
         /// <param name=""quantityString"">Quantity string representation, such as ""1.5 kg"". Must be compatible with given quantity type.</param>
         /// <param name=""quantity"">The resulting quantity if successful, otherwise <c>default</c>.</param>
         /// <returns>The parsed quantity.</returns>
-<<<<<<< HEAD
-        public static bool TryParse<T>([CanBeNull] IFormatProvider formatProvider, Type quantityType, string quantityString, out IQuantity quantity)
-=======
-        public static bool TryParse(IFormatProvider? formatProvider, Type quantityType, string quantityString, out IQuantity? quantity)
->>>>>>> 6e7ae0e5
+        public static bool TryParse<T>(IFormatProvider? formatProvider, Type quantityType, string quantityString, out IQuantity? quantity)
         {
             quantity = default(IQuantity);
 
